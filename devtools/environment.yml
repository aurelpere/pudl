name: pudl-dev
channels:
  - conda-forge
  - defaults
dependencies:
  - autopep8            # dev
  - bandit              # dev
  - coloredlogs         # base
  - contextily          # base (OSM basemap) TODO: Is this needed?
  - coverage            # dev
  - dask                # user
  - dask-labextension   # user (allows dask control within JupyterLab)
  - datapackage>=1.11.0 # base We depend on features introduced in v1.9.0
  - doc8                # dev
  - flake8              # dev
  - flake8-colors       # dev
  - flake8-docstrings   # dev
  - flake8-builtins     # dev
  - geopandas>=0.8.0    # base
  - goodtables>=2.4.2   # base
  - ipdb                # dev
  - isort>=5.0          # dev
  - jedi                # dev
  - jupyter             # user
  - jupyterlab          # user
  - lxml                # dev -- used for pd.read_html
  - matplotlib          # base
  - nbdime              # dev
  - nbval               # dev
  - networkx>=2.2       # base We depend on features introduced in v2.2
  - numpy               # base
  - pandas>=1.0         # base Extensive nullable data type use
  - pandoc              # dev
  - pdbpp               # dev
  - pep8-naming         # dev
  - pip                 # N/A
  - pre_commit          # dev
  - pyarrow>=0.16       # base Nullable pandas types work w/ 0.16 and later
  - pydocstyle          # dev
  - pygeos              # user (speeds up geopandas operations)
  - pysal               # user (required for making maps w/ geopandas)
  - pytest              # dev
  - pytest-cov          # dev
  - python>=3.8         # N/A zipfile.Path() use requires 3.8
  - python-graphviz     # user (for use with dask)
  - python-snappy       # base
  - pyyaml              # base
  - seaborn             # dev
  - scikit-learn>=0.20  # base pandas integration added in v0.20
  - scipy               # base
  - setuptools_scm      # dev
  - sphinx<3.0          # dev
  - sphinx-issues       # dev
  - sphinx_rtd_theme    # dev
  - sqlalchemy>=1.3.0   # base Security issues below v1.3.0
  - tableschema>=1.12   # base
  - tableschema-sql>=1.1.0 # base
  - timezonefinder      # base
  - tox                 # dev
  - tqdm                # base TODO: find usage. Does it need to be in base?
  - twine               # dev
  - xlsxwriter          # base
  - pip:
    - addfips
<<<<<<< HEAD
    - git+https://github.com/catalyst-cooperative/dbfread/
    - recordlinkage # dev for now... base if it ends up in ETL
    - fredapi # dev
=======
    - recordlinkage # dev for now... base if it ends up in ETL
    - fredapi
>>>>>>> bc2c125c
<|MERGE_RESOLUTION|>--- conflicted
+++ resolved
@@ -62,11 +62,6 @@
   - xlsxwriter          # base
   - pip:
     - addfips
-<<<<<<< HEAD
     - git+https://github.com/catalyst-cooperative/dbfread/
-    - recordlinkage # dev for now... base if it ends up in ETL
-    - fredapi # dev
-=======
-    - recordlinkage # dev for now... base if it ends up in ETL
-    - fredapi
->>>>>>> bc2c125c
+    - recordlinkage     # dev for now... base if it ends up in ETL
+    - fredapi           # dev