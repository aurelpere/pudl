--- conflicted
+++ resolved
@@ -458,11 +458,8 @@
                      'f1_steam',
                      'f1_hydro',
                      'f1_plant_in_srvce',
-<<<<<<< HEAD
-                     'f1_accumdepr_prvsn',]
-=======
                      'f1_accumdepr_prvsn']
->>>>>>> e1bcb29c
+
 
 # This is the full set of tables that currently ingestible by the ferc1 DB:
 ferc1_working_tables = ['f1_respondent_id',
