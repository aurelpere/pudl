"""Validate post-ETL FERC Form 1 data and the associated derived outputs.

These tests depend on a FERC Form 1 specific PudlTabl output object, which is a
parameterized fixture that has session scope.
"""
import logging

import pandas as pd
import pytest

from pudl import validate as pv
from pudl.metadata.classes import DataSource

logger = logging.getLogger(__name__)

# These are tables for which individual records have been sliced up and
# turned into columns (except for the transmission table) -- so there's no universally
# unique record ID. But we should parameterize the has_unique_record_ids class
# attributes in the FERC classes.
non_unique_record_id_tables = [
    "plant_in_service_ferc1",
    "purchased_power_ferc1",
    "electric_energy_sources_ferc1",
    "electric_energy_dispositions_ferc1",
    "utility_plant_summary_ferc1",
    "transmission_ferc1",
    "balance_sheet_liabilities_ferc1",
    "balance_sheet_assets_ferc1",
    "income_statement_ferc1",
    "depreciation_amortization_summary_ferc1",
<<<<<<< HEAD
    "electric_plant_depreciation_changes_ferc1",
=======
    "electric_opex_ferc1",
>>>>>>> 50d68c35
    "retained_earnings_ferc1",
]
unique_record_tables = [
    t
    for t in DataSource.from_id("ferc1").get_resource_ids()
    if t not in non_unique_record_id_tables
]


@pytest.mark.parametrize("table_name", unique_record_tables)
def test_record_id_dupes(pudl_engine, table_name):
    """Verify that the generated ferc1 record_ids are unique."""
    table = pd.read_sql(table_name, pudl_engine)
    n_dupes = table.record_id.duplicated().values.sum()

    if n_dupes:
        dupe_ids = table.record_id[table.record_id.duplicated()].values
        raise AssertionError(
            f"{n_dupes} duplicate record_ids found in {table_name}: {dupe_ids}."
        )


@pytest.mark.parametrize(
    "df_name,cols",
    [
        ("fbp_ferc1", "all"),
        ("fuel_ferc1", "all"),
        ("plant_in_service_ferc1", "all"),
        ("plants_all_ferc1", "all"),
        ("plants_hydro_ferc1", "all"),
        ("plants_pumped_storage_ferc1", "all"),
        ("plants_small_ferc1", "all"),
        ("plants_steam_ferc1", "all"),
        ("pu_ferc1", "all"),
        ("purchased_power_ferc1", "all"),
    ],
)
def test_no_null_cols_ferc1(pudl_out_ferc1, live_dbs, cols, df_name):
    """Verify that output DataFrames have no entirely NULL columns."""
    if not live_dbs:
        pytest.skip("Data validation only works with a live PUDL DB.")
    pv.no_null_cols(
        pudl_out_ferc1.__getattribute__(df_name)(), cols=cols, df_name=df_name
    )


@pytest.mark.parametrize(
    "df_name,expected_rows",
    [
        ("fbp_ferc1", 25_414),
        ("fuel_ferc1", 48_818),
        ("plant_in_service_ferc1", 311_794),
        ("plants_all_ferc1", 54_275),
        ("plants_hydro_ferc1", 6_796),
        ("plants_pumped_storage_ferc1", 544),
        ("plants_small_ferc1", 16_235),
        ("plants_steam_ferc1", 30_700),
        ("pu_ferc1", 7_425),
        ("purchased_power_ferc1", 197_523),
    ],
)
def test_minmax_rows(pudl_out_ferc1, live_dbs, expected_rows, df_name):
    """Verify that output DataFrames don't have too many or too few rows.

    Args:
        pudl_out_ferc1: A PudlTabl output object.
        live_dbs: Boolean (wether we're using a live or testing DB).
        expected_rows (int): Expected number of rows that the dataframe should
            contain when all data is loaded and is output without aggregation.
        df_name (str): Shorthand name identifying the dataframe, corresponding
            to the name of the function used to pull it from the PudlTabl
            output object.
    """
    if not live_dbs:
        pytest.skip("Data validation only works with a live PUDL DB.")
    _ = (
        pudl_out_ferc1.__getattribute__(df_name)()
        .pipe(
            pv.check_min_rows, expected_rows=expected_rows, margin=0.0, df_name=df_name
        )
        .pipe(
            pv.check_max_rows, expected_rows=expected_rows, margin=0.0, df_name=df_name
        )
    )


@pytest.mark.parametrize(
    "df_name,unique_subset",
    [
        ("pu_ferc1", ["utility_id_ferc1", "plant_name_ferc1"]),
        ("fbp_ferc1", ["report_year", "utility_id_ferc1", "plant_name_ferc1"]),
        (
            "plants_hydro_ferc1",
            [
                "report_year",
                "utility_id_ferc1",
                "plant_name_ferc1",
                "capacity_mw",  # Why does having capacity here make sense???
            ],
        ),
        (
            "plants_pumped_storage_ferc1",
            [
                "report_year",
                "utility_id_ferc1",
                "plant_name_ferc1",
                "capacity_mw",  # Why does having capacity here make sense???
            ],
        ),
        (
            "plant_in_service_ferc1",
            ["report_year", "utility_id_ferc1", "ferc_account_label"],
        ),
    ],
)
def test_unique_rows_ferc1(pudl_out_ferc1, live_dbs, df_name, unique_subset):
    """Test whether dataframe has unique records within a subset of columns."""
    if not live_dbs:
        pytest.skip("Data validation only works with a live PUDL DB.")
    pv.check_unique_rows(
        pudl_out_ferc1.__getattribute__(df_name)(),
        subset=unique_subset,
        df_name=df_name,
    )<|MERGE_RESOLUTION|>--- conflicted
+++ resolved
@@ -28,11 +28,8 @@
     "balance_sheet_assets_ferc1",
     "income_statement_ferc1",
     "depreciation_amortization_summary_ferc1",
-<<<<<<< HEAD
     "electric_plant_depreciation_changes_ferc1",
-=======
     "electric_opex_ferc1",
->>>>>>> 50d68c35
     "retained_earnings_ferc1",
 ]
 unique_record_tables = [
