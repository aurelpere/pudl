"""PyTest configuration module. Defines useful fixtures, command line args."""
import glob
import logging
import os
import pathlib

import datapackage
import pytest
import sqlalchemy as sa
import yaml

import pudl
from pudl import constants as pc
from pudl.output.pudltabl import PudlTabl

logger = logging.getLogger(__name__)


def pytest_addoption(parser):
    """Add a command line option for using the live FERC/PUDL DB."""
    parser.addoption("--live_ferc1_db", action="store", default=False,
                     help="""Path to a live rather than temporary FERC DB.
                          Use --live_ferc1_db=AUTO if FERC DB location concurs
                          with derived pudl_out.""")
    parser.addoption("--live_pudl_db", action="store", default=False,
                     help="""Path to a live rather than temporary PUDL DB.
                          Use --live_pudl_db=AUTO if PUDL DB location concurs
                          with derived pudl_out.""")
    parser.addoption("--pudl_in", action="store", default=False,
                     help="Path to the top level PUDL inputs directory.")
    parser.addoption("--pudl_out", action="store", default=False,
                     help="Path to the top level PUDL outputs directory.")
    parser.addoption("--fast", action="store_true", default=False,
                     help="Use minimal test data to speed up the tests.")
    parser.addoption("--clobber", action="store_true", default=False,
                     help="Clobber the existing datapackages if they exist")
    parser.addoption("--sandbox", action="store_true", default=False,
                     help="Use raw inputs from the Zenodo sandbox server.")
    parser.addoption("--gcs-cache-path", default=None,
                     help="If set, use this GCS path as a datastore cache layer.")


@pytest.fixture(scope='session')
def live_ferc1_db(request):
    """Use the live FERC DB or make a temporary one."""
    return request.config.getoption("--live_ferc1_db")


@pytest.fixture(scope='session')
def live_pudl_db(request):
    """Fixture that tells use which PUDL DB to use (live vs. testing)."""
    return request.config.getoption("--live_pudl_db")


@pytest.fixture(scope='session')
def fast_tests(request):
    """
    Set a boolean flag indicating whether we are doing full or fast tests.

    We sometimes want to do a quick sanity check while testing locally, and
    that can be accomplished by setting the --fast flag on the command line.
    if fast_tests is true, then we only use 1 year of data, otherwise we use
    all available data (all the working_partitions for each dataset).

    Additionally, if we are on a CI platform, we *always* want to use the fast
    tests, regardless of what has been passed in on the command line with the
    --fast arguement.

    Returns:
        boolean

    """
    fast_tests = request.config.getoption("--fast")
    if os.getenv('CI'):
        logger.info("We're testing on CI platform, using minimal data.")
        fast_tests = True

    return fast_tests


@pytest.fixture(scope='session')
def data_scope(fast_tests, pudl_settings_fixture):
    """Define data scope for tests for CI vs. local use."""
    scope = {}
    test_dir = pathlib.Path(__file__).parent
    if fast_tests:
        settings_file = 'fast-test.yml'
        # the ferc1_dbf_tables are for the ferc1_engine. they refer to ferc1
        # dbf table names, not pudl table names. for the fast test, we only pull
        # in tables we need for pudl.
        scope['ferc1_dbf_tables'] = [
            pc.table_map_ferc1_pudl[k] for k in pc.pudl_tables["ferc1"]
        ] + ["f1_respondent_id"]
    else:
        settings_file = 'full-test.yml'
        scope['ferc1_dbf_tables'] = [
            tbl for tbl in pc.ferc1_tbl2dbf if tbl not in pc.ferc1_huge_tables
        ]
    with open(pathlib.Path(test_dir, 'settings', settings_file),
              "r") as f:
        datapkg_settings = yaml.safe_load(f)
    # put the whole settings dictionary
    scope.update(datapkg_settings)
    try:
        datapkg_bundle_doi = datapkg_settings["datapkg_bundle_doi"]
        if not pudl.helpers.is_doi(datapkg_bundle_doi):
            raise ValueError(
                f"Found invalid bundle DOI: {datapkg_bundle_doi} "
                f"in bundle {datapkg_settings['datpkg_bundle_name']}."
            )
    except KeyError:
        datapkg_bundle_doi = None

    scope["datapkg_bundle_doi"] = datapkg_bundle_doi
    # copy the etl parameters (years, tables, states) from the datapkg dataset
    # settings into the scope so they are more easily available
    scope.update(pudl.etl.get_flattened_etl_parameters(
        datapkg_settings['datapkg_bundle_settings']))
    return scope


@pytest.fixture(scope='session', params=['AS'], ids=['ferc1_annual'])
def pudl_out_ferc1(live_pudl_db, pudl_engine, request):
    """Define parameterized PudlTabl output object fixture for FERC 1 tests."""
    if not live_pudl_db:
        raise AssertionError("Output tests only work with a live PUDL DB.")
    return PudlTabl(pudl_engine=pudl_engine,
                    freq=request.param)


@pytest.fixture(
    scope="session",
    params=[None, "AS", "MS"],
    ids=["eia_raw", "eia_annual", "eia_monthly"]
)
def pudl_out_eia(live_pudl_db, pudl_engine, request):
    """Define parameterized PudlTabl output object fixture for EIA tests."""
    if not live_pudl_db:
        raise AssertionError("Output tests only work with a live PUDL DB.")
    return PudlTabl(pudl_engine=pudl_engine,
                    freq=request.param,
                    fill_fuel_cost=True,
                    roll_fuel_cost=True,
<<<<<<< HEAD
                    fill_net_gen=False,
=======
                    fill_net_gen=True,
>>>>>>> 6c1c3907
                    )


@pytest.fixture(scope='session')
def pudl_out_orig(live_pudl_db, pudl_engine):
    """Create an unaggregated PUDL output object for checking raw data."""
    if not live_pudl_db:
        raise AssertionError("Output tests only work with a live PUDL DB.")
    return PudlTabl(pudl_engine=pudl_engine)


@pytest.fixture(scope='session')
def ferc1_engine(live_ferc1_db, pudl_settings_fixture,
                 data_scope, request, pudl_datastore_fixture):
    """
    Grab a connection to the FERC Form 1 DB clone.

    If we are using the test database, we initialize it from scratch first.
    If we're using the live database, then we just yield a conneciton to it.
    """
    clobber = request.config.getoption("--clobber")
    if not live_ferc1_db:
        pudl.extract.ferc1.dbf2sqlite(
            tables=data_scope['ferc1_dbf_tables'],
            years=data_scope['ferc1_years'],
            refyear=max(data_scope['ferc1_years']),
            pudl_settings=pudl_settings_fixture,
            clobber=clobber,
            datastore=pudl_datastore_fixture)
    engine = sa.create_engine(pudl_settings_fixture["ferc1_db"])
    yield engine

    logger.info(f'Engine: {engine}')

    if not live_ferc1_db:
        # Clean up after ourselves by dropping the test DB tables.
        pudl.helpers.drop_tables(engine, clobber=True)


@pytest.fixture(scope='session')
def datapkg_bundle(request, ferc1_engine,
                   pudl_settings_fixture, live_pudl_db, data_scope):
    """Generate limited packages for testing."""
    if not live_pudl_db:
        logger.info('setting up the datapkg_bundle fixture')
        clobber = request.config.getoption("--clobber")
        pudl.etl.generate_datapkg_bundle(
            data_scope['datapkg_bundle_settings'],
            pudl_settings_fixture,
            datapkg_bundle_name=data_scope['datapkg_bundle_name'],
            datapkg_bundle_doi=data_scope['datapkg_bundle_doi'],
            clobber=clobber)


@pytest.fixture(scope='session')
def pudl_engine(ferc1_engine, live_pudl_db, pudl_settings_fixture,
                data_scope, datapkg_bundle, request):
    """
    Grab a connection to the PUDL Database.

    If we are using the test database, we initialize the PUDL DB from scratch.
    If we're using the live database, then we just make a conneciton to it.
    """
    logger.info('setting up the pudl_engine fixture')
    if not live_pudl_db:
        # Generate the list of datapackages to merge...
        datapkg_bundle_dir = pathlib.Path(
            pudl_settings_fixture["datapkg_dir"],
            data_scope["datapkg_bundle_name"],
        )
        # Here we're gonna merge *any* datapackages found within the bundle:
        in_paths = glob.glob(f"{datapkg_bundle_dir}/*/datapackage.json")
        dps = [datapackage.DataPackage(descriptor=path) for path in in_paths]
        out_path = pathlib.Path(
            pudl_settings_fixture["datapkg_dir"],
            data_scope["datapkg_bundle_name"],
            "pudl-merged")
        # clobber has to be False here, because if the pudl-merged datapackage
        # already existed somehow in the datapkg_bundle_dir, then we're
        # merging things back in more than once and that's broken... so we want
        # it to fail if the merged package exists already.
        pudl.convert.merge_datapkgs.merge_datapkgs(
            dps, out_path, clobber=False)

        pudl.convert.datapkg_to_sqlite.datapkg_to_sqlite(
            sqlite_url=pudl_settings_fixture["pudl_db"],
            out_path=out_path, clobber=False)
    # Grab a connection to the freshly populated PUDL DB, and hand it off.
    # All the hard work here is being done by the datapkg and
    # datapkg_to_sqlite fixtures, above.
    pudl_engine = sa.create_engine(pudl_settings_fixture["pudl_db"])
    logger.info(pudl_engine)
    yield pudl_engine

    if not live_pudl_db:
        # Clean up after ourselves by dropping the test DB tables.
        pudl.helpers.drop_tables(pudl_engine, clobber=True)


@pytest.fixture(scope='session')  # noqa: C901
def pudl_settings_fixture(  # noqa: C901
    request,  # noqa: C901
    tmpdir_factory,  # noqa: C901
    live_ferc1_db,  # noqa: C901
    live_pudl_db,  # noqa: C901
):  # noqa: C901
    """Determine some settings (mostly paths) for the test session."""
    logger.info('setting up the pudl_settings_fixture')
    # Create a session scoped temporary directory.
    pudl_dir = tmpdir_factory.mktemp('pudl')

    # Grab the user configuration, if it exists:
    try:
        pudl_auto = pudl.workspace.setup.get_defaults()
    except FileNotFoundError:
        pass

    # Grab the input / output dirs specified on the command line, if any:
    pudl_in = request.config.getoption("--pudl_in")
    pudl_out = request.config.getoption("--pudl_out")

    # Having this in a constant place will allow us to cache inputs which should
    # speed up the tests considerably
    try:
        if os.environ["GITHUB_ACTIONS"]:
            pudl_in = pathlib.Path(os.environ["HOME"]) / "pudl-work"
            pudl_out = pathlib.Path(os.environ["HOME"]) / "pudl-work"
    except KeyError:
        pass

    # By default, we use the command line option. If that is left False, then
    # we use a temporary directory. If the command_line option is AUTO, then
    # we use whatever the user has configured in their $HOME/.pudl.yml file.
    if pudl_in is False:
        pudl_in = pudl_dir
        os.environ["PUDL_IN"] = str(pudl_in)
    elif pudl_in == 'AUTO':
        pudl_in = pudl_auto['pudl_in']

    if pudl_out is False:
        pudl_out = pudl_dir
        os.environ["PUDL_OUT"] = str(pudl_out)
    elif pudl_out == 'AUTO':
        pudl_out = pudl_auto['pudl_out']

    logger.info(f"Using PUDL_IN={pudl_in}")
    logger.info(f"Using PUDL_OUT={pudl_out}")

    pudl_settings = pudl.workspace.setup.derive_paths(
        pudl_in=pudl_in,
        pudl_out=pudl_out)

    pudl.workspace.setup.init(pudl_in=pudl_in, pudl_out=pudl_out)

    if live_ferc1_db == 'AUTO':
        pudl_settings['ferc1_db'] = pudl_auto['ferc1_db']
    elif live_ferc1_db:
        live_ferc1_db_path = pathlib.Path(live_ferc1_db).expanduser().resolve()
        pudl_settings['ferc1_db'] = 'sqlite:///' + str(live_ferc1_db_path)

    if live_pudl_db == 'AUTO':
        pudl_settings['pudl_db'] = pudl_auto['pudl_db']
    elif live_pudl_db:
        live_pudl_db_path = pathlib.Path(live_pudl_db).expanduser().resolve()
        pudl_settings['pudl_db'] = 'sqlite:///' + \
            str(live_pudl_db_path)

    pudl_settings["sandbox"] = request.config.getoption("--sandbox")
    logger.info(f'pudl_settings being used : {pudl_settings}')
    return pudl_settings


@pytest.fixture(scope='session')  # noqa: C901
def pudl_ferc1datastore_fixture(pudl_datastore_fixture):
    """Produce a :class:pudl.extract.ferc1.Ferc1Datastore."""
    return pudl.extract.ferc1.Ferc1Datastore(pudl_datastore_fixture)


@pytest.fixture(scope='session')  # noqa: C901
def pudl_datastore_fixture(pudl_settings_fixture, request):
    """Produce a :class:pudl.workspace.datastore.Datastore."""
    gcs_cache = request.config.getoption("--gcs-cache-path")
    return pudl.workspace.datastore.Datastore(
        local_cache_path=pathlib.Path(
            pudl_settings_fixture["pudl_in"]) / "data",
        gcs_cache_path=gcs_cache,
        sandbox=pudl_settings_fixture["sandbox"])<|MERGE_RESOLUTION|>--- conflicted
+++ resolved
@@ -124,8 +124,7 @@
     """Define parameterized PudlTabl output object fixture for FERC 1 tests."""
     if not live_pudl_db:
         raise AssertionError("Output tests only work with a live PUDL DB.")
-    return PudlTabl(pudl_engine=pudl_engine,
-                    freq=request.param)
+    return PudlTabl(pudl_engine=pudl_engine, freq=request.param)
 
 
 @pytest.fixture(
@@ -137,16 +136,13 @@
     """Define parameterized PudlTabl output object fixture for EIA tests."""
     if not live_pudl_db:
         raise AssertionError("Output tests only work with a live PUDL DB.")
-    return PudlTabl(pudl_engine=pudl_engine,
-                    freq=request.param,
-                    fill_fuel_cost=True,
-                    roll_fuel_cost=True,
-<<<<<<< HEAD
-                    fill_net_gen=False,
-=======
-                    fill_net_gen=True,
->>>>>>> 6c1c3907
-                    )
+    return PudlTabl(
+        pudl_engine=pudl_engine,
+        freq=request.param,
+        fill_fuel_cost=True,
+        roll_fuel_cost=True,
+        fill_net_gen=False,
+    )
 
 
 @pytest.fixture(scope='session')
