[tox]
envlist =
    bandit
    build
    doc8
    docs
    etl
    flake8
    linters
    nbval
    pre-commit
    release
    scripts
    testrelease
    ci
    validate
    unit

[testenv]
whitelist_externals =
    bash
    coverage
# shared directory for re-used packages
envdir = {toxinidir}/.env_pudl
passenv =
    CI
    HOME
    GITHUB_*
    API_KEY_EIA
    GOOGLE_APPLICATION_CREDENTIALS

###########################################################################
###########################################################################
# Code and Documentation Linters
###########################################################################
###########################################################################

###########################################################################
# Run the full suite of flake8 linters on the codebase
[testenv:flake8]
skip_install = true
deps =
    flake8
    flake8-builtins
    flake8-colors
    flake8-docstrings
    flake8-rst-docstrings
    flake8-use-fstring
    mccabe
    pep8-naming
    pycodestyle
    pydocstyle
    pyflakes
commands =
    flake8 --config .flake8 src/pudl/ test/ setup.py

###########################################################################
# Lint the documentation input files for syntactical correctness
[testenv:doc8]
skip_install = true
deps =
    sphinx
    doc8
commands =
    doc8 docs/

###########################################################################
# Run all the pre-commit hooks that aren't covered by the other linters
[testenv:pre-commit]
skip_install = true
deps =
    pre-commit
commands =
    pre-commit run --all-files --show-diff-on-failure python-no-eval
    pre-commit run --all-files --show-diff-on-failure python-no-log-warn
    pre-commit run --all-files --show-diff-on-failure python-check-blanket-noqa
    pre-commit run --all-files --show-diff-on-failure check-merge-conflict
    pre-commit run --all-files --show-diff-on-failure check-yaml
    pre-commit run --all-files --show-diff-on-failure check-case-conflict
    pre-commit run --all-files --show-diff-on-failure debug-statements
    pre-commit run --all-files --show-diff-on-failure name-tests-test

[testenv:bandit]
skip_install = true
deps =
    bandit
commands =
    bandit -r src/pudl/ -c .bandit.yml

###########################################################################
# Run all of the code linters that we've set up above.
[testenv:linters]
skip_install = true
deps =
    {[testenv:pre-commit]deps}
    {[testenv:bandit]deps}
    {[testenv:flake8]deps}
commands =
    {[testenv:pre-commit]commands}
    {[testenv:bandit]commands}
    {[testenv:flake8]commands}

###########################################################################
###########################################################################
# Test code, build docs, validate data
###########################################################################
###########################################################################

###########################################################################
# Test the ETL processing pipeline:
# * Without any arguments, this will try to download and process *all* data
# * If you just want to do one year, you need to pass --fast to pytest
# * If you don't want it to download, you need to pass --pudl_in=AUTO
[testenv:etl]
extras =
    test
commands =
    pytest {posargs} \
      --cov={envsitepackagesdir}/pudl \
      --cov-append \
      --cov-report=term \
      --cov-report=xml \
      --cov-config=.coveragerc \
      test/etl_test.py \
      test/glue_test.py \
      test/fast_output_test.py \
      test/zenodo_datapackage_test.py

# Runs unit tests under src/pudl and unit tests specifically identified under test/
[testenv:unit]
extras =
    test
commands =
    pytest \
      --cov={envsitepackagesdir}/pudl \
      --cov-append \
      --cov-report=xml \
      --cov-config=.coveragerc \
      test/unit

###########################################################################
# Run the full suite of data validation tests.
# This requires a *fully* populated PUDL database
[testenv:validate]
skip_install = false
extras =
    test
commands =
    pytest \
      --live_pudl_db=AUTO \
      --live_ferc1_db=AUTO \
      --pudl_in=AUTO \
      --pudl_out=AUTO \
      test/validate

###########################################################################
# Validate the JupyterLab Notebooks that we are trying to keep functional
[testenv:nbval]
skip_install = false
extras =
    {[testenv:validate]extras}
commands =
    pytest \
      --nbval-lax \
      src/pudl/package_data/notebooks \
      test/notebooks \
      devtools \
      notebooks/examples

###########################################################################
# Test building the Sphinx HTML docs:
# * Remove the old docs build output to start fresh
# * Generate sphinx-autodoc entries for the API, excluding unpublished stuff
# * Run the doc8 linter on the newly generated doc input files
# * Try to generate the HTML tocs with Sphinx
[testenv:docs]
skip_install = false
deps =
    {[testenv:doc8]deps}
extras =
    doc
commands =
    bash -c 'rm -rf docs/_build docs/api/*.rst'
    bash -c 'rm -rf docs/data_sources/metadata.rst'
    datapkg_to_rst
    sphinx-apidoc \
      --separate \
      --output-dir docs/api src/pudl \
      "src/pudl/package_data/*" \
      "src/pudl/analysis/analysis.py" \
      "src/pudl/glue/zipper.py" \
      "*_test.py"
    {[testenv:doc8]commands}
    sphinx-build -W -b html docs docs/_build/html

###########################################################################
# Try running each of our deployed scripts, to see if they parse / import:
[testenv:scripts]
skip_install = false
extras =
    test
commands =
<<<<<<< HEAD
    bash -c 'pudl_setup --help > /dev/null'
    bash -c 'pudl_datastore --help > /dev/null'
    bash -c 'ferc1_to_sqlite --help > /dev/null'
    bash -c 'pudl_etl --help > /dev/null'
    bash -c 'datapkg_to_rst --help > /dev/null'
    bash -c 'datapkg_to_sqlite --help > /dev/null'
    bash -c 'epacems_to_parquet --help > /dev/null'
    bash -c 'pudl_territories --help > /dev/null'
=======
    pytest \
      --cov={envsitepackagesdir}/pudl \
      --cov-append \
      --cov-report=xml \
      --cov-config=.coveragerc \
      test/console_scripts_test.py
>>>>>>> 0f0e12d5

###########################################################################
# The collection of tests we run for continuous integration (CI)
[testenv:ci]
skip_install = false
extras =
    {[testenv:docs]extras}
    {[testenv:etl]extras}
deps =
    {[testenv:linters]deps}
commands =
    coverage erase
    {[testenv:linters]commands}
    {[testenv:unit]commands}
    {[testenv:scripts]commands}
    {[testenv:docs]commands}
    {[testenv:etl]commands}

###########################################################################
###########################################################################
# Release tooling
###########################################################################
###########################################################################

###########################################################################
# Build the python packages for doing a release
[testenv:build]
basepython = python3
skip_install = true
deps =
    wheel
    setuptools
    setuptools_scm
commands =
    bash -c 'rm -rf build/* dist/*'
    python setup.py sdist bdist_wheel

###########################################################################
# Do a test run of the release via the PyPI test server
[testenv:testrelease]
basepython = python3
skip_install = true
deps =
    {[testenv:build]deps}
    twine
commands =
    {[testenv:build]commands}
    twine check dist/*
    twine upload --sign --verbose --repository testpypi --skip-existing dist/*

###########################################################################
# Do an actual release on the real PyPI server
[testenv:release]
basepython = python3
skip_install = true
deps =
    {[testenv:build]deps}
    twine
commands =
    {[testenv:build]commands}
    twine check dist/*
    twine upload --sign --verbose --skip-existing dist/*

###########################################################################
[doc8]
max-line-length = 88
ignore-path =
    docs/ferc/form1
    docs/_build<|MERGE_RESOLUTION|>--- conflicted
+++ resolved
@@ -200,23 +200,12 @@
 extras =
     test
 commands =
-<<<<<<< HEAD
-    bash -c 'pudl_setup --help > /dev/null'
-    bash -c 'pudl_datastore --help > /dev/null'
-    bash -c 'ferc1_to_sqlite --help > /dev/null'
-    bash -c 'pudl_etl --help > /dev/null'
-    bash -c 'datapkg_to_rst --help > /dev/null'
-    bash -c 'datapkg_to_sqlite --help > /dev/null'
-    bash -c 'epacems_to_parquet --help > /dev/null'
-    bash -c 'pudl_territories --help > /dev/null'
-=======
     pytest \
       --cov={envsitepackagesdir}/pudl \
       --cov-append \
       --cov-report=xml \
       --cov-config=.coveragerc \
       test/console_scripts_test.py
->>>>>>> 0f0e12d5
 
 ###########################################################################
 # The collection of tests we run for continuous integration (CI)
