--- conflicted
+++ resolved
@@ -43,17 +43,6 @@
 # extensions coming with Sphinx (named 'sphinx.ext.*') or your custom
 # ones.
 extensions = [
-<<<<<<< HEAD
-    'sphinx.ext.doctest',
-    'sphinx.ext.intersphinx',
-    'sphinx.ext.napoleon',
-    'sphinx.ext.todo',
-    'sphinx.ext.viewcode',
-    'autoapi.extension',
-    'sphinx_issues',
-    'sphinx_reredirects',
-    'sphinxcontrib.bibtex'
-=======
     "sphinx.ext.doctest",
     "sphinx.ext.intersphinx",
     "sphinx.ext.napoleon",
@@ -62,9 +51,7 @@
     "autoapi.extension",
     "sphinx_issues",
     "sphinx_reredirects",
-    "sphinx_rtd_dark_mode",
     "sphinxcontrib.bibtex",
->>>>>>> eaffdfb8
 ]
 todo_include_todos = True
 bibtex_bibfiles = [
@@ -121,20 +108,10 @@
 
 # The theme to use for HTML and HTML Help pages.
 
-<<<<<<< HEAD
-master_doc = 'index'
+master_doc = "index"
 html_theme = "pydata_sphinx_theme"
-html_logo = '_static/catalyst_logo-200x200.png'
-html_icon = '_static/favicon.ico'
-=======
-# user starts in dark mode
-default_dark_mode = False
-
-master_doc = "index"
-html_theme = "sphinx_rtd_theme"
 html_logo = "_static/catalyst_logo-200x200.png"
 html_icon = "_static/favicon.ico"
->>>>>>> eaffdfb8
 
 html_context = {
     "display_github": True,  # Integrate GitHub
