[build-system]
build-backend = "setuptools.build_meta"
requires = ["setuptools>=66,<69", "setuptools_scm[toml]>=3.5.0", "wheel"]

[project]
name = "catalystcoop.pudl"
description = "An open data processing pipeline for US energy data"
readme = { file = "README.rst", content-type = "text/x-rst" }
authors = [{ name = "Catalyst Cooperative", email = "pudl@catalyst.coop" }]
requires-python = ">=3.11,<3.12"
dynamic = ["version"]
license = { file = "LICENSE.txt" }
dependencies = [
    "addfips>=0.4,<0.5",
    "alembic>=1.10.3,<1.13",
    "catalystcoop.dbfread>=3.0,<3.1",
    "catalystcoop.ferc-xbrl-extractor==0.8.3",
    "coloredlogs>=14.0,<15.1",  # Dagster requires 14.0
    "dagster-webserver>=1.4,<1.5",  # 1.2.2 is first version to support Python 3.11
    "dagster>=1.4,<1.5",  # 1.2.2 is first version to support Python 3.11
    "dask>=2021.8,<2023.9.2",
    "datapackage>=1.11,<1.16",  # Transition datastore to use frictionless.
    "fsspec>=2021.7,<2023.6.1",  # For caching datastore on GCS
<<<<<<< HEAD
    "gcsfs>=2021.7,<2023.9.1",  # For caching datastore on GCS
    "geopandas>=0.13,<0.15",
=======
    "gcsfs>=2021.7,<2023.9.2",  # For caching datastore on GCS
    "geopandas>=0.13,<0.14",
>>>>>>> 274fb4df
    "grpcio<1.56.0",
    "jinja2>=2,<3.2",
    "matplotlib>=3.3,<3.8",  # Should make this optional with a "viz" extras
    "networkx>=2.2,<3.2",
    "numpy>=1.18.5,!=1.23.0,<1.26",
    "pandas[parquet,excel,fss,gcp,compression]>=2.0,<2.1",
    "pyarrow>=7,<13",
    "pydantic[email]>=1.7,<2",
    "python-dotenv>=0.21,<1.1",
    "pyyaml>=5,<6.1",
    "recordlinkage>=0.16,<0.17",
    "scikit-learn>=1.0,<1.4",
    "scipy>=1.6,<1.12",
    "Shapely>=2.0,<2.1",
    "sqlalchemy>=1.4,<2",
    "timezonefinder>=5,<6.3",
    "xlsxwriter>=3,<3.2",
]
classifiers = [
    "Development Status :: 3 - Alpha",
    "Environment :: Console",
    "Intended Audience :: Science/Research",
    "License :: OSI Approved :: MIT License",
    "Natural Language :: English",
    "Operating System :: OS Independent",
    "Programming Language :: Python :: 3 :: Only",
    "Programming Language :: Python :: 3.11",
    "Programming Language :: Python :: 3",
    "Programming Language :: Python",
    "Topic :: Scientific/Engineering",
]
keywords = [
    "analysis",
    "climate change",
    "coal",
    "data",
    "economics",
    "eia 860",
    "eia 861",
    "eia 923",
    "electricity",
    "emissions",
    "energy",
    "epa ampd",
    "epa cems",
    "ferc form 1",
    "ferc form 2",
    "ferc form 6",
    "ferc form 60",
    "ferc form 714",
    "finance",
    "fossil fuel",
    "natural gas",
    "oil",
    "policy",
    "utility",
]

[project.scripts]
metadata_to_rst = "pudl.convert.metadata_to_rst:main"
epacems_to_parquet = "pudl.convert.epacems_to_parquet:main"
ferc_to_sqlite = "pudl.ferc_to_sqlite.cli:main"
datasette_metadata_to_yml = "pudl.convert.datasette_metadata_to_yml:main"
pudl_datastore = "pudl.workspace.datastore:main"
pudl_etl = "pudl.cli.etl:main"
pudl_setup = "pudl.workspace.setup_cli:main"
state_demand = "pudl.analysis.state_demand:main"
pudl_check_fks = "pudl.etl.check_foreign_keys:main"
# pudl_territories currently blows up memory usage to 100+ GB.
# See https://github.com/catalyst-cooperative/pudl/issues/1174
# pudl_territories = "pudl.analysis.service_territory:main"

[project.urls]
"Homepage" = "https://catalyst.coop/pudl/"
"Source" = "https://github.com/catalyst-cooperative/pudl"
"Documentation" = "https://catalystcoop-pudl.readthedocs.io"
"Release Notes" = "https://catalystcoop-pudl.readthedocs.io/en/latest/release_notes.html"
"Issue Tracker" = "https://github.com/catalyst-cooperative/pudl/issues"
"Support" = "https://github.com/catalyst-cooperative/pudl/discussions"
"Funding" = "https://catalyst.coop/support-the-pudl-project/"

[project.optional-dependencies]
dev = [
    "black>=22.0,<23.10",
    "build>=0.10,<1.1",
    "ipdb>=0.13,<0.14",
    "jedi>=0.18,<0.20",
    "lxml>=4.6,<4.10",
    "ruff>=0.0.287",
    "tox>=4,<4.12",
    "twine>=3.3,<4.1",
]
doc = [
    "doc8>=1.1,<1.2",
    "furo>=2022.4.7",
    "sphinx-autoapi>=1.8,<2.2",
    "sphinx-issues>=1.2,<3.1",
    "sphinx-reredirects",
    "sphinx>=4,!=5.1.0,<7.3",
    "sphinxcontrib_bibtex>=2.4,<2.7",
]
test = [
    "coverage>=5.3,<7.4",
    "jupyter",
    "nbconvert>=7,<8",
    "nbformat>=5,<6",
    "pre-commit>=2.9,<3.5",
    "pytest-console-scripts>=1.1,<1.5",
    "pytest-cov>=2.10,<4.2",
    "pytest-mock>=3.0,<3.12",
    "pytest>=6.2,<7.5",
    "responses>=0.14,<0.24",
    "ruff>=0.0.287",
    "tox>=4.0,<4.12",
]
datasette = ["datasette>=0.60,<0.65"]

[tool.setuptools]
include-package-data = true

[tool.setuptools.packages.find]
where = ["src"]

[tool.setuptools_scm]

[tool.ruff]
select = [
    "A", # flake8-builtins
    # "ARG", # unused arguments
    # "B",  # flake8-bugbear
    "C",   # Limit cyclomatic complexity using mccabe
    "D",   # pydocstyle errors
    "E",   # pycodestyle errors
    "EXE", # executable file issues
    # "ERA", # eradicate: find commented out code
    "F",   # pyflakes
    "I",   # isort
    "ISC", # implicit string concatenation
    "N",   # pep8-naming
    "NPY", # NumPy specific checks
    "PD",  # pandas checks
    "PGH", # pygrep-hooks
    # "PL",  # pylint
    # "PT",  # pytest style
    "PTH", # use pathlib
    "Q",   # flake8-quotes
    "RET", # check return values
    "RSE", # unnecessary parenthises on raised exceptions
    "S",   # flake8-bandit
    "SIM", # flake8-simplify
    # "T",   # print statements found
    "UP", # pyupgrade (use modern python syntax)
    "W",  # pycodestyle warnings
]
ignore = [
    "D401",   # Require imperative mood in docstrings.
    "D417",
    "E501",   # Overlong lines.
    "E203",   # Space before ':' (black recommends to ignore)
    "PD003",  # Use of isna rather than isnull
    "PD004",  # Use of notna rather than notnull
    "PD008",  # Use of df.at[] rather than df.loc[]
    "PD010",  # Use of df.stack()
    "PD013",  # Use of df.unstack()
    "PD015",  # Use of pd.merge() rather than df.merge()
    "PD901",  # df as variable name
    "RET504", # Ignore unnecessary assignment before return
    "S101",   # Use of assert
]

# Assume Python 3.11
target-version = "py311"
line-length = 88

# Don't automatically concatenate strings -- sometimes we forget a comma!
unfixable = ["ISC"]

[tool.ruff.per-file-ignores]
"__init__.py" = ["F401"]    # Ignore unused imports
"test/*" = ["D"]
"migrations/*" = ["D", "Q"]

[tool.ruff.pep8-naming]
# Allow Pydantic's `@validator` decorator to trigger class method treatment.
classmethod-decorators = ["pydantic.validator", "pydantic.root_validator"]

[tool.ruff.isort]
known-first-party = ["pudl"]

[tool.ruff.pydocstyle]
convention = "google"

[tool.ruff.mccabe]
max-complexity = 10

[tool.ruff.flake8-quotes]
docstring-quotes = "double"
inline-quotes = "double"
multiline-quotes = "double"

[tool.black]
line-length = 88
target-version = ["py311"]
include = "\\.pyi?$"

[tool.doc8]
max-line-length = 88
ignore-path = ["docs/ferc/form1", "docs/_build"]

[tool.pytest.ini_options]
testpaths = "./"
filterwarnings = [
    "ignore:distutils Version classes are deprecated:DeprecationWarning",
    "ignore:The Shapely GEOS version:UserWarning:geopandas[.*]",
    "ignore:Unknown extension:UserWarning:openpyxl.worksheet[.*]",
    "ignore:In a future version, the Index constructor:FutureWarning:pandas.core.reshape.merge",
    "ignore:Feature names only support names:FutureWarning:sklearn.utils.validation",
    "ignore:Integration of FERC 714:UserWarning:pudl.extract.ferc714",
    "ignore:Integration of EIA 861:UserWarning:pudl.extract.eia861",
    "ignore:Deprecated call to `pkg_resources.declare_namespace:DeprecationWarning",
    "ignore:pkg_resources is deprecated as an API.:DeprecationWarning",
    "ignore:Subclassing validator classes is not intended to be part of their public API.:DeprecationWarning",
    "once:In a future version:FutureWarning:pudl.helpers",
]

addopts = "--verbose --pdbcls=IPython.terminal.debugger:TerminalPdb"
log_format = "%(asctime)s [%(levelname)8s] %(name)s:%(lineno)s %(message)s"
log_date_format = "%Y-%m-%d %H:%M:%S"
log_cli = "true"
log_cli_level = "DEBUG"
doctest_optionflags = [
    "NORMALIZE_WHITESPACE",
    "IGNORE_EXCEPTION_DETAIL",
    "ELLIPSIS",
]<|MERGE_RESOLUTION|>--- conflicted
+++ resolved
@@ -21,13 +21,8 @@
     "dask>=2021.8,<2023.9.2",
     "datapackage>=1.11,<1.16",  # Transition datastore to use frictionless.
     "fsspec>=2021.7,<2023.6.1",  # For caching datastore on GCS
-<<<<<<< HEAD
-    "gcsfs>=2021.7,<2023.9.1",  # For caching datastore on GCS
     "geopandas>=0.13,<0.15",
-=======
     "gcsfs>=2021.7,<2023.9.2",  # For caching datastore on GCS
-    "geopandas>=0.13,<0.14",
->>>>>>> 274fb4df
     "grpcio<1.56.0",
     "jinja2>=2,<3.2",
     "matplotlib>=3.3,<3.8",  # Should make this optional with a "viz" extras
