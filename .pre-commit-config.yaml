repos:

# Quick content checks based on grepping for python specific patterns:
- repo: https://github.com/pre-commit/pygrep-hooks
  rev: v1.5.1
  hooks:
  - id: python-check-blanket-noqa   # Prohibit overly broad QA exclusions.
  - id: python-no-eval              # Never use eval() it's dangerous.
  - id: python-no-log-warn          # logger.warning(), not old .warn()

# Other file formatting, plus common Git mistakes & text file standardization:
- repo: https://github.com/pre-commit/pre-commit-hooks
  rev: v3.1.0
  hooks:
  - id: check-added-large-files # Don't accidentally commit giant files.
  - id: check-merge-conflict    # Watch for lingering merge markers.
  - id: check-yaml              # Validate all YAML files.
  - id: check-case-conflict     # Avoid case sensitivity in file names.
  - id: debug-statements        # Watch for lingering debugger calls.
  - id: end-of-file-fixer       # Ensure there's a newline at EOF.
  - id: mixed-line-ending       # Only newlines, no line-feeds.
  - id: trailing-whitespace     # Remove trailing whitespace.
  - id: name-tests-test         # Follow PyTest naming convention.

# Attempt to enforce standardized PEP8 style formatting:
- repo: https://github.com/pre-commit/mirrors-autopep8
  rev: v1.5.3
  hooks:
  - id: autopep8

# Make sure import statements are sorted uniformly.
- repo: https://github.com/pre-commit/mirrors-isort
<<<<<<< HEAD
  rev: v5.0.6
=======
  rev: v5.0.9
>>>>>>> 589abe11
  hooks:
  - id: isort

# Check for PEP8 non-compliance, code complexity, and syntax errors:
# Make sure the following plugins are installed as well:
# - flake8-docstrings
# - flake8-builtins
# - pep8-naming
- repo: https://github.com/PyCQA/flake8
  rev: 3.8.3
  hooks:
  - id: flake8
    args: [--format, "%(path)40s:%(row)-4d %(code)s %(text)s"]

# Check for errors in restructuredtext (.rst) files under the doc hierarchy
- repo: https://github.com/PyCQA/doc8
  rev: 0.8.1rc3
  hooks:
  - id: doc8
    args: [--ignore-path, docs/_build]

# Check for known security vulnerabilities:
- repo: https://github.com/PyCQA/bandit
  rev: 1.6.2
  hooks:
  - id: bandit
    args: [-c, .bandit.yml]<|MERGE_RESOLUTION|>--- conflicted
+++ resolved
@@ -30,11 +30,7 @@
 
 # Make sure import statements are sorted uniformly.
 - repo: https://github.com/pre-commit/mirrors-isort
-<<<<<<< HEAD
-  rev: v5.0.6
-=======
   rev: v5.0.9
->>>>>>> 589abe11
   hooks:
   - id: isort
 
