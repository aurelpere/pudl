--- conflicted
+++ resolved
@@ -45,10 +45,6 @@
 handler.setFormatter(formatter)
 logger.addHandler(handler)
 
-<<<<<<< HEAD
-=======
-
->>>>>>> e4c9786f
 IN_DTYPES = {
     "co2_mass_measurement_code": "category",
     "nox_mass_measurement_code": "category",
@@ -64,35 +60,7 @@
     'unit_id_epa': "float32",
 }
 
-<<<<<<< HEAD
-# Note that parquet's internal representation doesn't use unsigned numbers or
-# 16-bit ints, so just keep things simple here and always use int32 and
-# float32. Fields that may be NaN have to be float32, not int32 or pandas'
-# Int32 (float32 can accurately hold integers up to 16,777,216 so no need for
-# float64)
-OUT_DTYPES = {
-    'year': 'int32',  # never missing; note that this is UTC year
-    'state': 'category',
-    # 'plant_name': 'category',
-    'plant_id_eia': 'int32',  # never missing
-    'unitid': 'str',
-    'gross_load_mw': 'float32',
-    'steam_load_1000_lbs': 'float32',
-    'so2_mass_lbs': 'float32',
-    'so2_mass_measurement_code': 'category',
-    'nox_rate_lbs_mmbtu': 'float32',
-    'nox_rate_measurement_code': 'category',
-    'nox_mass_lbs': 'float32',
-    'nox_mass_measurement_code': 'category',
-    'co2_mass_tons': 'float32',
-    'co2_mass_measurement_code': 'category',
-    'heat_content_mmbtu': 'float32',
-    'facility_id': 'float32',  # sometimes missing, max value  8,421
-    'unit_id_epa': 'float32',  # sometimes missing, max value 91,294
-    'operating_datetime_utc': pd.DatetimeTZDtype(tz="UTC"),
-    'operating_time_hours': 'float32'
-}
-=======
+
 def create_cems_schema():
     """Make an Arrow schema for the EPA CEMS data
 
@@ -106,7 +74,8 @@
     int_not_null = partial(pa.field, type=pa.int32(), nullable=False)
     str_not_null = partial(pa.field, type=pa.string(), nullable=False)
     # Timestamp resolution is hourly, but millisecond is the largest allowed.
-    timestamp = partial(pa.field, type=pa.timestamp("ms", tz="utc"), nullable=False)
+    timestamp = partial(pa.field, type=pa.timestamp(
+        "ms", tz="utc"), nullable=False)
     float_nullable = partial(pa.field, type=pa.float32(), nullable=True)
     float_not_null = partial(pa.field, type=pa.float32(), nullable=False)
     # (float32 can accurately hold integers up to 16,777,216 so no need for float64)
@@ -136,7 +105,6 @@
         int_nullable("facility_id"),
         int_nullable("unit_id_epa"),
     ])
->>>>>>> e4c9786f
 
 
 def parse_command_line(argv):
@@ -208,13 +176,8 @@
     return df
 
 
-<<<<<<< HEAD
-def cems_to_parquet(transformed_df_dicts, outdir=None, schema=None,
-                    partition_cols=('year', 'state')):
-=======
 def cems_to_parquet(transformed_df_dicts, outdir=None,
                     compression='snappy', partition_cols=('year', 'state')):
->>>>>>> e4c9786f
     """
     Take transformed EPA CEMS dataframes and output them as Parquet files.
 
@@ -228,23 +191,10 @@
     if not outdir:
         raise AssertionError("Required output directory not specified.")
 
-    schema=create_cems_schema()
+    schema = create_cems_schema()
     for df_dict in transformed_df_dicts:
         for yr_st, df in df_dict.items():
             logger.info(f"            {yr_st}: {len(df)} records")
-<<<<<<< HEAD
-            if not df.empty:
-                df = (
-                    df.astype(IN_DTYPES)
-                    .pipe(year_from_operating_datetime)
-                    .astype(OUT_DTYPES)
-                )
-                pq.write_to_dataset(
-                    pa.Table.from_pandas(
-                        df, preserve_index=False, schema=schema),
-                    root_path=outdir, partition_cols=partition_cols,
-                    compression='gzip')
-=======
             if df.empty:
                 continue
 
@@ -255,8 +205,6 @@
                 root_path=outdir, partition_cols=partition_cols,
                 compression=compression)
 
->>>>>>> e4c9786f
-
 
 def main():
     """Main function controlling flow of the script."""
@@ -281,11 +229,7 @@
     # and write the resulting files to disk.
     cems_to_parquet(transformed_dfs,
                     outdir=args.outdir,
-<<<<<<< HEAD
-                    schema=cems_table.schema,
-=======
                     compression=args.compression,
->>>>>>> e4c9786f
                     partition_cols=args.partition_cols)
 
 
