--- conflicted
+++ resolved
@@ -104,7 +104,6 @@
                     f"Resource filter values should be all lowercase: {k}={v}"
                 )
         parts = res.get("parts", {})
-<<<<<<< HEAD
         # Each selected file should match for all partitions specified.
         matches = [self._match_from_partition(parts, k, v) for k, v in filters.items()]
         return all(matches)
@@ -117,18 +116,6 @@
         ):  # If partitions are list, match whole list if it contains desired element
             return any(str(part).lower() == str(v).lower() for part in parts.get(k))
         return str(parts.get(k)).lower() == str(v).lower()
-=======
-        # If partitions are list, match whole list if it contains desired element
-        if set(map(type, parts.values())) == {list}:
-            return all(
-                any(part.lower() == str(v).lower() for part in parts.get(k))
-                for k, v in filters.items()
-            )
-        # Otherwise return matches to int/str partitions
-        return all(
-            str(parts.get(k)).lower() == str(v).lower() for k, v in filters.items()
-        )
->>>>>>> 05250920
 
     def get_resources(
         self: Self, name: str = None, **filters: Any
