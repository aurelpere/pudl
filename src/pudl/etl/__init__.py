"""Dagster definitions for the PUDL ETL and Output tables."""
import importlib.resources

from dagster import (
    AssetKey,
    AssetsDefinition,
    AssetSelection,
    Definitions,
    define_asset_job,
    load_assets_from_modules,
)

import pudl
from pudl.io_managers import (
    epacems_io_manager,
    ferc1_dbf_sqlite_io_manager,
    ferc1_xbrl_sqlite_io_manager,
    pudl_sqlite_io_manager,
)
from pudl.resources import dataset_settings, datastore, ferc_to_sqlite_settings
from pudl.settings import EtlSettings

from . import glue_assets  # noqa: F401
from . import eia_bulk_elec_assets, epacems_assets, static_assets

logger = pudl.logging_helpers.get_logger(__name__)

default_assets = (
    *load_assets_from_modules([eia_bulk_elec_assets], group_name="eia_bulk_elec"),
    *load_assets_from_modules([epacems_assets], group_name="epacems"),
    *load_assets_from_modules([pudl.extract.eia860], group_name="raw_eia860"),
    *load_assets_from_modules([pudl.transform.eia860], group_name="clean_eia860"),
    *load_assets_from_modules([pudl.extract.eia861], group_name="raw_eia861"),
    *load_assets_from_modules([pudl.transform.eia861], group_name="clean_eia861"),
    *load_assets_from_modules([pudl.extract.eia923], group_name="raw_eia923"),
    *load_assets_from_modules([pudl.transform.eia923], group_name="clean_eia923"),
    *load_assets_from_modules([pudl.transform.eia], group_name="norm_eia"),
    *load_assets_from_modules([pudl.extract.ferc1], group_name="raw_ferc1"),
    *load_assets_from_modules([pudl.transform.ferc1], group_name="norm_ferc1"),
    *load_assets_from_modules([pudl.extract.ferc714], group_name="raw_ferc714"),
    *load_assets_from_modules([pudl.transform.ferc714], group_name="clean_ferc714"),
<<<<<<< HEAD
    *load_assets_from_modules([pudl.output.ferc714], group_name="norm_ferc714"),
=======
    *load_assets_from_modules(
        [pudl.convert.censusdp1tract_to_sqlite, pudl.output.censusdp1tract],
        group_name="censusdp1",
    ),
>>>>>>> 82cde06d
    *load_assets_from_modules([glue_assets], group_name="glue"),
    *load_assets_from_modules([static_assets], group_name="static"),
    *load_assets_from_modules(
        [
            pudl.output.eia,
            pudl.output.eia860,
            pudl.output.eia923,
            pudl.output.eia_bulk_elec,
        ],
        group_name="denorm_eia",
    ),
    *load_assets_from_modules([pudl.output.ferc1], group_name="denorm_ferc1"),
    *load_assets_from_modules(
        [pudl.analysis.service_territory], group_name="service_territory"
    ),
    *load_assets_from_modules([pudl.analysis.state_demand], group_name="state_demand"),
)

default_resources = {
    "datastore": datastore,
    "pudl_sqlite_io_manager": pudl_sqlite_io_manager,
    "ferc1_dbf_sqlite_io_manager": ferc1_dbf_sqlite_io_manager,
    "ferc1_xbrl_sqlite_io_manager": ferc1_xbrl_sqlite_io_manager,
    "dataset_settings": dataset_settings,
    "ferc_to_sqlite_settings": ferc_to_sqlite_settings,
    "epacems_io_manager": epacems_io_manager,
}


def create_non_cems_selection(all_assets: list[AssetsDefinition]) -> AssetSelection:
    """Create a selection of assets excluding CEMS and all downstream assets.

    Args:
        all_assets: A list of asset definitions to remove CEMS assets from.

    Returns:
        An asset selection with all_assets assets excluding CEMS assets.
    """
    all_asset_keys = pudl.helpers.get_asset_keys(all_assets)
    all_selection = AssetSelection.keys(*all_asset_keys)

    cems_selection = AssetSelection.keys(AssetKey("hourly_emissions_epacems"))
    return all_selection - cems_selection.downstream()


def load_dataset_settings_from_file(setting_filename: str) -> dict:
    """Load dataset settings from a settings file in `pudl.package_data.settings`.

    Args:
        setting_filename: name of settings file.

    Returns:
        Dictionary of dataset settings.
    """
    pkg_source = importlib.resources.files("pudl.package_data.settings").joinpath(
        f"{setting_filename}.yml"
    )
    with importlib.resources.as_file(pkg_source) as yaml_file:
        dataset_settings = EtlSettings.from_yaml(yaml_file).datasets.dict()
    return dataset_settings


defs: Definitions = Definitions(
    assets=default_assets,
    resources=default_resources,
    jobs=[
        define_asset_job(
            name="etl_full", description="This job executes all years of all assets."
        ),
        define_asset_job(
            name="etl_full_no_cems",
            selection=create_non_cems_selection(default_assets),
            description="This job executes all years of all assets except the "
            "hourly_emissions_epacems asset and all assets downstream.",
        ),
        define_asset_job(
            name="etl_fast",
            config={
                "resources": {
                    "dataset_settings": {
                        "config": load_dataset_settings_from_file("etl_fast")
                    }
                }
            },
            description="This job executes the most recent year of each asset.",
        ),
        define_asset_job(
            name="etl_fast_no_cems",
            selection=create_non_cems_selection(default_assets),
            config={
                "resources": {
                    "dataset_settings": {
                        "config": load_dataset_settings_from_file("etl_fast")
                    }
                }
            },
            description="This job executes the most recent year of each asset except the "
            "hourly_emissions_epacems asset and all assets downstream.",
        ),
    ],
)
"""A collection of dagster assets, resources, IO managers, and jobs for the PUDL ETL."""<|MERGE_RESOLUTION|>--- conflicted
+++ resolved
@@ -39,14 +39,11 @@
     *load_assets_from_modules([pudl.transform.ferc1], group_name="norm_ferc1"),
     *load_assets_from_modules([pudl.extract.ferc714], group_name="raw_ferc714"),
     *load_assets_from_modules([pudl.transform.ferc714], group_name="clean_ferc714"),
-<<<<<<< HEAD
     *load_assets_from_modules([pudl.output.ferc714], group_name="norm_ferc714"),
-=======
     *load_assets_from_modules(
         [pudl.convert.censusdp1tract_to_sqlite, pudl.output.censusdp1tract],
         group_name="censusdp1",
     ),
->>>>>>> 82cde06d
     *load_assets_from_modules([glue_assets], group_name="glue"),
     *load_assets_from_modules([static_assets], group_name="static"),
     *load_assets_from_modules(
