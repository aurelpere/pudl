"""Module to perform data cleaning functions on EIA923 data tables."""
<<<<<<< HEAD
from typing import Dict
=======
import logging
>>>>>>> 0663e2fe

import numpy as np
import pandas as pd

import pudl
from pudl.helpers import get_logger
from pudl.metadata.codes import CODE_METADATA
from pudl.settings import Eia923Settings

logger = get_logger(__name__)

COALMINE_COUNTRY_CODES: dict[str, str] = {
    "AU": "AUS",  # Australia
    "CL": "COL",  # Colombia
    "CN": "CAN",  # Canada
    "IS": "IDN",  # Indonesia
    "PL": "POL",  # Poland
    "RS": "RUS",  # Russia
    "UK": "GBR",  # United Kingdom of Great Britain
    "VZ": "VEN",  # Venezuela
    "OT": "other_country",
    "IM": "unknown",
}
"""A mapping of EIA foreign coal mine country codes to 3-letter ISO-3166-1 codes.

The EIA-923 lists the US state of origin for coal deliveries using standard
2-letter US state abbreviations. However, foreign countries are also included
as "states" in this category and because some of them have 2-letter abbreviation
collisions with US states, their coding is non-standard.

Instead of using the provided non-standard codes, we convert to the ISO-3166-1
three letter country codes: https://en.wikipedia.org/wiki/ISO_3166-1_alpha-3

"""

###############################################################################
###############################################################################
# HELPER FUNCTIONS
###############################################################################
###############################################################################


def _get_plant_nuclear_unit_id_map(nuc_fuel: pd.DataFrame) -> dict[int, str]:
    """Get a plant_id -> nuclear_unit_id mapping for all plants with one nuclear unit.

    Args:
        nuc_fuel: dataframe of nuclear unit fuels.

    Returns:
        plant_to_nuc_id: one to one mapping of plant_id_eia to nuclear_unit_id.
    """
    nuc_fuel = nuc_fuel[nuc_fuel.nuclear_unit_id.notna()].copy()

    # Find the plants with one nuclear unit
    plant_nuc_unit_counts = (
        nuc_fuel.groupby("plant_id_eia").nuclear_unit_id.nunique().copy()
    )

    plant_id_with_one_unit = plant_nuc_unit_counts[plant_nuc_unit_counts.eq(1)].index

    # get the nuclear_unit_id for the plants with one prime mover
    plant_to_nuc_id = (
        nuc_fuel.groupby("plant_id_eia")
        .nuclear_unit_id.unique()
        .loc[plant_id_with_one_unit]
    )

    plant_to_nuc_id = plant_to_nuc_id.explode()

    # check there is one nuclear unit per plant.
    assert (
        plant_to_nuc_id.index.is_unique
    ), "Found multiple nuclear units in plant_to_nuc_id mapping."
    # Check there are no missing nuclear unit ids.
    assert (
        ~plant_to_nuc_id.isna()
    ).all(), "Found missing nuclear_unit_ids in plant_to_nuc_id mappings."

    plant_to_nuc_id = plant_to_nuc_id.astype("string")

    return dict(plant_to_nuc_id)


def _backfill_nuclear_unit_id(nuc_fuel: pd.DataFrame) -> pd.DataFrame:
    """Backfill 2001 and 2002 nuclear_unit_id for plants with one nuclear unit.

    2001 and 2002 generation_fuel_eia923 records do not include nuclear_unit_id which is
    required for the primary key of nuclear_unit_fuel_eia923. We backfill this field for
    plants with one nuclear unit. nuclear_unit_id is filled with 'UNK' if the
    nuclear_unit_id can't be recovered.

    Params:
        nuc_fuel: nuclear fuels dataframe.

    Returns:
        nuc_fuel: nuclear fuels dataframe with backfilled nuclear_unit_id field.
    """
    plant_to_nuc_id_map = _get_plant_nuclear_unit_id_map(nuc_fuel)

    missing_nuclear_unit_id = nuc_fuel.nuclear_unit_id.isna()

    unit_id_fill = nuc_fuel.loc[missing_nuclear_unit_id, "plant_id_eia"].map(
        plant_to_nuc_id_map
    )
    # If we aren't able to impute nuclear_unit_id, fill them UNK.
    unit_id_fill = unit_id_fill.fillna("UNK")

    nuc_fuel.loc[missing_nuclear_unit_id, "nuclear_unit_id"] = unit_id_fill

    missing_nuclear_unit_id = nuc_fuel.nuclear_unit_id.isna()
    nuc_fuel.loc[missing_nuclear_unit_id, "nuclear_unit_id"] = "UNK"

    return nuc_fuel


def _get_plant_prime_mover_map(gen_fuel: pd.DataFrame) -> dict[int, str]:
    """Get a plant_id -> prime_mover_code mapping for all plants with one prime mover.

    Args:
        gen_fuel: dataframe of generation fuels.

    Returns:
        fuel_type_map: one to one mapping of plant_id_eia to prime_mover_codes.
    """
    # Remove fuels that don't have a prime mover.
    gen_fuel = gen_fuel[~gen_fuel.prime_mover_code.isna()].copy()

    # find plants with one prime mover
    plant_prime_movers_counts = (
        gen_fuel.groupby("plant_id_eia").prime_mover_code.nunique().copy()
    )
    plant_ids_with_one_pm = plant_prime_movers_counts[
        plant_prime_movers_counts.eq(1)
    ].index

    # get the prime mover codes for the plants with one prime mover
    plant_to_prime_mover = (
        gen_fuel.groupby("plant_id_eia")
        .prime_mover_code.unique()
        .loc[plant_ids_with_one_pm]
    )

    plant_to_prime_mover = plant_to_prime_mover.explode()

    # check there is one prime mover per plant.
    assert (
        plant_to_prime_mover.index.is_unique
    ), "Found multiple plants in plant_to_prime_mover mapping."
    # Check there are no missing prime mover codes.
    assert (
        plant_to_prime_mover.notnull()
    ).all(), "Found missing prime_mover_codes in plant_to_prime_mover mappings."

    return dict(plant_to_prime_mover)


def _backfill_prime_mover_code(gen_fuel: pd.DataFrame) -> pd.DataFrame:
    """Backfill 2001 and 2002 prime_mover_code for plants with one prime mover.

    2001 and 2002 generation_fuel_eia923 records do not include prime_mover_code
    which is required for the primary key. We backfill this field for plants
    with one prime mover. prime_mover_code is set to 'UNK' if future plants
    have multiple prime movers.

    Args:
        gen_fuel: generation fuels dataframe.

    Returns:
        gen_fuel: generation fuels dataframe with backfilled prime_mover_code field.
    """
    plant_to_prime_mover_map = _get_plant_prime_mover_map(gen_fuel)

    missing_prime_movers = gen_fuel.prime_mover_code.isna()
    gen_fuel.loc[missing_prime_movers, "prime_mover_code"] = (
        gen_fuel.loc[missing_prime_movers, "plant_id_eia"]
        .map(plant_to_prime_mover_map)
        .astype("string")
    )

    # Assign prime mover codes for hydro fuels
    hydro_map = {"HPS": "PS", "HYC": "HY"}
    missing_hydro = (
        gen_fuel.energy_source_code.eq("WAT") & gen_fuel.prime_mover_code.isna()
    )
    gen_fuel.loc[missing_hydro, "prime_mover_code"] = gen_fuel.loc[
        missing_hydro, "fuel_type_code_aer"
    ].map(hydro_map)

    # Assign the rest to UNK
    missing_prime_movers = gen_fuel.prime_mover_code.isna()
    gen_fuel.loc[missing_prime_movers, "prime_mover_code"] = "UNK"

    assert (
        gen_fuel.prime_mover_code.notna().all()
    ), "generation_fuel_923.prime_mover_code has missing values after backfill."
    return gen_fuel


def _get_most_frequent_energy_source_map(gen_fuel: pd.DataFrame) -> dict[str, str]:
    """Get the a mapping of the most common energy_source for each fuel_type_code_aer.

    Args:
        gen_fuel: generation_fuel dataframe.

    Returns:
        energy_source_map: mapping of fuel_type_code_aer to energy_source_code.

    """
    energy_source_counts = gen_fuel.groupby(
        ["fuel_type_code_aer", "energy_source_code"]
    ).plant_id_eia.count()
    energy_source_counts = energy_source_counts.reset_index().sort_values(
        by="plant_id_eia", ascending=False
    )

    energy_source_map = (
        energy_source_counts.groupby(["fuel_type_code_aer"])
        .first()
        .reset_index()[["fuel_type_code_aer", "energy_source_code"]]
    )
    return dict(energy_source_map.values)


def _clean_gen_fuel_energy_sources(gen_fuel: pd.DataFrame) -> pd.DataFrame:
    """Clean the generator_fuel_eia923.energy_source_code field specifically.

    Transformations include:

    * Remap MSW to biogenic and non biogenic fuel types.
    * Fill missing energy_source_code using most common code for each AER fuel codes.

    Args:
        gen_fuel: generation fuels dataframe.

    Returns:
        gen_fuel: generation fuels dataframe with cleaned energy_source_code field.

    """
    # replace whitespace and empty strings with NA values.
    gen_fuel["energy_source_code"] = gen_fuel.energy_source_code.replace(
        to_replace=r"^\s*$", value=pd.NA, regex=True
    )

    # Remap MSW: Prior to 2006, MSW contained biogenic and non biogenic fuel types.
    # Starting in 2006 MSW got split into MSB and MSN. However, the AER fuel type
    # codes always differentiated between biogenic and non-biogenic waste, so we can
    # impose the more recent categorization on the older EIA fuel types.
    msw_fuels = gen_fuel.energy_source_code.eq("MSW")
    gen_fuel.loc[msw_fuels, "energy_source_code"] = gen_fuel.loc[
        msw_fuels, "fuel_type_code_aer"
    ].map(
        {
            "OTH": "MSN",  # non-biogenic municipal waste
            "MLG": "MSB",  # biogenic municipal waste
        }
    )

    # Make sure we replaced all MSWs
    assert gen_fuel.energy_source_code.ne("MSW").all()

    # Fill in any missing fuel_types with the most common fuel type of each
    # fuel_type_code_aer.
    missing_energy_source = gen_fuel.energy_source_code.isna()
    frequent_energy_source_map = _get_most_frequent_energy_source_map(gen_fuel)

    gen_fuel.loc[missing_energy_source, "energy_source_code"] = gen_fuel.loc[
        missing_energy_source, "fuel_type_code_aer"
    ].map(frequent_energy_source_map)
    if gen_fuel.energy_source_code.isna().any():
        raise AssertionError("Missing data in generator_fuel_eia923.energy_source_code")

    return gen_fuel


def _aggregate_generation_fuel_duplicates(
    gen_fuel: pd.DataFrame,
    nuclear: bool = False,
) -> pd.DataFrame:
    """Aggregate remaining duplicate generation fuels.

    There are a handful of plants (< 100) whose prime_mover_code can't be imputed
    or duplicates exist in the raw table. We resolve these be aggregate the variable
    fields.

    Args:
        gen_fuel: generation fuels dataframe.
        nuclear: adds nuclear_unit_id to list of natural key fields.

    Returns:
        gen_fuel: generation fuels dataframe without duplicates in natural key fields.
    """
    natural_key_fields = [
        "report_date",
        "plant_id_eia",
        "energy_source_code",
        "prime_mover_code",
    ]
    if nuclear:
        natural_key_fields += ["nuclear_unit_id"]

    is_duplicate = gen_fuel.duplicated(subset=natural_key_fields, keep=False)

    duplicates = gen_fuel[is_duplicate].copy()
    fuel_type_code_aer_is_unique = (
        duplicates.groupby(natural_key_fields).fuel_type_code_aer.nunique().eq(1).all()
    )
    if not fuel_type_code_aer_is_unique:
        raise AssertionError("Duplicate fuels have different fuel_type_code_aer.")

    agg_fields = {
        "fuel_consumed_units": "sum",
        "fuel_consumed_for_electricity_units": "sum",
        "fuel_consumed_mmbtu": "sum",
        "fuel_consumed_for_electricity_mmbtu": "sum",
        "net_generation_mwh": "sum",
        # We can safely select the first fuel_type_code_* because we know they
        # are the same for each group of duplicates.
        "fuel_type_code_aer": "first",
        "fuel_type_code_pudl": "first",
    }

    resolved_dupes = (
        duplicates.groupby(natural_key_fields).agg(agg_fields).reset_index()
    )
    # Recalculate fuel_mmbtu_per_unit after aggregation.
    resolved_dupes["fuel_mmbtu_per_unit"] = (
        resolved_dupes["fuel_consumed_mmbtu"] / resolved_dupes["fuel_consumed_units"]
    )
    # In a few cases heat content is reported without any fuel consumed units.
    # In these cases we want NA values, not infinite values:
    resolved_dupes["fuel_mmbtu_per_unit"] = resolved_dupes[
        "fuel_mmbtu_per_unit"
    ].replace([np.inf, -np.inf], np.nan)

    # Add the resolved records back to generation_fuel dataframe.
    gen_df = gen_fuel[~is_duplicate].copy()
    gen_df = pd.concat([gen_df, resolved_dupes])

    if gen_df[natural_key_fields].isnull().any().any():
        raise AssertionError(
            "There are missing values in "
            f"generation_fuel{'_nuclear' if nuclear else ''}_eia923 "
            "natural key fields."
        )

    if gen_df.duplicated(subset=natural_key_fields).any():
        raise AssertionError("Duplicate generation fuels have not been resolved.")

    if gen_fuel.fuel_type_code_pudl.isnull().any():
        raise AssertionError(
            "Null fuel_type_code_pudl values found after aggregating duplicates."
        )

    return gen_df


def _yearly_to_monthly_records(df: pd.DataFrame) -> pd.DataFrame:
    """Converts an EIA 923 record of 12 months of data into 12 monthly records.

    Much of the data reported in EIA 923 is monthly, but all 12 months worth of data is
    reported in a single record, with one field for each of the 12 months.  This
    function converts these annualized composite records into a set of 12 monthly
    records containing the same information, by parsing the field names for months, and
    adding a month field.  Non - time series data is retained in the same format.

    Args:
        df: A pandas DataFrame containing the annual data to be
            converted into monthly records.

    Returns:
        A dataframe containing the same data as was passed in via df,
        but with monthly records as rows instead of as columns.

    """
    month_dict = {
        "january": 1,
        "february": 2,
        "march": 3,
        "april": 4,
        "may": 5,
        "june": 6,
        "july": 7,
        "august": 8,
        "september": 9,
        "october": 10,
        "november": 11,
        "december": 12,
    }
    multi_idx = df.columns.str.rsplit("_", n=1, expand=True).set_names(
        [None, "report_month"]
    )
    ends_with_month_filter = multi_idx.get_level_values("report_month").isin(
        set(month_dict.keys())
    )
    if not ends_with_month_filter.any():
        return df
    index_cols = df.columns[~ends_with_month_filter]
    # performance note: this was good enough for eia923 data size.
    # Using .set_index() is simple but inefficient due to unecessary index creation.
    # Performance may be improved by separating into two dataframes,
    # .stack()ing the monthly data, then joining back together on the original index.
    df = df.set_index(list(index_cols), append=True)
    # convert month names to numbers (january -> 1)
    col_df = multi_idx[ends_with_month_filter].to_frame(index=False)
    col_df.loc[:, "report_month"] = col_df.loc[:, "report_month"].map(month_dict)
    month_idx = pd.MultiIndex.from_frame(col_df).set_names([None, "report_month"])
    # reshape
    df.columns = month_idx
    df = df.stack()
    # restore original index and columns - reset index except level 0
    df = df.reset_index(level=list(range(1, df.index.nlevels)))
    return df


def _coalmine_cleanup(cmi_df: pd.DataFrame) -> pd.DataFrame:
    """Clean up the coalmine_eia923 table.

    This function does most of the coalmine_eia923 table transformation. It is separate
    from the coalmine() transform function because of the peculiar way that we are
    normalizing the fuel_receipts_costs_eia923() table.

    All of the coalmine information is originally coming from the EIA
    fuel_receipts_costs spreadsheet, but it really belongs in its own table. We strip it
    out of FRC, and create that separate table, but then we need to refer to that table
    through a foreign key. To do so, we actually merge the entire contents of the
    coalmine table into FRC, including the surrogate key, and then drop the data fields.

    For this to work, we need to have exactly the same coalmine data fields in both the
    new coalmine table, and the FRC table. To ensure that's true, we isolate the
    transformations here in this function, and apply them to the coalmine columns in
    both the FRC table and the coalmine table.

    Args:
        cmi_df: Coal mine information table (e.g. mine name, county, state)

    Returns:
        A cleaned DataFrame containing coalmine information.

    """
    # Because we need to pull the mine_id_msha field into the FRC table,
    # but we don't know what that ID is going to be until we've populated
    # this table... we're going to functionally end up using the data in
    # the coalmine info table as a "key."  Whatever set of things we
    # drop duplicates on will be the defacto key.  Whatever massaging we do
    # of the values here (case, removing whitespace, punctuation, etc.) will
    # affect the total number of "unique" mines that we end up having in the
    # table... and we probably want to minimize it (without creating
    # collisions).  We will need to do exactly the same transofrmations in the
    # FRC ingest function before merging these values in, or they won't match
    # up.
    cmi_df = (
        cmi_df.assign(
            # replace 2-letter country codes w/ ISO 3 letter as appropriate:
            state=lambda x: x.state.replace(COALMINE_COUNTRY_CODES),
            # remove all internal non-alphanumeric characters:
            mine_name=lambda x: x.mine_name.replace("[^a-zA-Z0-9 -]", "", regex=True),
            # Homogenize the data type that we're finding inside the
            # county_id_fips field (ugh, Excel sheets!).  Mostly these are
            # integers or NA values, but for imported coal, there are both
            # 'IMP' and 'IM' string values.
            county_id_fips=lambda x: pudl.helpers.zero_pad_numeric_string(
                x.county_id_fips,
                n_digits=3,
            ),
        )
        # No leading or trailing whitespace:
        .pipe(pudl.helpers.simplify_strings, columns=["mine_name"]).pipe(
            pudl.helpers.add_fips_ids, county_col=None
        )
    )
    # join state and partial county FIPS into five digit county FIPS
    cmi_df["county_id_fips"] = cmi_df["state_id_fips"] + cmi_df["county_id_fips"]
    cmi_df = (
        pudl.metadata.classes.Package.from_resource_ids()
        .get_resource("coalmine_eia923")
        .encode(cmi_df)
    )
    return cmi_df


###############################################################################
###############################################################################
# DATATABLE TRANSFORM FUNCTIONS
###############################################################################
###############################################################################


def plants(eia923_dfs, eia923_transformed_dfs):
    """Transforms the plants_eia923 table.

    Much of the static plant information is reported repeatedly, and scattered across
    several different pages of EIA 923. The data frame that this function uses is
    assembled from those many different pages, and passed in via the same dictionary of
    dataframes that all the other ingest functions use for uniformity.

    Transformations include:

    * Map full spelling onto code values.
    * Convert Y/N columns to booleans.
    * Remove excess white space around values.
    * Drop duplicate rows.

    Args:
        eia923_dfs (dictionary of pandas.DataFrame): Each entry in this dictionary of
            DataFrame objects corresponds to a page from the EIA 923 form, as reported
            in the Excel spreadsheets they distribute.
        eia923_transformed_dfs (dict): A dictionary of DataFrame objects in which pages
            from EIA923 form (keys) correspond to normalized DataFrames of values from
            that page (values).

    Returns:
        dict: eia923_transformed_dfs, a dictionary of DataFrame objects in which pages
        from EIA923 form (keys) correspond to normalized DataFrames of values from that
        page (values).

    """
    plant_info_df = eia923_dfs["plant_frame"].copy()

    # There are other fields being compiled in the plant_info_df from all of
    # the various EIA923 spreadsheet pages. Do we want to add them to the
    # database model too? E.g. capacity_mw, operator_name, etc.
    plant_info_df = plant_info_df[
        [
            "plant_id_eia",
            "combined_heat_power",
            "plant_state",
            "eia_sector",
            "naics_code",
            "reporting_frequency",
            "census_region",
            "nerc_region",
            "capacity_mw",
            "report_year",
        ]
    ]

    plant_info_df["reporting_frequency"] = plant_info_df.reporting_frequency.replace(
        {"M": "monthly", "A": "annual"}
    )
    # Since this is a plain Yes/No variable -- just make it a real sa.Boolean.
    plant_info_df.combined_heat_power.replace({"N": False, "Y": True}, inplace=True)

    # Get rid of excessive whitespace introduced to break long lines (ugh)
    plant_info_df.census_region = plant_info_df.census_region.str.replace(" ", "")
    plant_info_df.drop_duplicates(subset="plant_id_eia")

    plant_info_df["plant_id_eia"] = plant_info_df["plant_id_eia"].astype(int)

    eia923_transformed_dfs["plants_eia923"] = plant_info_df

    return eia923_transformed_dfs


def gen_fuel_nuclear(gen_fuel_nuke: pd.DataFrame) -> pd.DataFrame:
    """Transforms the generation_fuel_nuclear_eia923 table.

    Transformations include:

    * Backfill nuclear_unit_ids for 2001 and 2002.
    * Set all prime_mover_codes to 'ST'.
    * Aggregate remaining duplicate units.

    Args:
        gen_fuel_nuke: dataframe of nuclear unit fuels.

    Returns:
        Transformed nuclear generation fuel table.

    """
    gen_fuel_nuke["nuclear_unit_id"] = (
        gen_fuel_nuke["nuclear_unit_id"].astype("Int64").astype("string")
    )

    gen_fuel_nuke = _backfill_nuclear_unit_id(gen_fuel_nuke)

    # All nuclear plants have steam turbines.
    gen_fuel_nuke.loc[:, "prime_mover_code"] = gen_fuel_nuke["prime_mover_code"].fillna(
        "ST"
    )

    # Aggregate remaining duplicates.
    gen_fuel_nuke = _aggregate_generation_fuel_duplicates(gen_fuel_nuke, nuclear=True)

    return gen_fuel_nuke


def generation_fuel(eia923_dfs, eia923_transformed_dfs):
    """Transforms the generation_fuel_eia923 table.

    Transformations include:

    * Remove fields implicated elsewhere.
    * Replace . values with NA.
    * Remove rows with utility ids 99999.
    * Create a fuel_type_code_pudl field that organizes fuel types into
      clean, distinguishable categories.
    * Combine year and month columns into a single date column.
    * Clean and impute fuel_type field.
    * Backfill missing prime_mover_codes
    * Create a separate generation_fuel_nuclear table.
    * Aggregate records with duplicate natural keys.

    Args:
        eia923_dfs (dict): Each entry in this dictionary of DataFrame objects
            corresponds to a page from the EIA923 form, as reported in the Excel
            spreadsheets they distribute.
        eia923_transformed_dfs (dict): A dictionary of DataFrame objects in which pages
            from EIA923 form (keys) correspond to normalized DataFrames of values from
            that page (values).

    Returns:
        dict: eia923_transformed_dfs, a dictionary of DataFrame objects in which pages
        from EIA923 form (keys) correspond to normalized DataFrames of values from that
        page (values).

    """
    # This needs to be a copy of what we're passed in so we can edit it.
    gen_fuel = eia923_dfs["generation_fuel"].copy()

    # Drop fields we're not inserting into the generation_fuel_eia923 table.
    cols_to_drop = [
        "combined_heat_power",
        "plant_name_eia",
        "operator_name",
        "operator_id",
        "plant_state",
        "census_region",
        "nerc_region",
        "naics_code",
        "eia_sector",
        "sector_name",
        "fuel_unit",
        "total_fuel_consumption_quantity",
        "electric_fuel_consumption_quantity",
        "total_fuel_consumption_mmbtu",
        "elec_fuel_consumption_mmbtu",
        "net_generation_megawatthours",
    ]
    gen_fuel.drop(cols_to_drop, axis=1, inplace=True)

    # Convert the EIA923 DataFrame from yearly to monthly records.
    gen_fuel = _yearly_to_monthly_records(gen_fuel)
    # Replace the EIA923 NA value ('.') with a real NA value.
    gen_fuel = pudl.helpers.fix_eia_na(gen_fuel)
    # Remove "State fuel-level increment" records... which don't pertain to
    # any particular plant (they have plant_id_eia == operator_id == 99999)
    gen_fuel = gen_fuel[gen_fuel.plant_id_eia != 99999]

    # conservative manual correction for bad prime mover codes
    gen_fuel["prime_mover_code"] = (
        # one plant in 2004. Pre-2004, it was '',
        # post-2004, it was broken into combined cycle parts
        gen_fuel["prime_mover_code"].replace({"CC": ""})
        # Empty strings and whitespace that should be NA.
        .replace(to_replace=r"^\s*$", value=pd.NA, regex=True)
    )

    gen_fuel = _clean_gen_fuel_energy_sources(gen_fuel)

    gen_fuel = (
        pudl.metadata.classes.Package.from_resource_ids()
        .get_resource("generation_fuel_eia923")
        .encode(gen_fuel)
    )

    gen_fuel["fuel_type_code_pudl"] = gen_fuel.energy_source_code.map(
        pudl.helpers.label_map(
            CODE_METADATA["energy_sources_eia"]["df"],
            from_col="code",
            to_col="fuel_type_code_pudl",
            null_value=pd.NA,
        )
    )

    # Drop records missing all variable fields.
    variable_fields = [
        "fuel_consumed_units",
        "fuel_consumed_for_electricity_units",
        "fuel_mmbtu_per_unit",
        "fuel_consumed_mmbtu",
        "fuel_consumed_for_electricity_mmbtu",
        "net_generation_mwh",
    ]
    gen_fuel = gen_fuel.dropna(subset=variable_fields, how="all")

    # Convert Year/Month columns into a single Date column...
    gen_fuel = pudl.helpers.convert_to_date(gen_fuel)

    # Create separate nuclear unit fuel table
    nukes = gen_fuel[
        gen_fuel.nuclear_unit_id.notna() | gen_fuel.energy_source_code.eq("NUC")
    ].copy()

    eia923_transformed_dfs["generation_fuel_nuclear_eia923"] = gen_fuel_nuclear(nukes)

    gen_fuel = gen_fuel[
        gen_fuel.nuclear_unit_id.isna() & gen_fuel.energy_source_code.ne("NUC")
    ].copy()
    gen_fuel = gen_fuel.drop(columns=["nuclear_unit_id"])

    # Backfill 2001, 2002 prime_mover_codes.
    gen_fuel = _backfill_prime_mover_code(gen_fuel)

    # Aggregate any remaining duplicates.
    gen_fuel = _aggregate_generation_fuel_duplicates(gen_fuel)

    eia923_transformed_dfs["generation_fuel_eia923"] = gen_fuel

    return eia923_transformed_dfs


def _map_prime_mover_sets(prime_mover_set: np.ndarray) -> str:
    """Map unique prime mover combinations to a single prime mover code.

    In 2001-2019 data, the .value_counts() of the combinations is:
    (CA, CT)        750
    (ST, CA)        101
    (ST)             60
    (CA)             17
    (CS, ST, CT)      2
    Args:
        prime_mover_set (np.ndarray): unique combinations of prime_mover_code

    Returns:
        str: single prime mover code
    """
    if len(prime_mover_set) == 1:  # single valued
        return prime_mover_set[0]
    elif "CA" in prime_mover_set:
        return "CA"  # arbitrary choice
    elif "CS" in prime_mover_set:
        return "CS"
    else:
        raise ValueError(
            "Dataset contains new kinds of duplicate boiler_fuel rows. "
            f"Prime movers are {prime_mover_set}"
        )


def _aggregate_duplicate_boiler_fuel_keys(boiler_fuel_df: pd.DataFrame) -> pd.DataFrame:
    """Combine boiler_fuel rows with duplicate keys by aggregating them.

    Boiler_fuel_eia923 contains a few records with duplicate keys, mostly caused by
    CA and CT parts of combined cycle plants being mapped to the same boiler ID.
    This is most likely a data entry error. See GitHub issue #852

    One solution (implemented here) is to simply aggregate those records together.
    This is cheap and easy compared to the more thorough solution of making
    surrogate boiler IDs. Aggregation was preferred to purity due to the low volume of
    affected records (4.5% of combined cycle plants).

    Args:
        boiler_fuel_df: the boiler_fuel dataframe

    Returns:
        A copy of boiler_fuel dataframe with duplicates removed and aggregates appended.

    """
    quantity_cols = [
        "fuel_consumed_units",
    ]
    relative_cols = ["ash_content_pct", "sulfur_content_pct", "fuel_mmbtu_per_unit"]
    key_cols = ["boiler_id", "energy_source_code", "plant_id_eia", "report_date"]

    expected_cols = set(quantity_cols + relative_cols + key_cols + ["prime_mover_code"])
    actual_cols = set(boiler_fuel_df.columns)
    difference = actual_cols.symmetric_difference(expected_cols)

    if difference:
        raise AssertionError(
            "Columns were expected to align, instead found this difference: "
            f"{difference}"
        )

    is_duplicate = boiler_fuel_df.duplicated(subset=key_cols, keep=False)
    duplicates: pd.DataFrame = boiler_fuel_df[is_duplicate]
    boiler_fuel_groups = duplicates.groupby(key_cols)

    # For relative columns, take average weighted by fuel usage
    total_fuel: pd.Series = boiler_fuel_groups["fuel_consumed_units"].transform("sum")
    # division by zero -> NaN, so fill with 0 in those cases
    fuel_fraction = (
        duplicates["fuel_consumed_units"].div(total_fuel.to_numpy()).fillna(0.0)
    )
    # overwrite with weighted values
    duplicates[relative_cols] = duplicates[relative_cols].mul(
        fuel_fraction.to_numpy().reshape(-1, 1)
    )

    aggregates = boiler_fuel_groups[quantity_cols + relative_cols].sum()
    # apply manual mapping to prime_mover_code
    aggregates["prime_mover_code"] = (
        boiler_fuel_groups["prime_mover_code"].unique().apply(_map_prime_mover_sets)
    )

    # NOTE: the following method changes the order of the data and resets the index
    modified_boiler_fuel_df = pd.concat(
        [boiler_fuel_df[~is_duplicate], aggregates.reset_index()], ignore_index=True
    )

    return modified_boiler_fuel_df


def boiler_fuel(eia923_dfs, eia923_transformed_dfs):
    """Transforms the boiler_fuel_eia923 table.

    Transformations include:

    * Remove fields implicated elsewhere.
    * Drop values with plant and boiler id values of NA.
    * Replace . values with NA.
    * Create a fuel_type_code_pudl field that organizes fuel types into clean,
      distinguishable categories.
    * Combine year and month columns into a single date column.

    Args:
        eia923_dfs (dict): Each entry in this dictionary of DataFrame objects
            corresponds to a page from the EIA923 form, as reported in the Excel
            spreadsheets they distribute.
        eia923_transformed_dfs (dict): A dictionary of DataFrame objects in which pages
            from EIA923 form (keys) correspond to normalized DataFrames of values from
            that page (values).

    Returns:
        dict: eia923_transformed_dfs, a dictionary of DataFrame objects in which pages
            from EIA923 form (keys) correspond to normalized DataFrames of values from
            that page (values).
    """
    bf_df = eia923_dfs["boiler_fuel"].copy()

    # Need to stop dropping fields that contain harvestable entity attributes.
    # See https://github.com/catalyst-cooperative/pudl/issues/509
    cols_to_drop = [
        "combined_heat_power",
        "plant_name_eia",
        "operator_name",
        "operator_id",
        "plant_state",
        "census_region",
        "nerc_region",
        "naics_code",
        "eia_sector",
        "sector_name",
        "fuel_unit",
        "total_fuel_consumption_quantity",
        "respondent_frequency",
        "balancing_authority_code_eia",
    ]
    bf_df.drop(cols_to_drop, axis=1, inplace=True)

    bf_df.dropna(subset=["boiler_id", "plant_id_eia"], inplace=True)

    bf_df = _yearly_to_monthly_records(bf_df)
    # Replace the EIA923 NA value ('.') with a real NA value.
    bf_df = pudl.helpers.fix_eia_na(bf_df)
    # Convert Year/Month columns into a single Date column...
    bf_df = pudl.helpers.convert_to_date(bf_df)

    bf_df = (
        pudl.metadata.classes.Package.from_resource_ids()
        .get_resource("boiler_fuel_eia923")
        .encode(bf_df)
    )

    bf_df = _aggregate_duplicate_boiler_fuel_keys(bf_df)

    # Add a simplified PUDL fuel type
    bf_df["fuel_type_code_pudl"] = bf_df.energy_source_code.map(
        pudl.helpers.label_map(
            CODE_METADATA["energy_sources_eia"]["df"],
            from_col="code",
            to_col="fuel_type_code_pudl",
            null_value=pd.NA,
        )
    )

    eia923_transformed_dfs["boiler_fuel_eia923"] = bf_df

    return eia923_transformed_dfs


def generation(eia923_dfs, eia923_transformed_dfs):
    """Transforms the generation_eia923 table.

    Transformations include:

    * Drop rows with NA for generator id.
    * Remove fields implicated elsewhere.
    * Replace . values with NA.
    * Drop generator-date row duplicates (all have no data).

    Args:
        eia923_dfs (dict): Each entry in this dictionary of DataFrame objects
            corresponds to a page from the EIA923 form, as reported in the Excel
            spreadsheets they distribute.
        eia923_transformed_dfs (dict): A dictionary of DataFrame objects in which pages
            from EIA923 form (keys) correspond to normalized DataFrames of values from
            that page (values).

    Returns:
        dict: eia923_transformed_dfs, a dictionary of DataFrame objects in which pages
        from EIA923 form (keys) correspond to normalized DataFrames of values from that
        page (values).

    """
    gen_df = (
        eia923_dfs["generator"]
        .dropna(subset=["generator_id"])
        .drop(
            [
                "combined_heat_power",
                "plant_name_eia",
                "operator_name",
                "operator_id",
                "plant_state",
                "census_region",
                "nerc_region",
                "naics_code",
                "eia_sector",
                "sector_name",
                "net_generation_mwh_year_to_date",
            ],
            axis="columns",
        )
        .pipe(_yearly_to_monthly_records)
        .pipe(pudl.helpers.fix_eia_na)
        .pipe(pudl.helpers.convert_to_date)
    )
    # There are a few records that contain (literal) "nan"s in the generator_id
    # field.  We are doing a targeted drop here instead of a full drop because
    # We don't want to drop a bunch of data points if new nans are introduced
    # into the data. See issue #1208 for targeted drop reasoning.
    drop_plant_ids = [54587]
    missing_data_strings = ["nan"]
    row_drop_mask = gen_df.plant_id_eia.isin(drop_plant_ids) & gen_df.generator_id.isin(
        missing_data_strings
    )
    gen_df = gen_df[~row_drop_mask]

    # There are a few hundred (out of a few hundred thousand) records which
    # have duplicate records for a given generator/date combo. However, in all
    # cases one of them has no data (net_generation_mwh) associated with it,
    # so it's pretty clear which one to drop.
    unique_subset = ["report_date", "plant_id_eia", "generator_id"]
    dupes = gen_df[gen_df.duplicated(subset=unique_subset, keep=False)]
    gen_df = gen_df.drop(dupes.net_generation_mwh.isna().index)

    gen_df = (
        pudl.metadata.classes.Package.from_resource_ids()
        .get_resource("generation_eia923")
        .encode(gen_df)
    )

    eia923_transformed_dfs["generation_eia923"] = gen_df

    return eia923_transformed_dfs


def coalmine(eia923_dfs, eia923_transformed_dfs):
    """Transforms the coalmine_eia923 table.

    Transformations include:

    * Remove fields implicated elsewhere.
    * Drop duplicates with MSHA ID.

    Args:
        eia923_dfs (dict): Each entry in this dictionary of DataFrame objects
            corresponds to a page from the EIA923 form, as reported in the Excel
            spreadsheets they distribute.
        eia923_transformed_dfs (dict): A dictionary of DataFrame objects in which pages
            from EIA923 form (keys) correspond to normalized DataFrames of values from
            that page (values).

    Returns:
        dict: eia923_transformed_dfs, a dictionary of DataFrame objects in which pages
        from EIA923 form (keys) correspond to normalized DataFrames of values from that
        page (values).

    """
    # These are the columns that we want to keep from FRC for the
    # coal mine info table.
    coalmine_cols = [
        "mine_name",
        "mine_type_code",
        "state",
        "county_id_fips",
        "mine_id_msha",
    ]

    # Make a copy so we don't alter the FRC data frame... which we'll need
    # to use again for populating the FRC table (see below)
    cmi_df = eia923_dfs["fuel_receipts_costs"].copy()
    # Keep only the columns listed above:
    cmi_df = _coalmine_cleanup(cmi_df)

    cmi_df = cmi_df[coalmine_cols]

    # If we actually *have* an MSHA ID for a mine, then we have a totally
    # unique identifier for that mine, and we can safely drop duplicates and
    # keep just one copy of that mine, no matter how different all the other
    # fields associated with the mine info are... Here we split out all the
    # coalmine records that have an MSHA ID, remove them from the CMI
    # data frame, drop duplicates, and then bring the unique mine records
    # back into the overall CMI dataframe...
    cmi_with_msha = cmi_df[cmi_df["mine_id_msha"] > 0]
    cmi_with_msha = cmi_with_msha.drop_duplicates(
        subset=[
            "mine_id_msha",
        ]
    )
    cmi_df.drop(cmi_df[cmi_df["mine_id_msha"] > 0].index)
    cmi_df = pd.concat([cmi_df, cmi_with_msha])

    cmi_df = cmi_df.drop_duplicates(
        subset=[
            "mine_name",
            "state",
            "mine_id_msha",
            "mine_type_code",
            "county_id_fips",
        ]
    )

    # drop null values if they occur in vital fields....
    cmi_df.dropna(subset=["mine_name", "state"], inplace=True)

    # we need an mine id to associate this coalmine table with the frc
    # table. In order to do that, we need to create a clean index, like
    # an autoincremeted id column in a db, which will later be used as a
    # primary key in the coalmine table and a forigen key in the frc table

    # first we reset the index to get a clean index
    cmi_df = cmi_df.reset_index()
    # then we get rid of the old index
    cmi_df = cmi_df.drop(labels=["index"], axis=1)
    # then name the index id
    cmi_df.index.name = "mine_id_pudl"
    # then make the id index a column for simpler transferability
    cmi_df = cmi_df.reset_index()

    cmi_df = (
        pudl.metadata.classes.Package.from_resource_ids()
        .get_resource("coalmine_eia923")
        .encode(cmi_df)
    )

    eia923_transformed_dfs["coalmine_eia923"] = cmi_df

    return eia923_transformed_dfs


def fuel_receipts_costs(eia923_dfs, eia923_transformed_dfs):
    """Transforms the fuel_receipts_costs_eia923 dataframe.

    Transformations include:

    * Remove fields implicated elsewhere.
    * Replace . values with NA.
    * Standardize codes values.
    * Fix dates.
    * Replace invalid mercury content values with NA.

    Fuel cost is reported in cents per mmbtu. Converts cents to dollars.

    Args:
        eia923_dfs (dict): Each entry in this dictionary of DataFrame objects
            corresponds to a page from the EIA923 form, as reported in the Excel
            spreadsheets they distribute.
        eia923_transformed_dfs (dict): A dictionary of DataFrame objects in which pages
            from EIA923 form (keys) correspond to normalized DataFrames of values from
            that page (values).

    Returns:
        dict: eia923_transformed_dfs, a dictionary of DataFrame objects in which pages
        from EIA923 form (keys) correspond to normalized DataFrames of values from that
        page (values).

    """
    frc_df = eia923_dfs["fuel_receipts_costs"].copy()

    # Drop fields we're not inserting into the fuel_receipts_costs_eia923
    # table.
    cols_to_drop = [
        "plant_name_eia",
        "plant_state",
        "operator_name",
        "operator_id",
        "mine_id_msha",
        "mine_type_code",
        "state",
        "county_id_fips",
        "state_id_fips",
        "mine_name",
        "regulated",
        "reporting_frequency",
    ]

    cmi_df = (
        eia923_transformed_dfs["coalmine_eia923"].copy()
        # In order for the merge to work, we need to get the county_id_fips
        # field back into ready-to-dump form... so it matches the types of the
        # county_id_fips field that we are going to be merging on in the
        # frc_df.
        # rename(columns={'id': 'mine_id_pudl'})
    )

    # This type/naming cleanup function is separated out so that we can be
    # sure it is applied exactly the same both when the coalmine_eia923 table
    # is populated, and here (since we need them to be identical for the
    # following merge)
    frc_df = (
        frc_df.pipe(_coalmine_cleanup)
        .merge(
            cmi_df,
            how="left",
            on=[
                "mine_name",
                "state",
                "mine_id_msha",
                "mine_type_code",
                "county_id_fips",
            ],
        )
        .drop(cols_to_drop, axis=1)
        .
        # Replace the EIA923 NA value ('.') with a real NA value.
        pipe(pudl.helpers.fix_eia_na)
        .
        # These come in ALL CAPS from EIA...
        pipe(pudl.helpers.simplify_strings, columns=["supplier_name"])
        .pipe(
            pudl.helpers.fix_int_na,
            columns=[
                "contract_expiration_date",
            ],
        )
        .assign(
            fuel_cost_per_mmbtu=lambda x: x.fuel_cost_per_mmbtu / 100,
            fuel_group_code=lambda x: (
                x.fuel_group_code.str.lower().str.replace(" ", "_")
            ),
            contract_expiration_month=lambda x: x.contract_expiration_date.apply(
                lambda y: y[:-2] if y != "" else y
            ),
        )
        .assign(
            # These assignments are separate b/c they exp_month is altered 2x
            contract_expiration_month=lambda x: x.contract_expiration_month.apply(
                lambda y: y if y != "" and int(y) <= 12 else ""
            ),
            contract_expiration_year=lambda x: x.contract_expiration_date.apply(
                lambda y: "20" + y[-2:] if y != "" else y
            ),
        )
        .
        # Now that we will create our own real date field, so chuck this one.
        drop("contract_expiration_date", axis=1)
        .pipe(
            pudl.helpers.convert_to_date,
            date_col="contract_expiration_date",
            year_col="contract_expiration_year",
            month_col="contract_expiration_month",
        )
        .pipe(pudl.helpers.convert_to_date)
        .pipe(
            pudl.helpers.cleanstrings,
            ["natural_gas_transport_code", "natural_gas_delivery_contract_type_code"],
            [
                {"firm": ["F"], "interruptible": ["I"]},
                {"firm": ["F"], "interruptible": ["I"]},
            ],
            unmapped=pd.NA,
        )
    )
    frc_df = (
        pudl.metadata.classes.Package.from_resource_ids()
        .get_resource("fuel_receipts_costs_eia923")
        .encode(frc_df)
    )
    frc_df["fuel_type_code_pudl"] = frc_df.energy_source_code.map(
        pudl.helpers.label_map(
            CODE_METADATA["energy_sources_eia"]["df"],
            from_col="code",
            to_col="fuel_type_code_pudl",
            null_value=pd.NA,
        )
    )

    # Remove known to be invalid mercury content values. Almost all of these
    # occur in the 2012 data. Real values should be <0.25ppm.
    bad_hg_idx = frc_df.mercury_content_ppm >= 7.0
    frc_df.loc[bad_hg_idx, "mercury_content_ppm"] = np.nan

    eia923_transformed_dfs["fuel_receipts_costs_eia923"] = frc_df

    return eia923_transformed_dfs


def transform(eia923_raw_dfs, eia923_settings: Eia923Settings = Eia923Settings()):
    """Transforms all the EIA 923 tables.

    Args:
        eia923_raw_dfs (dict): a dictionary of tab names (keys) and DataFrames
            (values). Generated from `pudl.extract.eia923.extract()`.
        settings: Object containing validated settings
            relevant to EIA 923. Contains the tables and years to be loaded
            into PUDL.

    Returns:
        dict: A dictionary of DataFrame with table names as keys and
        :class:`pandas.DataFrame` objects as values, where the contents of the
        DataFrames correspond to cleaned and normalized PUDL database tables, ready for
        loading.

    """
    eia923_transform_functions = {
        "generation_fuel_eia923": generation_fuel,
        "boiler_fuel_eia923": boiler_fuel,
        "generation_eia923": generation,
        "coalmine_eia923": coalmine,
        "fuel_receipts_costs_eia923": fuel_receipts_costs,
    }
    eia923_transformed_dfs = {}

    if not eia923_raw_dfs:
        logger.info("No raw EIA 923 DataFrames found. " "Not transforming EIA 923.")
        return eia923_transformed_dfs

    for table in eia923_transform_functions:
        if table in eia923_settings.tables:
            logger.info(
                f"Transforming raw EIA 923 DataFrames for {table} "
                f"concatenated across all years."
            )
            eia923_transform_functions[table](eia923_raw_dfs, eia923_transformed_dfs)
        else:
            logger.info(f"Not transforming {table}")
    return eia923_transformed_dfs<|MERGE_RESOLUTION|>--- conflicted
+++ resolved
@@ -1,9 +1,4 @@
 """Module to perform data cleaning functions on EIA923 data tables."""
-<<<<<<< HEAD
-from typing import Dict
-=======
-import logging
->>>>>>> 0663e2fe
 
 import numpy as np
 import pandas as pd
