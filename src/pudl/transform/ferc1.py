--- conflicted
+++ resolved
@@ -2825,7 +2825,6 @@
         return df.reset_index()
 
 
-<<<<<<< HEAD
 class IncomeStatementFerc1TableTransformer(Ferc1AbstractTableTransformer):
     """Transformer class for the :ref:`income_statement_ferc1` table."""
 
@@ -2929,7 +2928,9 @@
                 f"{self.table_id.value}: Found {len(dupe_ids)} duplicate record_ids: \n"
                 f"{dupe_ids}."
             )
-=======
+        return df
+
+
 class DepreciationAmortizationSummaryFerc1TableTransformer(
     Ferc1AbstractTableTransformer
 ):
@@ -2964,8 +2965,6 @@
         if params.on:
             logger.info(f"{self.table_id.value}: merging metadata")
             df = merge_xbrl_metadata(df, xbrl_metadata, params)
-
->>>>>>> c959d4b5
         return df
 
 
@@ -3072,11 +3071,8 @@
             "electric_energy_dispositions_ferc1",
             "utility_plant_summary_ferc1",
             "balance_sheet_assets_ferc1",
-<<<<<<< HEAD
             "income_statement_ferc1",
-=======
             "depreciation_amortization_summary_ferc1",
->>>>>>> c959d4b5
         ],
     )
     pudl_settings = pudl.workspace.setup.get_defaults()
