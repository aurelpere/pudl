"""Classes & functions to process FERC Form 1 data before loading into the PUDL DB.

Note that many of the classes/objects here inherit from/are instances of classes defined
in :mod:`pudl.transform.classes`. Their design and relationships to each other are
documented in that module.

See :mod:`pudl.transform.params.ferc1` for the values that parameterize many of these
transformations.
"""
import enum
import importlib.resources
import re
from collections import namedtuple
from typing import Any, Literal

import numpy as np
import pandas as pd
import sqlalchemy as sa
from pandas.core.groupby import DataFrameGroupBy

import pudl
from pudl.analysis.classify_plants_ferc1 import (
    plants_steam_assign_plant_ids,
    plants_steam_validate_ids,
)
from pudl.extract.ferc1 import TABLE_NAME_MAP
from pudl.helpers import convert_cols_dtypes
from pudl.settings import Ferc1Settings
from pudl.transform.classes import (
    AbstractTableTransformer,
    InvalidRows,
    RenameColumns,
    TableTransformParams,
    TransformParams,
    cache_df,
    enforce_snake_case,
)

logger = pudl.logging_helpers.get_logger(__name__)


################################################################################
# FERC 1 Transform Parameter Models
################################################################################
@enum.unique
class SourceFerc1(enum.Enum):
    """Enumeration of allowed FERC 1 raw data sources."""

    XBRL = "xbrl"
    DBF = "dbf"


@enum.unique
class TableIdFerc1(enum.Enum):
    """Enumeration of the allowed FERC 1 table IDs.

    Hard coding this doesn't seem ideal. Somehow it should be either defined in the
    context of the Package, the Ferc1Settings, an etl_group, or DataSource. All of the
    table transformers associated with a given data source should have a table_id that's
    from that data source's subset of the database. Where should this really happen?
    Alternatively, the allowable values could be derived *from* the structure of the
    Package. But this works for now.
    """

    FUEL_FERC1 = "fuel_ferc1"
    PLANTS_STEAM_FERC1 = "plants_steam_ferc1"
    PLANTS_HYDRO_FERC1 = "plants_hydro_ferc1"
    PLANTS_SMALL_FERC1 = "plants_small_ferc1"
    PLANTS_PUMPED_STORAGE_FERC1 = "plants_pumped_storage_ferc1"
    PLANT_IN_SERVICE_FERC1 = "plant_in_service_ferc1"
    PURCHASED_POWER_FERC1 = "purchased_power_ferc1"
    TRANSMISSION_FERC1 = "transmission_ferc1"
    ELECTRIC_ENERGY_SOURCES_FERC1 = "electric_energy_sources_ferc1"
    ELECTRIC_ENERGY_DISPOSITIONS_FERC1 = "electric_energy_dispositions_ferc1"
    UTILITY_PLANT_SUMMARY_FERC1 = "utility_plant_summary_ferc1"
    DEPRECIATION_AMORTIZATION_SUMMARY_FERC1 = "depreciation_amortization_summary_ferc1"
    BALANCE_SHEET_ASSETS_FERC1 = "balance_sheet_assets_ferc1"
<<<<<<< HEAD
    OTHER_REGULATORY_LIABILITIES_FERC1 = "other_regulatory_liabilities_ferc1"
=======
    INCOME_STATEMENT_FERC1 = "income_statement_ferc1"
>>>>>>> c9a6c815


class RenameColumnsFerc1(TransformParams):
    """Dictionaries for renaming either XBRL or DBF derived FERC 1 columns.

    This is FERC 1 specific, because we need to store both DBF and XBRL rename
    dictionaires separately. Note that this parameter model does not have its own unique
    transform function. Like the generic :class:`pudl.transform.classes.RenameColumns`
    it depends on the build in :meth:`pd.rename` method, which is called with the values
    DBF or XBRL parameters depending on the context.

    Potential parameters validations that could be implemented

    * Validate that all keys appear in the original dbf/xbrl sources.
      This has to be true, but right now we don't have stored metadata enumerating all
      of the columns that exist in the raw data, so we don't have anything to check
      against. Implement once when we have schemas defined for after the extract step.

    * Validate all values appear in PUDL tables, and all expected PUDL names are mapped.
      Actually we can't require that the rename values appear in the PUDL tables,
      because there will be cases in which the original column gets dropped or modified,
      e.g. in the case of unit conversions with a column rename.
    """

    dbf: RenameColumns = RenameColumns()
    xbrl: RenameColumns = RenameColumns()
    duration_xbrl: RenameColumns = RenameColumns()
    instant_xbrl: RenameColumns = RenameColumns()


class WideToTidy(TransformParams):
    """Parameters for converting a wide table to a tidy table with value types."""

    idx_cols: list[str] | None
    """List of column names to treat as the table index."""

    stacked_column_name: str | None = None
    """Name of column that will contain the stacked categories."""

    value_types: list[str] | None
    """List of names of value types that will end up being the column names.

    Some of the FERC tables have multiple data types spread across many different
    categories.  In the input dataframe given to :func:`wide_to_tidy`, the value types
    must be the suffixes of the column names. If the table does not natively have the
    pattern of "{to-be stacked category}_{value_type}", rename the columns using a
    ``rename_columns.duration_xbrl``, ``rename_columns.instant_xbrl`` or
    ``rename_columns.dbf`` parameter which will be employed in
    :meth:`process_duration_xbrl`, :meth:`process_instant_xbrl` or :meth:`process_dbf`.
    """

    expected_drop_cols: int = 0
    """The number of columns that are expected to be dropped.

    :func:`wide_to_tidy_xbrl` will generate a regex pattern assuming the ``value_types``
    are the column name's suffixes. If a column does not conform to that pattern, it
    will be filtered out. This is helpful for us to not include a bunch of columns from
    the input dataframe incorrectly included in the stacking process. We could enumerate
    every column that we want to drop, but this could be tedious and potentially error
    prone. But this does mean that if a column is incorrectly named - or barely missing
    the pattern, it will be dropped. This parameter enables us to lock the number of
    expected columns. If the dropped columns are a different number, an error will be
    raised.
    """


class WideToTidySourceFerc1(TransformParams):
    """Parameters for converting either or both XBRL and DBF table from wide to tidy."""

    xbrl: WideToTidy = WideToTidy()
    dbf: WideToTidy = WideToTidy()


def wide_to_tidy(df: pd.DataFrame, params: WideToTidy) -> pd.DataFrame:
    """Reshape wide tables with FERC account columns to tidy format.

    The XBRL table coming into this method could contain all the data from both the
    instant and duration tables in a wide format -- with one column for every
    combination of value type (e.g. additions, ending_balance) and value category, which
    means ~500 columns for some tables.

    We tidy this into a long table with one column for each of the value types in
    ``params.value_types`` and a new column named ``xbrl_factoid`` that contains
    categories that were previously the XBRL column name stems.

    This allows aggregations of multiple ``xbrl_factoid`` categories in a columnar
    fashion such as aggregation across groups of rows to total up various hierarchical
    accounting categories (hydraulic turbines -> hydraulic production plant -> all
    production plant -> all electric utility plant) though the categorical columns
    required for that aggregation are added later.

    For table that have a internal relationship between the values in the
    ``params.value_types``, such as the :ref:`plant_in_service_ferc1` table, this also
    enables aggregation across columns to calculate the ending balance based on the
    starting balance and all of the reported changes.
    """
    suffixes = "|".join(params.value_types)
    pat = r"(^.*)_(" + suffixes + r"$)"
    # filter out any columns that don't match the pattern
    df_out = df.set_index(params.idx_cols).filter(regex=pat)
    # check if there are unexpected columns being dropped
    dropped_cols = [col for col in df if col not in df_out.reset_index().columns]
    logger.debug(f"dropping: {dropped_cols}")
    if params.expected_drop_cols != len(dropped_cols):
        raise AssertionError(
            f"Dropping more columns ({len(dropped_cols)}) than expected "
            f"({params.expected_drop_cols}). Columns dropped: {dropped_cols}"
        )

    new_cols = pd.MultiIndex.from_tuples(
        [(re.sub(pat, r"\1", col), re.sub(pat, r"\2", col)) for col in df_out.columns],
        names=[params.stacked_column_name, "value_type"],
    )
    df_out.columns = new_cols
    df_out = (
        df_out.stack(params.stacked_column_name, dropna=False)
        .loc[:, params.value_types]
        .reset_index()
    )
    # remove the name of the columns which was the name of the renaming layer of the
    # multi-index
    df_out.columns.name = None
    return df_out


class MergeXbrlMetadata(TransformParams):
    """Parameters for merging in XBRL metadata."""

    rename_columns: dict[str, str] = {}
    """Dictionary to rename columns in the normalized metadata before merging.

    This dictionary will be passed as :func:`pd.DataFrame.rename` ``columns`` parameter.
    """

    on: str | None = None
    """Column name to merge on in :func:`merge_xbrl_metadata`."""


def merge_xbrl_metadata(
    df: pd.DataFrame, xbrl_metadata: pd.DataFrame, params: MergeXbrlMetadata
) -> pd.DataFrame:
    """Merge metadata based on params."""
    return pd.merge(
        df,
        xbrl_metadata.rename(columns=params.rename_columns),
        on=params.on,
        how="left",
        validate="many_to_one",
    )


class DropDuplicateRowsDbf(TransformParams):
    """Parameter for dropping duplicate DBF rows."""

    table_name: TableIdFerc1 | None = None
    """Name of table used to grab primary keys of PUDL table to check for duplicates."""

    data_columns: list = []
    """List of data column names to ensure primary key duplicates have the same data."""


def drop_duplicate_rows_dbf(
    df: pd.DataFrame,
    params: DropDuplicateRowsDbf,
    return_dupes_w_unique_data: bool = False,
) -> pd.DataFrame:
    """Drop duplicate DBF rows if duplicates have indentical data or one row has nulls.

    There are several instances of the DBF data reporting the same value on multiple
    rows. This function checks to see if all of the duplicate values that have the same
    primary keys have reported the same data or have records with null data in any of
    the data columns while the other record has complete data. If the duplicates have no
    unique data, the duplicates are dropped with ``keep="first"``. If any duplicates do
    not contain the same data or half null data, an assertion will be raised.

    Args:
        df: DBF table containing PUDL primary key columns
        params: an instance of :class:`DropDuplicateRowsDbf`
        return_dupes_w_unique_data: Boolean flag used for debuging only which returns
            the duplicates which contain actually unique data instead of raising
            assertion. Default is False.
    """
    pks = (
        pudl.metadata.classes.Package.from_resource_ids()
        .get_resource(params.table_name.value)
        .schema.primary_key
    )
    # add a column that indicates whether or not any of the data columns contain null data
    df.loc[:, "null_data"] = df[params.data_columns].isnull().any(axis="columns")

    # checks to make sure the drop is targeted as expected
    # of the PK dupes, drop all instances when the data *is also the same*
    dupes_w_possible_unique_data = df.drop_duplicates(
        pks + params.data_columns, keep=False
    )
    dupes_w_possible_unique_data = dupes_w_possible_unique_data[
        dupes_w_possible_unique_data.duplicated(pks, keep=False)
    ]
    # if there are pk+data dupes, is there one record with some null data
    # an other with completely non-null data??
    # OR are there any records that have some null data and some actually unique
    # data
    nunique_data_columns = [f"{col}_nunique" for col in params.data_columns]
    dupes_w_possible_unique_data.loc[
        :, nunique_data_columns + ["null_data_nunique"]
    ] = (
        dupes_w_possible_unique_data.groupby(pks)[params.data_columns + ["null_data"]]
        .transform("nunique")
        .add_suffix("_nunique")
    )
    dupes_w_unique_data = dupes_w_possible_unique_data[
        (dupes_w_possible_unique_data.null_data_nunique != 2)
        | (
            dupes_w_possible_unique_data[
                dupes_w_possible_unique_data[nunique_data_columns] != 1
            ].any(axis="columns")
        )
    ].sort_values(by=pks)
    if not dupes_w_unique_data.empty:
        if return_dupes_w_unique_data:
            logger.warning("Returning duplicate records for debugging.")
            return dupes_w_unique_data
        else:
            raise AssertionError(
                "Duplicates have unique data and should not be dropped. Unique data: "
                f"{len(dupes_w_unique_data)}: \n{dupes_w_unique_data.sort_values(by=pks)}"
            )
    len_og = len(df)
    df = (
        df.sort_values(by=["null_data"], ascending=True)
        .drop_duplicates(pks, keep="first")
        .drop(columns=["null_data"])
    )
    logger.info(f"Dropped {(len_og - len(df))/len_og:.1%} of duplicate records.")
    return df


class AlignRowNumbersDbf(TransformParams):
    """Parameters for aligning DBF row numbers with metadata from mannual maps."""

    dbf_table_names: list[str] | None = None
    """DBF table to use to grab the row map in :func:`align_row_numbers_dbf`.

    Default is ``None``.
    """


def align_row_numbers_dbf(
    df: pd.DataFrame, params: AlignRowNumbersDbf | None = None
) -> pd.DataFrame:
    """Rename the xbrl_factoid column after :meth:`align_row_numbers_dbf`."""
    if params is None:
        params = AlignRowNumbersDbf()
    if params.dbf_table_names:
        logger.info(
            f"Aligning row numbers from DBF row to XBRL map for {params.dbf_table_names}"
        )
        row_map = read_dbf_to_xbrl_map(dbf_table_names=params.dbf_table_names).pipe(
            fill_dbf_to_xbrl_map
        )
        if not row_map.all(axis=None):
            raise ValueError(
                "Filled DBF-XBRL map contains NA values, which should never happen:"
                f"{row_map}"
            )

        df = pd.merge(df, row_map, on=["report_year", "row_number"], how="left")
        if df.xbrl_factoid.isna().any():
            raise ValueError("Found null row labeles after aligning DBF/XBRL rows.")
        # eliminate the header rows since they (should!) contain no data in either the
        # DBF or XBRL records:
        df = df[df.xbrl_factoid != "HEADER_ROW"]
    return df


class Ferc1TableTransformParams(TableTransformParams):
    """A model defining what TransformParams are allowed for FERC Form 1.

    This adds additional parameter models beyond the ones inherited from the
    :class:`pudl.transform.classes.AbstractTableTransformer` class.
    """

    class Config:
        """Only allow the known table transform params."""

        extra = "forbid"

    rename_columns_ferc1: RenameColumnsFerc1 = RenameColumnsFerc1(
        dbf=RenameColumns(),
        xbrl=RenameColumns(),
        xbrl_instant=RenameColumns(),
        xbrl_duration=RenameColumns(),
    )
    wide_to_tidy: WideToTidySourceFerc1 = WideToTidySourceFerc1(
        dbf=WideToTidy(), xbrl=WideToTidy()
    )
    merge_xbrl_metadata: MergeXbrlMetadata = MergeXbrlMetadata()
    align_row_numbers_dbf: AlignRowNumbersDbf = AlignRowNumbersDbf()
    drop_duplicate_rows_dbf: DropDuplicateRowsDbf = DropDuplicateRowsDbf()


################################################################################
# FERC 1 specific Column, MultiColumn, and Table Transform Functions
# (empty for now, but we anticipate there will be some)
################################################################################


################################################################################
# FERC 1 transform helper functions. Probably to be integrated into a class
# below as methods or moved to a different module once it's clear where they belong.
################################################################################
def get_ferc1_dbf_rows_to_map(ferc1_engine: sa.engine.Engine) -> pd.DataFrame:
    """Identify DBF rows that need to be mapped to XBRL columns.

    Select all records in the ``f1_row_lit_tbl`` where the row literal associated with a
    given combination of table and row number is different from the preceeding year.
    This is the smallest set of records which we can use to reproduce the whole table by
    expanding the time series to include all years, and forward filling the row
    literals.
    """
    idx_cols = ["sched_table_name", "row_number", "report_year"]
    data_cols = ["row_literal"]
    row_lit = pd.read_sql(
        "f1_row_lit_tbl", con=ferc1_engine, columns=idx_cols + data_cols
    ).sort_values(idx_cols)
    row_lit["shifted"] = row_lit.groupby(
        ["sched_table_name", "row_number"]
    ).row_literal.shift()
    row_lit["changed"] = row_lit.row_literal != row_lit.shifted
    return row_lit.loc[row_lit.changed, idx_cols + data_cols]


def update_dbf_to_xbrl_map(ferc1_engine: sa.engine.Engine) -> pd.DataFrame:
    """Regenerate the FERC 1 DBF+XBRL glue while retaining existing mappings.

    Reads all rows that need to be mapped out of the ``f1_row_lit_tbl`` and appends
    columns containing any previously mapped values, returning the resulting dataframe.
    """
    idx_cols = ["sched_table_name", "row_number", "report_year"]
    all_rows = get_ferc1_dbf_rows_to_map(ferc1_engine).set_index(idx_cols)
    with importlib.resources.open_text(
        "pudl.package_data.ferc1", "dbf_to_xbrl.csv"
    ) as file:
        mapped_rows = (
            pd.read_csv(file).set_index(idx_cols).drop(["row_literal"], axis="columns")
        )
    return (
        pd.concat([all_rows, mapped_rows], axis="columns")
        .reset_index()
        .sort_values(["sched_table_name", "report_year", "row_number"])
    )


def read_dbf_to_xbrl_map(dbf_table_names: list[str]) -> pd.DataFrame:
    """Read the manually compiled DBF row to XBRL column mapping for a given table.

    Args:
        dbf_table_name: The original name of the table in the FERC Form 1 DBF database
            whose mapping to the XBRL data you want to extract. for example
            ``f1_plant_in_srvce``.

    Returns:
        DataFrame with columns ``[sched_table_name, report_year, row_number, row_type, xbrl_factoid]``
    """
    with importlib.resources.open_text(
        "pudl.package_data.ferc1", "dbf_to_xbrl.csv"
    ) as file:
        row_map = pd.read_csv(
            file,
            usecols=[
                "sched_table_name",
                "report_year",
                "row_number",
                "row_type",
                "xbrl_factoid",
            ],
        )
    # Select only the rows that pertain to dbf_table_name
    row_map = row_map.loc[row_map.sched_table_name.isin(dbf_table_names)]
    return row_map


def fill_dbf_to_xbrl_map(
    df: pd.DataFrame, dbf_years: list[int] | None = None
) -> pd.DataFrame:
    """Forward-fill missing years in the minimal, manually compiled DBF to XBRL mapping.

    The relationship between a DBF row and XBRL column/fact/entity/whatever is mostly
    consistent from year to year. To minimize the amount of manual mapping work we have
    to do, we only map the years in which the relationship changes. In the end we do
    need a complete correspondence for all years though, and this function uses the
    minimal information we've compiled to fill in all the gaps, producing a complete
    mapping across all requested years.

    One complication is that we need to explicitly indicate which DBF rows have headers
    in them (which don't exist in XBRL), to differentiate them from null values in the
    exhaustive index we create below. We set a ``HEADER_ROW`` sentinel value so we can
    distinguish between two different reasons that we might find NULL values in the
    ``xbrl_factoid`` field:

    1. It's NULL because it's between two valid mapped values (the NULL was created
       in our filling of the time series) and should thus be filled in, or

    2. It's NULL because it was a header row in the DBF data, which means it should
       NOT be filled in. Without the ``HEADER_ROW`` value, when a row number from year X
       becomes associated with a non-header row in year X+1 the ffill will keep right on
       filling, associating all of the new header rows with the value of
       ``xbrl_factoid`` that was associated with the old row number.

    Args:
        df: A dataframe containing a DBF row to XBRL mapping for a single FERC 1 DBF
            table.
        dbf_years: The list of years that should have their DBF row to XBRL mapping
            filled in. This defaults to all available years of DBF data for FERC 1. In
            general this parameter should only be set to a non-default value for testing
            purposes.

    Returns:
        A complete mapping of DBF row number to XBRL columns for all years of data
        within a single FERC 1 DBF table. Has columns of
        ``[report_year, row_number, xbrl_factoid]``
    """
    if not dbf_years:
        dbf_years = Ferc1Settings().dbf_years
    # If the first year that we're trying to produce isn't mapped, we won't be able to
    # forward fill.
    if min(dbf_years) not in df.report_year.unique():
        raise ValueError(
            "Invalid combination of years and DBF-XBRL mapping. The first year cannot\n"
            "be filled and **must** be mapped.\n"
            f"First year: {min(dbf_years)}, "
            f"Mapped years: {sorted(df.report_year.unique())}\n"
            f"{df}"
        )

    if df.loc[(df.row_type == "header"), "xbrl_factoid"].notna().any():
        raise ValueError("Found non-null XBRL column value mapped to a DBF header row.")
    df.loc[df.row_type == "header", "xbrl_factoid"] = "HEADER_ROW"

    if df["xbrl_factoid"].isna().any():
        raise ValueError(
            "Found NA XBRL values in the DBF-XBRL mapping, which shouldn't happen. \n"
            f"{df[df['xbrl_factoid'].isna()]}"
        )
    df = df.drop(["row_type"], axis="columns")

    # Create an index containing all combinations of report_year and row_number
    idx_cols = ["report_year", "row_number", "sched_table_name"]
    idx = pd.MultiIndex.from_product(
        [dbf_years, df.row_number.unique(), df.sched_table_name.unique()],
        names=idx_cols,
    )

    # Concatenate the row map with the empty index, so we have blank spaces to fill:
    df = pd.concat(
        [
            pd.DataFrame(index=idx),
            df.set_index(idx_cols),
        ],
        axis="columns",
    ).reset_index()

    # Forward fill missing XBRL column names, until a new definition for the row
    # number is encountered:
    df["xbrl_factoid"] = df.groupby(
        ["row_number", "sched_table_name"]
    ).xbrl_factoid.transform("ffill")
    # Drop NA values produced in the broadcasting merge onto the exhaustive index.
    df = df.dropna(subset="xbrl_factoid").drop(columns=["sched_table_name"])
    # There should be no NA values left at this point:
    if not df.all(axis=None):
        raise ValueError(
            "Filled DBF-XBRL map contains NA values, which should never happen:" f"{df}"
        )
    return df


def get_data_cols_raw_xbrl(
    raw_xbrl_instant: pd.DataFrame,
    raw_xbrl_duration: pd.DataFrame,
) -> list[str]:
    """Get a list of all XBRL data columns appearing in a given XBRL table.

    Returns:
        A list of all the data columns found in the original XBRL DB that correspond to
        the given PUDL table. Includes columns from both the instant and duration tables
        but excludes structural columns that appear in all XBRL tables.
    """
    excluded_cols = [
        "date",
        "end_date",
        "entity_id",
        "filing_name",
        "index",
        "report_year",
        "start_date",
    ]
    return sorted(
        set(raw_xbrl_instant.columns)
        .union(raw_xbrl_duration.columns)
        .difference(excluded_cols)
    )


################################################################################
# FERC 1 specific TableTransformer classes
################################################################################
class Ferc1AbstractTableTransformer(AbstractTableTransformer):
    """An abstract class defining methods common to many FERC Form 1 tables.

    This subclass remains abstract because it does not define transform_main(), which
    is always going to be table-specific.

    * Methods that only apply to XBRL data should end with _xbrl
    * Methods that only apply to DBF data should end with _dbf
    """

    table_id: TableIdFerc1
    parameter_model = Ferc1TableTransformParams
    params: parameter_model

    has_unique_record_ids: bool = True
    """True if each record in the transformed table corresponds to one input record.

    For tables that have been transformed from wide-to-tidy format, or undergone other
    kinds of reshaping, there is not a simple one-to-one relationship between input and
    output records, and so we should not expect record IDs to be unique. In those cases
    they serve only a forensic purpose, telling us where to find the original source of
    the transformed data.
    """

    xbrl_metadata: pd.DataFrame = pd.DataFrame()
    """Dataframe combining XBRL metadata for both instant and duration table columns."""

    def __init__(
        self,
        params: TableTransformParams | None = None,
        cache_dfs: bool = False,
        clear_cached_dfs: bool = True,
        xbrl_metadata_json: dict[Literal["instant", "duration"], list[dict[str, Any]]]
        | None = None,
    ) -> None:
        """Augment inherited initializer to store XBRL metadata in the class."""
        super().__init__(
            params=params,
            cache_dfs=cache_dfs,
            clear_cached_dfs=clear_cached_dfs,
        )
        if xbrl_metadata_json:
            self.xbrl_metadata = self.process_xbrl_metadata(xbrl_metadata_json)

    @cache_df(key="start")
    def transform_start(
        self,
        raw_dbf: pd.DataFrame,
        raw_xbrl_instant: pd.DataFrame,
        raw_xbrl_duration: pd.DataFrame,
    ) -> pd.DataFrame:
        """Process the raw data until the XBRL and DBF inputs have been unified."""
        processed_dbf = self.process_dbf(raw_dbf)
        processed_xbrl = self.process_xbrl(raw_xbrl_instant, raw_xbrl_duration)
        logger.info(f"{self.table_id.value}: Concatenating DBF + XBRL dataframes.")
        return pd.concat([processed_dbf, processed_xbrl]).reset_index(drop=True)

    @cache_df(key="main")
    def transform_main(self, df: pd.DataFrame) -> pd.DataFrame:
        """Generic FERC1 main table transformer.

        Params:
            df: Pre-processed, concatenated XBRL and DBF data.

        Returns:
            A single transformed table concatenating multiple years of cleaned data
            derived from the raw DBF and/or XBRL inputs.
        """
        df = (
            self.normalize_strings(df)
            .pipe(self.categorize_strings)
            .pipe(self.convert_units)
            .pipe(self.strip_non_numeric_values)
            .pipe(self.nullify_outliers)
            .pipe(self.replace_with_na)
            .pipe(self.drop_invalid_rows)
            .pipe(
                pudl.metadata.classes.Package.from_resource_ids()
                .get_resource(self.table_id.value)
                .encode
            )
            .pipe(self.merge_xbrl_metadata)
        )
        return df

    @cache_df(key="end")
    def transform_end(self, df: pd.DataFrame) -> pd.DataFrame:
        """Standardized final cleanup after the transformations are done.

        Enforces dataframe schema. Checks for empty dataframes and null columns.
        """
        df = self.enforce_schema(df)
        if df.empty:
            raise ValueError(f"{self.table_id.value}: Final dataframe is empty!!!")
        for col in df:
            if df[col].isna().all():
                raise ValueError(
                    f"{self.table_id.value}: Column {col} is entirely NULL!"
                )
        return df

    @cache_df(key="process_xbrl_metadata")
    def process_xbrl_metadata(self, xbrl_metadata_json) -> pd.DataFrame:
        """Normalize the XBRL JSON metadata, turning it into a dataframe.

        This process concatenates and deduplicates the metadata which is associated with
        the instant and duration tables, since the metadata is only combined with the
        data after the instant and duration (and DBF) tables have been merged. This
        happens in :meth:`Ferc1AbstractTableTransformer.merge_xbrl_metadata`.
        """
        logger.info(f"{self.table_id.value}: Processing XBRL metadata.")
        return (
            pd.concat(
                [
                    pd.json_normalize(xbrl_metadata_json["instant"]),
                    pd.json_normalize(xbrl_metadata_json["duration"]),
                ]
            )
            .drop("references.form_location", axis="columns")
            .drop_duplicates(subset="name")
            .rename(
                columns={
                    "name": "xbrl_factoid",
                    "references.account": "ferc_account",
                }
            )
            .assign(
                # Flag metadata record types
                row_type_xbrl=lambda x: np.where(
                    x.calculations.astype(bool), "calculated_value", "reported_value"
                ),
            )
            .astype(
                {
                    "xbrl_factoid": pd.StringDtype(),
                    "balance": pd.StringDtype(),
                    "ferc_account": pd.StringDtype(),
                    "calculations": pd.StringDtype(),
                    "row_type_xbrl": pd.StringDtype(),
                }
            )
        )

    @cache_df(key="merge_xbrl_metadata")
    def merge_xbrl_metadata(
        self, df: pd.DataFrame, params: MergeXbrlMetadata | None = None
    ) -> pd.DataFrame:
        """Combine XBRL-derived metadata with the data it pertains to.

        While the metadata we're using to annotate the data comes from the more recent
        XBRL data, it applies generally to all the historical DBF data as well! This
        method reads the normalized metadata out of an attribute.
        """
        if not params:
            params = self.params.merge_xbrl_metadata
        if params.on:
            logger.info(f"{self.table_id.value}: merging metadata")
            df = merge_xbrl_metadata(df, self.xbrl_metadata, params)
        return df

    @cache_df(key="dbf")
    def align_row_numbers_dbf(
        self, df: pd.DataFrame, params: AlignRowNumbersDbf | None = None
    ) -> pd.DataFrame:
        """Align historical FERC1 DBF row numbers with XBRL account IDs.

        Additional Parameterization TBD with additional experience. See:
        https://github.com/catalyst-cooperative/pudl/issues/2012
        """
        if params is None:
            params = self.params.align_row_numbers_dbf
        if params.dbf_table_names:
            df = align_row_numbers_dbf(df, params=params)
        return df

    def drop_duplicate_rows_dbf(
        self, df: pd.DataFrame, params: DropDuplicateRowsDbf | None = None
    ) -> pd.DataFrame:
        """Drop the duplicate DBF rows when the PKs and data columns are the same.

        Wrapper function for :func:`drop_duplicate_rows_dbf`.
        """
        if params is None:
            params = self.params.drop_duplicate_rows_dbf
        if params.table_name:
            df = drop_duplicate_rows_dbf(df, params=params)
        return df

    @cache_df(key="dbf")
    def process_dbf(self, raw_dbf: pd.DataFrame) -> pd.DataFrame:
        """DBF-specific transformations that take place before concatenation."""
        logger.info(f"{self.table_id.value}: Processing DBF data pre-concatenation.")
        return (
            raw_dbf.drop_duplicates()
            .pipe(self.select_annual_rows_dbf)
            .pipe(self.drop_footnote_columns_dbf)
            .pipe(self.align_row_numbers_dbf)
            .pipe(self.rename_columns, rename_stage="dbf")
            .pipe(self.assign_record_id, source_ferc1=SourceFerc1.DBF)
            .pipe(self.drop_unused_original_columns_dbf)
            .pipe(self.assign_utility_id_ferc1, source_ferc1=SourceFerc1.DBF)
            .pipe(
                self.wide_to_tidy,
                source_ferc1=SourceFerc1.DBF,
            )
            .pipe(self.drop_duplicate_rows_dbf)
        )

    @cache_df(key="xbrl")
    def process_xbrl(
        self,
        raw_xbrl_instant: pd.DataFrame,
        raw_xbrl_duration: pd.DataFrame,
    ) -> pd.DataFrame:
        """XBRL-specific transformations that take place before concatenation."""
        logger.info(f"{self.table_id.value}: Processing XBRL data pre-concatenation.")
        return (
            self.merge_instant_and_duration_tables_xbrl(
                raw_xbrl_instant, raw_xbrl_duration
            )
            .pipe(self.wide_to_tidy, source_ferc1=SourceFerc1.XBRL)
            .pipe(self.rename_columns, rename_stage="xbrl")
            .pipe(self.assign_record_id, source_ferc1=SourceFerc1.XBRL)
            .pipe(
                self.assign_utility_id_ferc1,
                source_ferc1=SourceFerc1.XBRL,
            )
        )

    def rename_columns(
        self,
        df: pd.DataFrame,
        rename_stage: Literal["dbf", "xbrl", "xbrl_instant", "xbrl_duration"]
        | None = None,
        params: RenameColumns | None = None,
    ):
        """Grab the params based on the rename stage and run default rename_columns.

        Args:
            df: Table to be renamed.
            rename_stage: Name of stage in the transform process. Used to get specific
                stage's parameters if None have been passed.
            params: Rename column parameters.
        """
        if not params:
            params = self.params.rename_columns_ferc1.__getattribute__(rename_stage)
        df = super().rename_columns(df, params=params)
        return df

    @cache_df(key="dbf")
    def select_annual_rows_dbf(self, df):
        """Select only annually reported DBF Rows.

        There are some DBF tables that include a mix of reporting frequencies. For now,
        the default for PUDL tables is to have only the annual records.
        """
        if "report_prd" in df and list(df.report_prd.unique()) != [12]:
            len_og = len(df)
            df = df[df.report_prd == 12].copy()
            logger.info(
                f"{self.table_id.value}: After selection only annual records,"
                f" we have {len(df)/len_og:.1%} of the original table."
            )
        return df

    @cache_df(key="xbrl")
    def wide_to_tidy(
        self,
        df: pd.DataFrame,
        source_ferc1: SourceFerc1,
        params: WideToTidy | None = None,
    ) -> pd.DataFrame:
        """Reshape wide tables with FERC account columns to tidy format.

        The XBRL table coming into this method contains all the data from both the
        instant and duration tables in a wide format -- with one column for every
        combination of value type (e.g. additions, ending_balance) and accounting
        category, which means ~500 columns.

        We tidy this into a long table with one column for each of the value types (6 in
        all), and a new column that contains the accounting categories. This allows
        aggregation across columns to calculate the ending balance based on the starting
        balance and all of the reported changes, and aggregation across groups of rows
        to total up various hierarchical accounting categories (hydraulic turbines ->
        hydraulic production plant -> all  production plant -> all electric utility
        plant) though the categorical columns required for that aggregation are added
        later.
        """
        if not params:
            params = self.params.wide_to_tidy.__getattribute__(source_ferc1.value)
        if params.idx_cols or params.value_types:
            logger.info(
                f"{self.table_id.value}: applying wide_to_tidy for {source_ferc1.value}"
            )
            df = wide_to_tidy(df, params)
        return df

    @cache_df(key="xbrl")
    def merge_instant_and_duration_tables_xbrl(
        self,
        raw_xbrl_instant: pd.DataFrame,
        raw_xbrl_duration: pd.DataFrame,
    ) -> pd.DataFrame:
        """Merge XBRL instant and duration tables, reshaping instant as needed.

        FERC1 XBRL instant period signifies that it is true as of the reported date,
        while a duration fact pertains to the specified time period. The ``date`` column
        for an instant fact corresponds to the ``end_date`` column of a duration fact.

        When merging the instant and duration tables, we need to preserve row order.
        For the small generators table, row order is how we label and extract
        information from header and note rows. Outer merging messes up the order, so we
        need to use a one-sided merge. So far, it seems like the duration df contains
        all the index values in the instant df. To be sure, there's a check that makes
        sure there are no unique intant df index values. If that passes, we merge the
        instant table into the duration table, and the row order is preserved.

        Note: This should always be applied before :meth:``rename_columns``

        Args:
            raw_xbrl_instant: table representing XBRL instant facts.
            raw_xbrl_duration: table representing XBRL duration facts.

        Returns:
            A unified table combining the XBRL duration and instant facts, if both types
            of facts were present. If either input dataframe is empty, the other
            dataframe is returned unchanged, except that several unused columns are
            dropped. If both input dataframes are empty, an empty dataframe is returned.
        """
        drop_cols = ["filing_name", "index"]
        # Ignore errors in case not all drop_cols are present.
        instant = raw_xbrl_instant.drop(columns=drop_cols, errors="ignore")
        duration = raw_xbrl_duration.drop(columns=drop_cols, errors="ignore")

        instant_axes = [
            col for col in raw_xbrl_instant.columns if col.endswith("_axis")
        ]
        duration_axes = [
            col for col in raw_xbrl_duration.columns if col.endswith("_axis")
        ]
        if (
            bool(instant_axes)
            & bool(duration_axes)
            & (set(instant_axes) != set(duration_axes))
        ):
            raise ValueError(
                f"{self.table_id.value}: Instant and Duration XBRL Axes do not match.\n"
                f"    instant: {instant_axes}\n"
                f"    duration: {duration_axes}"
            )

        # Do any table-specific preprocessing of the instant and duration tables
        instant = self.process_instant_xbrl(instant)
        duration = self.process_duration_xbrl(duration)

        if instant.empty:
            logger.info(f"{self.table_id.value}: No XBRL instant table found.")
            return duration
        elif duration.empty:
            logger.info(f"{self.table_id.value}: No XBRL duration table found.")
            return instant
        else:
            logger.info(
                f"{self.table_id.value}: Both XBRL instant & duration tables found."
            )
            instant_merge_keys = ["entity_id", "report_year"] + instant_axes
            duration_merge_keys = ["entity_id", "report_year"] + duration_axes
            # See if there are any values in the instant table that don't show up in the
            # duration table.
            unique_instant_rows = instant.set_index(
                instant_merge_keys
            ).index.difference(duration.set_index(duration_merge_keys).index)
            if unique_instant_rows.empty:
                logger.info(
                    f"{self.table_id.value}: Combining XBRL instant & duration tables "
                    "using RIGHT-MERGE."
                )
                # Merge instant into duration.
                return pd.merge(
                    instant,
                    duration,
                    how="right",
                    left_on=instant_merge_keys,
                    right_on=duration_merge_keys,
                    validate="1:1",
                )
            else:
                # TODO: Check whether our assumptions about these tables hold before
                # concatenating them. May need to be table specific. E.g.
                # * What fraction of their index values overlap? (it should be high!)
                # * Do the instant/duration columns conform to expected naming conventions?
                logger.info(
                    f"{self.table_id.value}: Combining XBRL instant & duration tables "
                    "using CONCATENATION."
                )
                return pd.concat(
                    [
                        instant.set_index(["report_year", "entity_id"] + instant_axes),
                        duration.set_index(
                            ["report_year", "entity_id"] + duration_axes
                        ),
                    ],
                    axis="columns",
                ).reset_index()

    @cache_df("process_instant_xbrl")
    def process_instant_xbrl(self, df: pd.DataFrame) -> pd.DataFrame:
        """Pre-processing required to make instant and duration tables compatible.

        Column renaming is sometimes required because a few columns in the instant and
        duration tables do not have corresponding names that follow the naming
        conventions of ~95% of all the columns, which we rely on programmatically when
        reshaping and concatenating these tables together.
        """
        df = self.rename_columns(df, rename_stage="instant_xbrl")
        return df

    @cache_df("process_duration_xbrl")
    def process_duration_xbrl(self, df: pd.DataFrame) -> pd.DataFrame:
        """Pre-processing required to make instant and duration tables compatible.

        Column renaming is sometimes required because a few columns in the instant and
        duration tables do not have corresponding names that follow the naming
        conventions of ~95% of all the columns, which we rely on programmatically when
        reshaping and concatenating these tables together.
        """
        if not df.empty:
            df = self.rename_columns(df, rename_stage="duration_xbrl").pipe(
                self.select_current_year_annual_records_duration_xbrl
            )
        return df

    def select_current_year_annual_records_duration_xbrl(self, df):
        """Select for annual records within their report_year.

        Select only records that have a start_date at begining of the report_year and
        have an end_date at the end of the report_year.
        """
        len_og = len(df)
        df = df.astype({"start_date": "datetime64", "end_date": "datetime64"})
        df = df[
            (df.start_date.dt.year == df.report_year)
            & (df.start_date.dt.month == 1)
            & (df.start_date.dt.day == 1)
            & (df.end_date.dt.year == df.report_year)
            & (df.end_date.dt.month == 12)
            & (df.end_date.dt.day == 31)
        ]
        len_out = len(df)
        logger.info(
            f"{self.table_id.value}: After selection of dates based on the report year,"
            f" we have {len_out/len_og:.1%} of the original table."
        )
        return df

    @cache_df(key="dbf")
    def drop_footnote_columns_dbf(self, df: pd.DataFrame) -> pd.DataFrame:
        """Drop DBF footnote reference columns, which all end with _f."""
        logger.debug(f"{self.table_id.value}: Dropping DBF footnote columns.")
        return df.drop(columns=df.filter(regex=r".*_f$").columns)

    def source_table_id(self, source_ferc1: SourceFerc1, **kwargs) -> str:
        """Look up the ID of the raw data source table."""
        return TABLE_NAME_MAP[self.table_id.value][source_ferc1.value]

    def source_table_primary_key(self, source_ferc1: SourceFerc1) -> list[str]:
        """Look up the pre-renaming source table primary key columns."""
        if source_ferc1 == SourceFerc1.DBF:
            pk_cols = [
                "report_year",
                "report_prd",
                "respondent_id",
                "spplmnt_num",
                "row_number",
            ]
        else:
            assert source_ferc1 == SourceFerc1.XBRL  # nosec: B101
            cols = self.params.rename_columns_ferc1.xbrl.columns
            pk_cols = ["report_year", "entity_id"]
            # Sort to avoid dependence on the ordering of rename_columns.
            # Doing the sorting here because we have a particular ordering
            # hard coded for the DBF primary keys.
            pk_cols += sorted(col for col in cols if col.endswith("_axis"))
        return pk_cols

    def renamed_table_primary_key(self, source_ferc1: SourceFerc1) -> list[str]:
        """Look up the post-renaming primary key columns."""
        if source_ferc1 == SourceFerc1.DBF:
            cols = self.params.rename_columns_ferc1.dbf.columns
        else:
            assert source_ferc1 == SourceFerc1.XBRL  # nosec: B101
            cols = self.params.rename_columns_ferc1.xbrl.columns
        pk_cols = self.source_table_primary_key(source_ferc1=source_ferc1)
        # Translate to the renamed columns
        return [cols[col] for col in pk_cols]

    @cache_df(key="dbf")
    def drop_unused_original_columns_dbf(self, df: pd.DataFrame) -> pd.DataFrame:
        """Remove residual DBF specific columns."""
        unused_cols = [
            "report_prd",
            "spplmnt_num",
            "row_number",
            "row_seq",
            "row_prvlg",
        ]
        logger.debug(
            f"{self.table_id.value}: Dropping unused DBF structural columns: "
            f"{unused_cols}"
        )
        missing_cols = set(unused_cols).difference(df.columns)
        if missing_cols:
            raise ValueError(
                f"{self.table_id.value}: Trying to drop missing original DBF columns:"
                f"{missing_cols}"
            )
        return df.drop(columns=unused_cols)

    def assign_record_id(
        self, df: pd.DataFrame, source_ferc1: SourceFerc1
    ) -> pd.DataFrame:
        """Add a column identifying the original source record for each row.

        It is often useful to be able to tell exactly which record in the FERC Form 1
        database a given record within the PUDL database came from.

        Within each FERC Form 1 DBF table, each record is supposed to be uniquely
        identified by the combination of: report_year, report_prd, utility_id_ferc1_dbf,
        spplmnt_num, row_number.

        The FERC Form 1 XBRL tables do not have these supplement and row number
        columns, so we construct an id based on:
        report_year, utility_id_ferc1_xbrl, and the primary key columns of the XBRL table

        Args:
            df: table to assign `record_id` to
            table_name: name of table
            source_ferc1: data source of raw ferc1 database.

        Raises:
            ValueError: If any of the primary key columns are missing from the DataFrame
                being processed.
            ValueError: If there are any null values in the primary key columns.
            ValueError: If the resulting `record_id` column is non-unique.
        """
        logger.debug(
            f"{self.table_id.value}: Assigning {source_ferc1.value} source record IDs."
        )
        pk_cols = self.renamed_table_primary_key(source_ferc1)
        missing_pk_cols = set(pk_cols).difference(df.columns)
        if missing_pk_cols:
            raise ValueError(
                f"{self.table_id.value} ({source_ferc1.value}): Missing primary key "
                "columns in dataframe while assigning source record_id: "
                f"{missing_pk_cols}"
            )
        if df[pk_cols].isnull().any(axis=None):
            raise ValueError(
                f"{self.table_id.value} ({source_ferc1.value}): Found null primary key "
                "values.\n"
                f"{df[pk_cols].isnull().any()}"
            )
        df = df.assign(
            # Include df=df as an argument here because it is needed for the income
            # table. In all other instances, nothing will be done with df.
            source_table_id=self.source_table_id(source_ferc1, df=df),
            record_id=lambda x: x.source_table_id.str.cat(
                x[pk_cols].astype(str), sep="_"
            ),
        )
        if df.source_table_id.isnull().any():
            raise ValueError(
                f"{self.table_id.value}: Null source_table_id's were found where none "
                "were expected."
            )
        df.record_id = enforce_snake_case(df.record_id)

        dupe_ids = df.record_id[df.record_id.duplicated()].values
        if dupe_ids.any() and self.has_unique_record_ids:
            logger.warning(
                f"{self.table_id.value}: Found {len(dupe_ids)} duplicate record_ids: \n"
                f"{dupe_ids}."
            )
        return df.drop(columns=["source_table_id"])

    def assign_utility_id_ferc1(
        self, df: pd.DataFrame, source_ferc1: SourceFerc1
    ) -> pd.DataFrame:
        """Assign the PUDL-assigned utility_id_ferc1 based on the native utility ID.

        We need to replace the natively reported utility ID from each of the two FERC1
        sources with a PUDL-assigned utilty. The mapping between the native ID's and
        these PUDL-assigned ID's can be accessed in the database tables
        ``utilities_dbf_ferc1`` and ``utilities_xbrl_ferc1``.

        Args:
            df: the input table with the native utilty ID column.
            source_ferc1: the

        Returns:
            an augemented version of the input ``df`` with a new column that replaces
            the natively reported utility ID with the PUDL-assigned utility ID.
        """
        logger.debug(
            f"{self.table_id.value}: Assigning {source_ferc1.value} source utility IDs."
        )
        utility_map_ferc1 = pudl.glue.ferc1_eia.get_utility_map_ferc1()
        # use the source utility ID column to get a unique map and for merging
        util_id_col = f"utility_id_ferc1_{source_ferc1.value}"
        util_map_series = (
            utility_map_ferc1.dropna(subset=[util_id_col])
            .set_index(util_id_col)
            .utility_id_ferc1
        )

        df["utility_id_ferc1"] = df[util_id_col].map(util_map_series)
        return df


class FuelFerc1TableTransformer(Ferc1AbstractTableTransformer):
    """A table transformer specific to the :ref:`fuel_ferc1` table.

    The :ref:`fuel_ferc1` table reports data about fuel consumed by large thermal power
    plants in the :ref:`plants_steam_ferc1` table. Each record in the steam table is
    typically associated with several records in the fuel table, with each fuel record
    reporting data for a particular type of fuel consumed by that plant over the course
    of a year. The fuel table presents several challenges.

    The type of fuel, which is part of the primary key for the table, is a freeform
    string with hundreds of different nonstandard values. These strings are categorized
    manually and converted to ``fuel_type_code_pudl``. Some values cannot be categorized
    and are set to ``other``. In other string categorizations we set the unidentifiable
    values to NA, but in this table the fuel type is part of the primary key and primary
    keys cannot contain NA values.

    This simplified categorization occasionally results in records with duplicate
    primary keys. In those cases the records are aggregated into a single record if they
    have the same apparent physical units. If the fuel units are different, only the
    first record is retained.

    Several columns have unspecified, inconsistent, fuel-type specific units of measure
    associated with them. In order for records to be comparable and aggregatable, we
    have to infer and standardize these units.

    In the raw FERC Form 1 data there is a ``fuel_units`` column which describes the
    units of fuel delivered or consumed. Most commonly this is short tons for solid
    fuels (coal), thousands of cubic feet (Mcf) for gaseous fuels, and barrels (bbl) for
    liquid fuels.  However, the ``fuel_units`` column is also a freeform string with
    hundreds of nonstandard values which we have to manually categorize, and many of the
    values do not map directly to the most commonly used units for fuel quantities. E.g.
    some solid fuel quantities are reported in pounds, or thousands of pounds, not tons;
    some liquid fuels are reported in gallons or thousands of gallons, not barrels; and
    some gaseous fuels are reported in cubic feet not thousands of cubic feet.

    Two additional columns report fuel price per unit of heat content and fuel heat
    content per physical unit of fuel. The units of those columns are not explicitly
    reported, vary by fuel, and are inconsistent within individual fuel types.

    We adopt standardized units and attempt to convert all reported values in the fuel
    table into those units. For physical fuel units we adopt those that are used by the
    EIA: short tons (tons) for solid fuels, barrels (bbl) for liquid fuels, and
    thousands of cubic feet (mcf) for gaseous fuels. For heat content per (physical)
    unit of fuel, we use millions of British thermal units (mmbtu). All fuel prices are
    converted to US dollars, while many are reported in cents.

    Because the reported fuel price and heat content units are implicit, we have to
    infer them based on observed values. This is only possible because these quantities
    are ratios with well defined ranges of valid values. The common units that we
    observe and attempt to standardize include:

    * coal: primarily BTU/pound, but also MMBTU/ton and MMBTU/pound.
    * oil: primarily BTU/gallon.
    * gas: reported in a mix of MMBTU/cubic foot, and MMBTU/thousand cubic feet.
    """

    table_id: TableIdFerc1 = TableIdFerc1.FUEL_FERC1

    @cache_df(key="main")
    def transform_main(self, df: pd.DataFrame) -> pd.DataFrame:
        """Table specific transforms for fuel_ferc1.

        Args:
            df: Pre-processed, concatenated XBRL and DBF data.

        Returns:
            A single transformed table concatenating multiple years of cleaned data
            derived from the raw DBF and/or XBRL inputs.
        """
        return self.drop_invalid_rows(df).pipe(self.correct_units)

    @cache_df(key="dbf")
    def process_dbf(self, raw_dbf: pd.DataFrame) -> pd.DataFrame:
        """Start with inherited method and do some fuel-specific processing.

        We have to do most of the transformation before the DBF and XBRL data have been
        concatenated because the fuel type column is part of the primary key and it is
        extensively modified in the cleaning process.
        """
        df = (
            super()
            .process_dbf(raw_dbf)
            .pipe(self.convert_units)
            .pipe(self.normalize_strings)
            .pipe(self.categorize_strings)
            .pipe(self.standardize_physical_fuel_units)
        )
        return df

    @cache_df(key="xbrl")
    def process_xbrl(
        self, raw_xbrl_instant: pd.DataFrame, raw_xbrl_duration: pd.DataFrame
    ) -> pd.DataFrame:
        """Special pre-concat treatment of the :ref:`fuel_ferc1` table.

        We have to do most of the transformation before the DBF and XBRL data have been
        concatenated because the fuel type column is part of the primary key and it is
        extensively modified in the cleaning process. For the XBRL data, this means we
        can't create a record ID until that fuel type value is clean. In addition, the
        categorization of fuel types results in a number of duplicate fuel records which
        need to be aggregated.

        Args:
            raw_xbrl_instant: Freshly extracted XBRL instant fact table.
            raw_xbrl_duration: Freshly extracted XBRL duration fact table.

        Returns:
            Almost fully transformed XBRL data table, with instant and duration facts
            merged together.
        """
        return (
            self.merge_instant_and_duration_tables_xbrl(
                raw_xbrl_instant, raw_xbrl_duration
            )
            .pipe(self.rename_columns, rename_stage="xbrl")
            .pipe(self.convert_units)
            .pipe(self.normalize_strings)
            .pipe(self.categorize_strings)
            .pipe(self.standardize_physical_fuel_units)
            .pipe(self.aggregate_duplicate_fuel_types_xbrl)
            .pipe(self.assign_record_id, source_ferc1=SourceFerc1.XBRL)
            .pipe(
                self.assign_utility_id_ferc1,
                source_ferc1=SourceFerc1.XBRL,
            )
        )

    def standardize_physical_fuel_units(self, df: pd.DataFrame) -> pd.DataFrame:
        """Convert reported fuel quantities to standard units depending on fuel type.

        Use the categorized fuel type and reported fuel units to convert all fuel
        quantities to the following standard units, depending on whether the fuel is a
        solid, liquid, or gas. When a single fuel reports its quantity in fundamentally
        different units, convert based on typical values. E.g. 19.85 MMBTU per ton of
        coal, 1.037 Mcf per MMBTU of natural gas, 7.46 barrels per ton of oil.

          * solid fuels (coal and waste): short tons [ton]
          * liquid fuels (oil): barrels [bbl]
          * gaseous fuels (gas): thousands of cubic feet [mcf]

        Columns to which these physical units apply:

          * fuel_consumed_units (tons, bbl, mcf)
          * fuel_cost_per_unit_burned (usd/ton, usd/bbl, usd/mcf)
          * fuel_cost_per_unit_delivered (usd/ton, usd/bbl, usd/mcf)

        One remaining challenge in this standardization is that nuclear fuel is reported
        in both mass of Uranium and fuel heat content, and it's unclear if there's any
        reasonable typical conversion between these units, since available heat content
        depends on the degree of U235 enrichement, the type of reactor, and whether the
        fuel is just Uranium, or a mix of Uranium and Plutonium from decommissioned
        nuclear weapons. See:

        https://world-nuclear.org/information-library/facts-and-figures/heat-values-of-various-fuels.aspx
        """
        df = df.copy()

        FuelFix = namedtuple("FuelFix", ["fuel", "from_unit", "to_unit", "mult"])
        fuel_fixes = [
            # US average coal heat content is 19.85 mmbtu/short ton
            FuelFix("coal", "mmbtu", "ton", (1.0 / 19.85)),
            FuelFix("coal", "btu", "ton", (1.0 / 19.85e6)),
            # 2000 lbs per short ton
            FuelFix("coal", "lbs", "ton", (1.0 / 2000.0)),
            FuelFix("coal", "klbs", "ton", (1.0 / 2.0)),
            # 42 gallons per barrel. Seriously, who makes up these units?
            FuelFix("oil", "gal", "bbl", (1.0 / 42.0)),
            FuelFix("oil", "kgal", "bbl", (1000.0 / 42.0)),
            # On average a "ton of oil equivalent" is 7.46 barrels
            FuelFix("oil", "ton", "bbl", 7.46),
            FuelFix("gas", "mmbtu", "mcf", (1.0 / 1.037)),
            # Nuclear plants report either heat content or mass of heavy metal
            # MW*days thermal to MWh thermal
            FuelFix("nuclear", "mwdth", "mwhth", 24.0),
            # Straight energy equivalence between BTU and MWh here:
            FuelFix("nuclear", "mmmbtu", "mwhth", (1.0 / 3.412142)),
            FuelFix("nuclear", "btu", "mwhth", (1.0 / 3412142)),
            # Unclear if it's possible to convert heavy metal to heat reliably
            FuelFix("nuclear", "grams", "kg", (1.0 / 1000)),
        ]
        for fix in fuel_fixes:
            fuel_mask = df.fuel_type_code_pudl == fix.fuel
            unit_mask = df.fuel_units == fix.from_unit
            df.loc[(fuel_mask & unit_mask), "fuel_consumed_units"] *= fix.mult
            # Note: The 2 corrections below DIVIDE by the multiplier because the units
            # are in the denominator ("per_unit") rather than the numerator.
            df.loc[(fuel_mask & unit_mask), "fuel_cost_per_unit_burned"] /= fix.mult
            df.loc[(fuel_mask & unit_mask), "fuel_cost_per_unit_delivered"] /= fix.mult
            df.loc[(fuel_mask & unit_mask), "fuel_units"] = fix.to_unit

        # Set all remaining non-standard units and affected columns to NA.
        FuelAllowedUnits = namedtuple("FuelAllowedUnits", ["fuel", "allowed_units"])
        fuel_allowed_units = [
            FuelAllowedUnits("coal", ("ton",)),
            FuelAllowedUnits("oil", ("bbl",)),
            FuelAllowedUnits("gas", ("mcf",)),
            FuelAllowedUnits("nuclear", ("kg", "mwhth")),
            FuelAllowedUnits("waste", ("ton",)),
            # All unidentified fuel types ("other") get units set to NA
            FuelAllowedUnits("other", ()),
        ]
        physical_units_cols = [
            "fuel_consumed_units",
            "fuel_cost_per_unit_burned",
            "fuel_cost_per_unit_delivered",
        ]
        for fau in fuel_allowed_units:
            fuel_mask = df.fuel_type_code_pudl == fau.fuel
            invalid_unit_mask = ~df.fuel_units.isin(fau.allowed_units)
            df.loc[(fuel_mask & invalid_unit_mask), physical_units_cols] = np.nan
            df.loc[(fuel_mask & invalid_unit_mask), "fuel_units"] = pd.NA

        return df

    @cache_df(key="xbrl")
    def aggregate_duplicate_fuel_types_xbrl(
        self, fuel_xbrl: pd.DataFrame
    ) -> pd.DataFrame:
        """Aggregate the fuel records having duplicate primary keys."""
        pk_cols = self.renamed_table_primary_key(source_ferc1=SourceFerc1.XBRL)
        fuel_xbrl.loc[:, "fuel_units_count"] = fuel_xbrl.groupby(pk_cols, dropna=False)[
            "fuel_units"
        ].transform("nunique")

        # split
        dupe_mask = fuel_xbrl.duplicated(subset=pk_cols, keep=False)
        multi_unit_mask = fuel_xbrl.fuel_units_count != 1

        fuel_pk_dupes = fuel_xbrl[dupe_mask & ~multi_unit_mask].copy()
        fuel_multi_unit = fuel_xbrl[dupe_mask & multi_unit_mask].copy()
        fuel_non_dupes = fuel_xbrl[~dupe_mask & ~multi_unit_mask]

        logger.info(
            f"{self.table_id.value}: Aggregating {len(fuel_pk_dupes)} rows with "
            f"duplicate primary keys out of {len(fuel_xbrl)} total rows."
        )
        logger.info(
            f"{self.table_id.value}: Dropping {len(fuel_multi_unit)} records with "
            "inconsistent fuel units preventing aggregation "
            f"out of {len(fuel_xbrl)} total rows."
        )
        agg_row_fraction = (len(fuel_pk_dupes) + len(fuel_multi_unit)) / len(fuel_xbrl)
        if agg_row_fraction > 0.15:
            logger.error(
                f"{self.table_id.value}: {agg_row_fraction:.0%} of all rows are being "
                "aggregated. Higher than the allowed value of 15%!"
            )
        data_cols = [
            "fuel_consumed_units",
            "fuel_mmbtu_per_unit",
            "fuel_cost_per_unit_delivered",
            "fuel_cost_per_unit_burned",
            "fuel_cost_per_mmbtu",
            "fuel_cost_per_mwh",
            "fuel_mmbtu_per_mwh",
        ]
        # apply
        fuel_pk_dupes = pudl.helpers.sum_and_weighted_average_agg(
            df_in=fuel_pk_dupes,
            by=pk_cols + ["start_date", "end_date", "fuel_units"],
            sum_cols=["fuel_consumed_units"],
            wtavg_dict={
                k: "fuel_consumed_units"
                for k in data_cols
                if k != "fuel_consumed_units"
            },
        )
        # We can't aggregate data when fuel units are inconsistent, but we don't want
        # to lose the records entirely, so we'll keep the first one.
        fuel_multi_unit.loc[:, data_cols] = np.nan
        fuel_multi_unit = fuel_multi_unit.drop_duplicates(subset=pk_cols, keep="first")
        # combine
        return pd.concat([fuel_non_dupes, fuel_pk_dupes, fuel_multi_unit]).drop(
            columns=["fuel_units_count"]
        )

    def drop_total_rows(self, df: pd.DataFrame) -> pd.DataFrame:
        """Drop rows that represent plant totals rather than individual fuels.

        This is an imperfect, heuristic process. The rows we identify as probably
        representing totals rather than individual fuels:

        * have zero or null values in all of their numerical data columns
        * have no identifiable fuel type
        * have no identifiable fuel units
        * DO report a value for MMBTU / MWh (heat rate)

        In the case of the fuel_ferc1 table, we drop any row where all the data columns
        are null AND there's a non-null value in the ``fuel_mmbtu_per_mwh`` column, as
        it typically indicates a "total" row for a plant. We also require a null value
        for the fuel_units and an "other" value for the fuel type.
        """
        data_cols = [
            "fuel_consumed_units",
            "fuel_mmbtu_per_unit",
            "fuel_cost_per_unit_delivered",
            "fuel_cost_per_unit_burned",
            "fuel_cost_per_mmbtu",
            "fuel_cost_per_mwh",
        ]
        total_rows_idx = df[
            df[data_cols].isna().all(axis="columns")  # No normal numerical data
            & df.fuel_units.isna()  # no recognizable fuel units
            & (df.fuel_type_code_pudl == "other")  # No recognizable fuel type
            & df.fuel_mmbtu_per_mwh.notna()  # But it DOES report heat rate!
        ].index
        logger.info(
            f"{self.table_id.value}: Dropping "
            f"{len(total_rows_idx)}/{len(df)}"
            "rows representing plant-level all-fuel totals."
        )
        return df.drop(index=total_rows_idx)

    def drop_invalid_rows(
        self, df: pd.DataFrame, params: InvalidRows | None = None
    ) -> pd.DataFrame:
        """Drop invalid rows from the fuel table.

        This method both drops rows in which all required data columns are null (using
        the inherited parameterized method) and then also drops those rows we believe
        represent plant totals. See :meth:`FuelFerc1TableTransformer.drop_total_rows`.
        """
        return super().drop_invalid_rows(df, params).pipe(self.drop_total_rows)


class PlantsSteamFerc1TableTransformer(Ferc1AbstractTableTransformer):
    """Transformer class for the :ref:`plants_steam_ferc1` table."""

    table_id: TableIdFerc1 = TableIdFerc1.PLANTS_STEAM_FERC1

    @cache_df(key="main")
    def transform_main(
        self, df: pd.DataFrame, transformed_fuel: pd.DataFrame
    ) -> pd.DataFrame:
        """Perform table transformations for the :ref:`plants_steam_ferc1` table.

        Note that this method has a non-standard call signature, since the
        :ref:`plants_steam_ferc1` table depends on the :ref:`fuel_ferc1` table.

        Args:
            df: The pre-processed steam plants table.
            transformed_fuel: The fully transformed :ref:`fuel_ferc1` table. This is
                required because fuel consumption information is used to help link
                steam plant records together across years using
                :func:`plants_steam_assign_plant_ids`
        """
        fuel_categories = list(
            FuelFerc1TableTransformer()
            .params.categorize_strings["fuel_type_code_pudl"]
            .categories.keys()
        )
        plants_steam = (
            super()
            .transform_main(df)
            .pipe(
                plants_steam_assign_plant_ids,
                ferc1_fuel_df=transformed_fuel,
                fuel_categories=fuel_categories,
            )
            .pipe(plants_steam_validate_ids)
        )
        return plants_steam

    def transform(
        self,
        raw_dbf: pd.DataFrame,
        raw_xbrl_instant: pd.DataFrame,
        raw_xbrl_duration: pd.DataFrame,
        transformed_fuel: pd.DataFrame,
    ) -> pd.DataFrame:
        """Redfine the transform method to accommodate the use of transformed_fuel.

        This is duplicating code from the parent class, but is necessary because the
        steam table needs the fuel table for its transform. Is there a better way to do
        this that doesn't require cutting and pasting the whole method just to stick the
        extra dataframe input into transform_main()?
        """
        df = (
            self.transform_start(
                raw_dbf=raw_dbf,
                raw_xbrl_instant=raw_xbrl_instant,
                raw_xbrl_duration=raw_xbrl_duration,
            )
            .pipe(self.transform_main, transformed_fuel=transformed_fuel)
            .pipe(self.transform_end)
        )
        if self.clear_cached_dfs:
            logger.debug(
                f"{self.table_id.value}: Clearing cached dfs: "
                f"{sorted(self._cached_dfs.keys())}"
            )
            self._cached_dfs.clear()
        return df


class PlantsHydroFerc1TableTransformer(Ferc1AbstractTableTransformer):
    """A table transformer specific to the :ref:`plants_hydro_ferc1` table."""

    table_id: TableIdFerc1 = TableIdFerc1.PLANTS_HYDRO_FERC1

    def transform_main(self, df):
        """Add bespoke removal of duplicate record after standard transform_main."""
        return super().transform_main(df).pipe(self.targeted_drop_duplicates)

    def targeted_drop_duplicates(self, df):
        """Targeted removal of known duplicate record.

        There are two records in 2019 with a ``utility_id_ferc1`` of 200 and a
        ``plant_name_ferc1`` of "marmet". The records are nearly duplicates of
        eachother, except one have nulls in the capex columns. Surgically remove the
        record with the nulls.
        """
        null_columns = [
            "capex_land",
            "capex_structures",
            "capex_facilities",
            "capex_equipment",
            "capex_roads",
            "asset_retirement_cost",
            "capex_total",
            "capex_per_mw",
        ]
        dupe_mask = (
            (df.report_year == 2019)
            & (df.utility_id_ferc1 == 200)
            & (df.plant_name_ferc1 == "marmet")
        )
        null_maks = df[null_columns].isnull().all(axis="columns")

        possible_dupes = df.loc[dupe_mask]
        if (len(possible_dupes) != 2) & (2019 in df.report_year.unique()):
            raise AssertionError(
                f"{self.table_id}: Expected 2 records for found: {possible_dupes}"
            )
        dropping = df.loc[(dupe_mask & null_maks)]
        logger.debug(
            f"Dropping {len(dropping)} duplicate record with null data in {null_columns}"
        )
        df = df.loc[~(dupe_mask & null_maks)].copy()
        return df


class PlantsPumpedStorageFerc1TableTransformer(Ferc1AbstractTableTransformer):
    """Transformer class for :ref:`plants_pumped_storage_ferc1` table."""

    table_id: TableIdFerc1 = TableIdFerc1.PLANTS_PUMPED_STORAGE_FERC1


class PurchasedPowerFerc1TableTransformer(Ferc1AbstractTableTransformer):
    """Transformer class for :ref:`purchased_power_ferc1` table.

    This table has data about inter-utility power purchases into the PUDL DB. This
    includes how much electricty was purchased, how much it cost, and who it was
    purchased from. Unfortunately the field describing which other utility the power was
    being bought from is poorly standardized, making it difficult to correlate with
    other data. It will need to be categorized by hand or with some fuzzy matching
    eventually.
    """

    table_id: TableIdFerc1 = TableIdFerc1.PURCHASED_POWER_FERC1


class PlantInServiceFerc1TableTransformer(Ferc1AbstractTableTransformer):
    """A transformer for the :ref:`plant_in_service_ferc1` table."""

    table_id: TableIdFerc1 = TableIdFerc1.PLANT_IN_SERVICE_FERC1
    has_unique_record_ids: bool = False

    @cache_df("process_instant_xbrl")
    def process_instant_xbrl(self, df: pd.DataFrame) -> pd.DataFrame:
        """Pre-processing required to make the instant and duration tables compatible.

        Each year the plant account balances are reported twice, in two separate
        records: one for the end of the previous year, and one for the end of the
        current year, with appropriate dates for the two year ends. Here we are
        reshaping the table so that we instead have two columns: ``starting_balance``
        and ``ending_balance`` that both pertain to the current year, so that all of
        the records pertaining to a single ``report_year`` can be identified without
        dealing with the instant / duration distinction.
        """
        df = super().process_instant_xbrl(df)
        df["year"] = pd.to_datetime(df["date"]).dt.year
        df.loc[df.report_year == (df.year + 1), "balance_type"] = "starting_balance"
        df.loc[df.report_year == df.year, "balance_type"] = "ending_balance"
        if not df.balance_type.notna().all():
            raise ValueError(
                f"Unexpected years found in the {self.table_id.value} table: "
                f"{df.loc[df.balance_type.isna(), 'year'].unique()}"
            )
        df = (
            df.drop(["year", "date"], axis="columns")
            .set_index(["entity_id", "report_year", "balance_type"])
            .unstack("balance_type")
        )
        # This turns a multi-index into a single-level index with tuples of strings as
        # the keys, and then converts the tuples of strings into a single string by
        # joining their values with an underscore. This results in column labels like
        # boiler_plant_equipment_steam_production_starting_balance
        # Is there a better way?
        df.columns = ["_".join(items) for items in df.columns.to_flat_index()]
        return df.reset_index()

    @cache_df("process_xbrl_metadata")
    def process_xbrl_metadata(self, xbrl_metadata_json) -> pd.DataFrame:
        """Transform the metadata to reflect the transformed data.

        The XBRL Taxonomy metadata as extracted pertains to the XBRL data as extracted.
        When we re-shape the data, we also need to adjust the metadata to be usable
        alongside the reshaped data. For the plant in service table, this means
        selecting metadata fields that pertain to the "stem" column name (not
        differentiating between starting/ending balance, retirements, additions, etc.)

        We fill in some gaps in the metadata, e.g. for FERC accounts that have been
        split across multiple rows, or combined without being calculated. We also need
        to rename the XBRL metadata categories to conform to the same naming convention
        that we are using in the data itself (since FERC doesn't quite follow their own
        naming conventions...). We use the same rename dictionary, but as an argument
        to :meth:`pd.Series.replace` instead of :meth:`pd.DataFrame.rename`.
        """
        pis_meta = (
            super()
            .process_xbrl_metadata(xbrl_metadata_json)
            .assign(
                xbrl_factoid=lambda x: x.xbrl_factoid.replace(
                    self.params.rename_columns_ferc1.instant_xbrl.columns
                )
            )
        )

        # Set pseudo-account numbers for rows that split or combine FERC accounts, but
        # which are not calculated values.
        pis_meta.loc[
            pis_meta.xbrl_factoid == "electric_plant_purchased", "ferc_account"
        ] = "102_purchased"
        pis_meta.loc[
            pis_meta.xbrl_factoid == "electric_plant_sold", "ferc_account"
        ] = "102_sold"
        pis_meta.loc[
            pis_meta.xbrl_factoid
            == "electric_plant_in_service_and_completed_construction_not_classified_electric",
            "ferc_account",
        ] = "101_and_106"
        return pis_meta

    def apply_sign_conventions(self, df) -> pd.DataFrame:
        """Adjust rows and column sign conventsion to enable aggregation by summing.

        Columns have uniform sign conventions, which we have manually inferred from the
        original metadata. This can and probably should be done programmatically in the
        future. If not, we'll probably want to store the column_weights as a parameter
        rather than hard-coding it in here.
        """
        column_weights = {
            "starting_balance": 1.0,
            "additions": 1.0,
            "retirements": -1.0,
            "transfers": 1.0,
            "adjustments": 1.0,
            "ending_balance": 1.0,
        }

        # Set row weights based on the value of the "balance" field
        df.loc[df.balance == "debit", "row_weight"] = 1.0
        df.loc[df.balance == "credit", "row_weight"] = -1.0

        # Apply column weightings. Can this be done all at once in a vectorized way?
        for col in column_weights:
            df.loc[:, col] *= column_weights[col]
            df.loc[:, col] *= df["row_weight"]

        return df

    def targeted_drop_duplicates_dbf(self, df: pd.DataFrame) -> pd.DataFrame:
        """Drop bad duplicate records from a specific utility in 2018.

        This is a very specific fix, meant to get rid of a particular observed set of
        duplicate records: FERC Respondent ID 187 in 2018 has two sets of plant in
        service records, one of which contains a bunch of null data.

        This method is part of the DBF processing because we want to be able to
        hard-code a specific value of ``utility_id_ferc1_dbf`` and those IDs are no
        longer available later in the process. I think.
        """
        # A single utility has double reported data in 2018.
        pk = ["report_year", "utility_id_ferc1", "ferc_account_label"]
        dupe_mask = (
            df.duplicated(subset=pk, keep=False)
            & (df.report_year == 2018)
            & (df.utility_id_ferc1_dbf == 187)
        )
        all_dupes = df[dupe_mask]
        # The observed pairs of duplicate records have NA values in all of the
        # additions, retirements, adjustments, and transfers columns. This selects
        # only those duplicates that have *any* non-null value in those rows.
        good_dupes = all_dupes[
            all_dupes[["additions", "retirements", "adjustments", "transfers"]]
            .notnull()
            .any(axis="columns")
        ]
        # Make sure that the good and bad dupes have exactly the same indices:
        pd.testing.assert_index_equal(
            good_dupes.set_index(pk).index,
            all_dupes.set_index(pk).index.drop_duplicates(),
        )
        deduped = pd.concat([df[~dupe_mask], good_dupes], axis="index")
        remaining_dupes = deduped[deduped.duplicated(subset=pk)]
        logger.info(
            f"{self.table_id.value}: {len(remaining_dupes)} dupes remaining after "
            "targeted deduplication."
        )
        return deduped

    def process_dbf(self, raw_dbf: pd.DataFrame) -> pd.DataFrame:
        """Drop targeted duplicates in the DBF data so we can use FERC respondent ID."""
        return super().process_dbf(raw_dbf).pipe(self.targeted_drop_duplicates_dbf)

    @cache_df("main")
    def transform_main(self, df: pd.DataFrame) -> pd.DataFrame:
        """The main table-specific transformations, affecting contents not structure.

        Annotates and alters data based on information from the XBRL taxonomy metadata.
        """
        return super().transform_main(df).pipe(self.apply_sign_conventions)


class PlantsSmallFerc1TableTransformer(Ferc1AbstractTableTransformer):
    """A table transformer specific to the :ref:`plants_small_ferc1` table."""

    table_id: TableIdFerc1 = TableIdFerc1.PLANTS_SMALL_FERC1

    @cache_df(key="main")
    def transform_main(self, df: pd.DataFrame) -> pd.DataFrame:
        """Table specific transforms for plants_small_ferc1.

        Params:
            df: Pre-processed, concatenated XBRL and DBF data.

        Returns:
            A single transformed table concatenating multiple years of cleaned data
            derived from the raw DBF and/or XBRL inputs.
        """
        df = (
            self.normalize_strings(df)
            .pipe(self.nullify_outliers)
            .pipe(self.convert_units)
            .pipe(self.extract_ferc1_license)
            .pipe(self.label_row_types)
            .pipe(self.prep_header_fuel_and_plant_types)
            .pipe(self.map_plant_name_fuel_types)
            .pipe(self.categorize_strings)
            .pipe(self.map_header_fuel_and_plant_types)
            .pipe(self.associate_notes_with_values)
            .pipe(self.spot_fix_rows)
            .pipe(self.drop_invalid_rows)
            # Now remove the row_type columns because we've already moved totals to a
            # different column
            .drop(columns=["row_type"])
        )

        return df

    def extract_ferc1_license(self, df: pd.DataFrame) -> pd.DataFrame:
        """Extract FERC license number from ``plant_name_ferc1``.

        Many FERC license numbers are embedded in the ``plant_name_ferc1`` column, but
        not all numbers in the ``plant_name_ferc1`` column are FERC licenses. Some are
        dates, dollar amounts, page numbers, or numbers of wind turbines. This function
        extracts valid FERC license numbers and puts them in a new column called
        ``license_id_ferc1``.

        Potential FERC license numbers are valid when:

        - Two or more integers were found.
        - The found integers were accompanied by key phrases such as:
          ``["license", "no.", "ferc", "project"]``.
        - The accompanying name does not contain phrases such as:
          ``["page", "pg", "$",  "wind", "units"]``.
        - The found integers don't fall don't fall within the range of a valid year,
          defined as: 1900-2050.
        - The plant record is categorized as ``hydro`` or not categorized via the
          ``plant_type`` and ``fuel_type`` columns.

        This function also fills ``other`` fuel types with ``hydro`` for all plants with
        valid FERC licenses because only hydro plants have FERC licenses.

        Params:
            df: Pre-processed, concatenated XBRL and DBF data.

        Returns:
            The same input DataFrame but with a new column called ``license_id_ferc1``
            that contains FERC 1 license infromation extracted from
            ``plant_name_ferc1``.
        """
        logger.info(f"{self.table_id.value}: Extracting FERC license from plant name")
        # Extract all numbers greater than 2 digits from plant_name_ferc1 and put them
        # in a new column as integers.
        out_df = df.assign(
            license_id_ferc1=lambda x: (
                x.plant_name_ferc1.str.extract(r"(\d{3,})")
                .astype("float")
                .astype("Int64")
            ),
        )
        # Define what makes a good license
        obvious_license = out_df.plant_name_ferc1.str.contains(
            r"no\.|license|ferc|project", regex=True
        )
        not_license = out_df.plant_name_ferc1.str.contains(
            r"page|pg|\$|wind|solar|nuclear|nonutility|units|surrendered", regex=True
        )
        exceptions_to_is_year = out_df.plant_name_ferc1.str.contains(
            r"tomahawk|otter rapids|wausau|alexander|hooksett|north umpqua", regex=True
        )
        is_year = out_df["license_id_ferc1"].between(1900, 2050)
        not_hydro = ~out_df["plant_type"].isin(["hydro", np.nan, None]) | ~out_df[
            "fuel_type"
        ].isin(["hydro", "other"])
        # Replace all the non-license numbers with NA
        out_df.loc[
            (not_hydro & ~obvious_license)
            | not_license
            | (is_year & ~obvious_license & ~exceptions_to_is_year),
            "license_id_ferc1",
        ] = np.nan
        # Fill fuel type with hydro
        out_df.loc[
            out_df["license_id_ferc1"].notna() & (out_df["fuel_type"] == "other"),
            "fuel_type",
        ] = "hydro"

        return out_df

    def _find_possible_header_or_note_rows(self, df: pd.DataFrame) -> pd.DataFrame:
        """Find and label rows that might be headers or notes.

        Called by the coordinating function :func:`label_row_types`.

        This function creates a column called ``possible_header_or_note`` that is either
        True or False depending on whether a group of columns are all NA. Rows labeled
        as True will be further scrutinized in the :func:`_label_header_rows` and
        :func:`_label_note_rows` functions to determine whether they are actually
        headers or notes.

        Params:
            df: Pre-processed, concatenated XBRL and DBF data.

        Returns:
            The same input DataFrame but with a new column called
            ``possible_header_or_note`` that flags rows that might contain useful header
            or note information.
        """
        # Define header qualifications
        possible_header_or_note_if_cols_na = [
            "construction_year",
            "net_generation_mwh",
            "total_cost_of_plant",
            "capex_total",
            "capex_per_mw",
            "opex_total",
            "opex_fuel",
            "opex_maintenance",
            "fuel_cost_per_mmbtu",
            # "peak_demand_mw",
            # "opex_operations"
        ]
        # Label possible header or note rows
        df["possible_header_or_note"] = (
            df.filter(possible_header_or_note_if_cols_na).isna().all(1)
        )
        return df

    def _find_note_clumps(
        self, group: DataFrameGroupBy
    ) -> tuple[DataFrameGroupBy, pd.DataFrame]:
        """Find groups of rows likely to be notes.

        Once the :func:`_find_possible_header_or_note_rows` function identifies rows
        that are either headers or notes, we must deterine which one they are. As
        described in the :func:`_label_note_rows` function, notes rows are usually
        adjecent rows with no content.

        This function itentifies instances of two or more adjecent rows where
        ``possible_header_or_note`` = True. It takes individual utility-year groups as a
        parameter as opposed to the entire dataset because adjecent rows are only
        meaningful if they are from the same reporting entity in the same year. If we
        were to run this on the whole dataframe, we would see "note clumps" that are
        actually notes from the end of one utility's report and headers from the
        beginning of another. For this reason, we run this function from within the
        :func:`_label_note_rows_group` function.

        The output of this function is not a modified version of the original
        utility-year group, rather, it is a DataFrame containing information about the
        nature of the ``possible_header_or_note`` = True rows that is used to determine
        if that row is a note or not. It also returns the original utility-year-group as
        groupby objects seperated by each time ``possible_header_or_note`` changes from
        True to False or vice versa.

        If you pass in the following df:

        +-------------------+-------------------------+
        | plant_name_ferc1  | possible_header_or_note |
        +===================+=========================+
        | HYDRO:            | True                    |
        +-------------------+-------------------------+
        | rainbow falls (b) | False                   |
        +-------------------+-------------------------+
        | cadyville (a)     | False                   |
        +-------------------+-------------------------+
        | keuka (c)         | False                   |
        +-------------------+-------------------------+
        | (a) project #2738 | True                    |
        +-------------------+-------------------------+
        | (b) project #2835 | True                    |
        +-------------------+-------------------------+
        | (c) project #2852 | True                    |
        +-------------------+-------------------------+

        You will get the following output (in addition to the groupby objects for each
        clump):

        +----------------+----------------+
        | header_or_note | rows_per_clump |
        +================+================+
        | True           | 1              |
        +----------------+----------------+
        | False          | 3              |
        +----------------+----------------+
        | True           | 3              |
        +----------------+----------------+

        This shows each clump of adjecent records where ``possible_header_or_note`` is
        True or False and how many records are in each clump.

        Params:
            group: A utility-year grouping of the concatenated FERC XBRL and DBF tables.
                This table must have been run through the
                :func:`_find_possible_header_or_note_rows` function and contain the
                column ``possible_header_or_note``.

        Returns:
            A tuple containing groupby objects for each of the note and non-note clumps
            and a DataFrame indicating the number of rows in each note or non-note
            clump.
        """
        # Make groups based on consecutive sections where the group_col is alike.
        clump_groups = group.groupby(
            (
                group["possible_header_or_note"].shift()
                != group["possible_header_or_note"]
            ).cumsum(),
            as_index=False,
        )

        # Identify the first (and only) group_col value for each group and count
        # how many rows are in each group.
        clump_groups_df = clump_groups.agg(
            header_or_note=("possible_header_or_note", "first"),
            rows_per_clump=("possible_header_or_note", "count"),
        )

        return clump_groups, clump_groups_df

    def _label_header_rows(self, df: pd.DataFrame) -> pd.DataFrame:
        """Label header rows by adding ``header`` to ``row_type`` column.

        Called by the coordinating function :func:`label_row_types`.

        Once possible header or notes rows have been identified via the
        :func:`_find_possible_header_or_note_rows` function, this function sorts out
        which ones are headers. It does this by identifying a list of strings that, when
        found in the ``plant_name_ferc1`` column, indicate that the row is or is not a
        header.

        Sometimes this function identifies a header that is acutally a note. For this
        reason, it's important that the function be called before
        :func:`_label_note_rows` so that the bad header values get overridden by the
        ``note`` designation.

        Params:
            df: Pre-processed, concatenated XBRL and DBF data that has been run through
            the :func:`_find_possible_header_or_note_rows` function and contains the
            column ``possible_header_or_note``.

        Returns:
            The same input DataFrame but with likely headers rows containing the string
            ``header`` in the ``row_type`` column.
        """
        # Possible headers/note rows that contains these strings are headers
        header_strings = [
            "hydro",
            "hyrdo",
            "internal",
            "wind",
            "solar",
            "gas",
            "diesel",
            "diesal",
            "steam",
            "other",
            "combustion",
            "combustine",
            "fuel cell",
            "hydraulic",
            "waste",
            "landfill",
            "photovoltaic",
            "nuclear",
            "oil",
            "renewable",
            "facilities",
            "combined cycle",
        ]
        # Possible headers/note rows that contains these strings are not headers
        nonheader_strings = [
            "#",
            r"\*",
            "pg",
            "solargenix",
            "solargennix",
            r"\@",
            "rockton",
            "albany steam",
            "other general ops. supervision & engineering",
        ]
        # Any rows that contains these strings are headers
        header_exceptions = [
            "hydro plants: licensed proj. no.",
            "hydro license no.",
            "hydro: license no.",
            "hydro plants: licensed proj no.",
            "photo voltaic generating plants:",
        ]

        logger.info(f"{self.table_id.value}: Labeling header rows")

        # Label good header rows (based on whether they contain key strings)
        possible_header = df["possible_header_or_note"]
        good_header = df["plant_name_ferc1"].str.contains("|".join(header_strings))
        bad_header = df["plant_name_ferc1"].str.contains("|".join(nonheader_strings))
        df.loc[possible_header & good_header & ~bad_header, "row_type"] = "header"
        # There are some headers that don't pass the possible_header test but are
        # still definitely headers.
        df.loc[df["plant_name_ferc1"].isin(header_exceptions), "row_type"] = "header"

        return df

    def _label_note_rows_group(
        self, util_year_group: DataFrameGroupBy
    ) -> DataFrameGroupBy:
        """Label note rows by adding ``note`` to ``row_type`` column.

        Called within the wraper function :func:`_label_note_rows`

        This function breaks the data down by reporting unit (utility and year) and
        determines whether a ``possible_header_note`` = True row is a note based on two
        criteria:

        - Clumps of 2 or more adjecent rows where ``possible_header_or_note`` is True.
        - Instances where the last row in a utility-year group has
          ``possible_header_or_note`` as True.

        There are a couple of important exceptions that this function also
        addresses. Utilities often have multiple headers in a single utility-year
        grouping. You might see something like: ``pd.Series([header, plant1, plant2,
        note, header, plant3, plant4])``. In this case, a note clump is actually
        comprised of a note followed by a header. This function will not override the
        header as a note. Unfortunately, there is always the possability that a header
        row is followed by a plant that had no values reported. This would look like,
        and therefore be categorized as a note clump. I haven't built a work around, but
        hopefully there aren't very many of these.

        Params:
            util_year_group: A groupby object that contains a single year and utility.

        Returns:
            The same input but with likely note rows containing the string ``note`` in
            the ``row_type`` column.
        """
        # Create mini groups that count pockets of true and false for each
        # utility and year. See _find_note_clumps docstring.
        clump_group, clump_count = self._find_note_clumps(util_year_group)

        # Used later to enable exceptions
        max_df_val = util_year_group.index.max()

        # Create a list of the index values where there is a note clump! This also
        # includes instances where the last row in a group is a note.
        note_clump_idx_list = list(
            clump_count[
                (clump_count["header_or_note"])
                & (
                    (clump_count["rows_per_clump"] > 1)
                    | (clump_count.tail(1)["rows_per_clump"] == 1)
                )
            ].index
        )
        # If there are any clumped/end headers:
        if note_clump_idx_list:
            for idx in note_clump_idx_list:
                # If the last row in a clump looks like a header, and the clump is
                # not the last clump in the utility_year group, then drop the last
                # row from the note clump index range because it's a header!
                note_clump_idx_range = clump_group.groups[idx + 1]
                not_last_clump = clump_group.groups[idx + 1].max() < max_df_val
                is_good_header = (
                    util_year_group.loc[
                        util_year_group.index.isin(clump_group.groups[idx + 1])
                    ]
                    .tail(1)["row_type"]
                    .str.contains("header")
                    .all()
                )
                if not_last_clump & is_good_header:
                    note_clump_idx_range = [
                        x
                        for x in note_clump_idx_range
                        if x != note_clump_idx_range.max()
                    ]
                # Label the note clump as a note
                util_year_group.loc[
                    util_year_group.index.isin(note_clump_idx_range), "row_type"
                ] = "note"

        return util_year_group

    def _label_note_rows(self, df: pd.DataFrame) -> pd.DataFrame:
        """Wrapper for :func:`_label_note_rows_group`.

        The small plants table has lots of note rows that contain useful information.
        Unfortunately, the notes are in their own row rather than their own column! This
        means that useful information pertaining to plant rows is floating around as a
        junk row with no other information except the note in the ``plant_name_ferc1``
        field. Luckily, the data are reported just like they would be on paper. I.e.,
        The headers are at the top, and the notes are at the bottom. See the table in
        :func:`label_row_types` for more detail. This function labels note rows.

        Note rows are determined by row location within a given report, so we must break
        the data into reporting units (utility and year) and then apply note-finding
        methodology defined in :func:`_label_note_rows_group` to each group.

        Params:
            df: Pre-processed, concatenated XBRL and DBF data that has been run through
            the :func:`_find_possible_header_or_note_rows` function and contains the
            column ``possible_header_or_note``.

        Returns:
            The same input DataFrame but with likely note rows containing the string
            ``note`` in the ``row_type`` column.
        """
        logger.info(f"{self.table_id.value}: Labeling notes rows")

        util_groups = df.groupby(["utility_id_ferc1", "report_year"])

        return util_groups.apply(lambda x: self._label_note_rows_group(x))

    def _label_total_rows(self, df: pd.DataFrame) -> pd.DataFrame:
        """Label total rows by adding ``total`` to ``row_type`` column.

        Called within the wraper function :func:`_label_note_rows`

        For the most part, when ``plant_name_ferc1`` contains the string ``total``, the
        values therein are duplicates of what is already reported, i.e.: a total value.
        However, there are some cases where that's not true. For example, the phrase
        ``amounts are for the total`` appears when chunks of plants (usually but not
        always wind) are reported together. It's a total, but it's not double counting
        which is the reason for the ``total`` flag.

        Similar to :func:`_label_header_rows`, it's important that this be called before
        :func:`_label_note_rows` in :func:`label_row_types` so that not clumps can
        override certain non-totals that are mistakenly labeled as such.

        Params:
            df: Pre-processed, concatenated XBRL and DBF data.

        Returns:
            The same input DataFrame but with likely total rows containing the string
            ``total`` in the ``row_type`` column.
        """
        # Label totals in row_type in case it overwrites any headers
        logger.info(f"{self.table_id.value}: Labeling total rows")
        df.loc[
            df["plant_name_ferc1"].str.contains("total")
            & ~df["plant_name_ferc1"].str.contains("amounts are for the total"),
            "row_type",
        ] = "total"

        # This one gets overridden by notes: total solar operation/maintenance

        return df

    def label_row_types(self, df: pd.DataFrame) -> pd.DataFrame:
        """Coordinate labeling of ``row_types`` as headers, notes, or totals.

        The small plants table is more like a digitized PDF than an actual data table.
        The rows contain all sorts of information in addition to what the columns might
        suggest. For instance, there are header rows, note rows, and total rows that
        contain useful information, but cause confusion in their current state, mixed in
        with the rest of the data.

        Here's an example of what you might find in the small plants table:

        +-------------------+------------+-----------------+
        | plant_name_ferc1  | plant_type | capacity_mw     |
        +===================+============+=================+
        | HYDRO:            | NA         | NA              |
        +-------------------+------------+-----------------+
        | rainbow falls (b) | NA         | 30              |
        +-------------------+------------+-----------------+
        | cadyville (a)     | NA         | 100             |
        +-------------------+------------+-----------------+
        | keuka (c)         | NA         | 80              |
        +-------------------+------------+-----------------+
        | total plants      | NA         | 310             |
        +-------------------+------------+-----------------+
        | (a) project #2738 | NA         | NA              |
        +-------------------+------------+-----------------+
        | (b) project #2835 | NA         | NA              |
        +-------------------+------------+-----------------+
        | (c) project #2852 | NA         | NA              |
        +-------------------+------------+-----------------+

        Notice how misleading it is to have all this infomration in one column. The
        goal of this function is to coordinate labeling functions so that we can
        identify which rows contain specific plant information and which rows are
        headers, notes, or totals.

        Once labeled, other functions can either remove rows that might cause double
        counting, extract useful plant or fuel type information from headers, and
        extract useful context or license id information from notes.

        Coordinates :func:`_label_header_rows`, :func:`_label_total_rows`,
        :func:`_label_note_rows`.

        Params:
            df: Pre-processed, concatenated XBRL and DBF data that has been run through
            the :func:`_find_possible_header_or_note_rows` function and contains the
            column ``possible_header_or_note``.

        Returns:
            The same input DataFrame but with a column called ``row_type`` containg the
            strings ``header``, ``note``, ``total``, or NA to indicate what type of row
            it is.
        """
        # Add a column to show final row type
        df.insert(3, "row_type", np.nan)

        # Label the row types
        df_labeled = (
            df.pipe(self._find_possible_header_or_note_rows)
            .pipe(self._label_header_rows)
            .pipe(self._label_total_rows)
            .pipe(self._label_note_rows)
            .drop(columns=["possible_header_or_note"])
        )

        # Move total lables to a different column
        df_labeled.loc[df_labeled["row_type"] == "total", "is_total"] = True
        df_labeled["is_total"] = df_labeled.filter(["row_type"]).isin(["total"]).all(1)

        return df_labeled

    def prep_header_fuel_and_plant_types(
        self, df: pd.DataFrame, show_unmapped_headers=False
    ) -> pd.DataFrame:
        """Forward fill header rows to prep for fuel and plant type extraction.

        The headers we've identified in :func:`_label_header_rows` can be used to
        supplement the values in the ``plant_type`` and ``fuel_type`` columns.

        This function groups the data by utility, year, and header; extracts the header
        into a new column; and forward fills the headers so that each record in the
        header group is associated with that header. Because the headers map to
        different fuel types and plant types (ex: ``solar pv`` maps to fuel type
        ``solar`` and plant type ``photovoltaic``), the new forward-filled header column
        is duplicated and called ``fuel_type_from_header`` and
        ``plant_type_from_header``. In :func:`map_header_fuel_and_plant_types`, these
        columns will be mapped to their respective fuel and plant types, used
        to fill in blank values in the ``plant_type`` and ``fuel_type``, and then
        eventually removed.

        Why separate the prep step from the map step?

        We trust the values originally reported in the ``fuel_type`` and ``plant_type``
        columns more than the extracted and forward filled header values, so we only
        want to replace ``fuel_type`` and ``plant_type`` values that are labeled as
        ``pd.NA`` or ``other``. The values reported to those columns are extremely messy
        and must be cleaned via :func:`pudl.transform.classes.categorize_strings` in
        order for us to know which are truely ``pd.NA`` or ``other``. Because we also
        use :func:`pudl.transform.classes.categorize_strings` to map the headers to fuel
        and plant types, it makes sense to clean all four columns at once and then
        combine them.

        Here's a look at what this function does. It starts with the following table:

        +-------------------+------------+------------+----------+
        | plant_name_ferc1  | plant_type | fuel_type  | row_type |
        +===================+============+============+==========+
        | HYDRO:            | NA         | NA         | header   |
        +-------------------+------------+------------+----------+
        | rainbow falls (b) | NA         | NA         | NA       |
        +-------------------+------------+------------+----------+
        | cadyville (a)     | NA         | NA         | NA       |
        +-------------------+------------+------------+----------+
        | keuka (c)         | NA         | NA         | NA       |
        +-------------------+------------+------------+----------+
        | Wind Turbines:    | NA         | NA         | header   |
        +-------------------+------------+------------+----------+
        | sunny grove       | NA         | NA         | NA       |
        +-------------------+------------+------------+----------+
        | green park wind   | NA         | wind       | NA       |
        +-------------------+------------+------------+----------+

        And ends with this:

        +-------------------+---------+---------+----------------+--------------------+
        | plant_name_ferc1  | plant   | fuel    | plant_type     | fuel_type          |
        |                   | _type   | _type   | _from_header   | _from_header       |
        +===================+=========+=========+================+====================+
        | HYDRO:            | NA      | NA      | HYDRO:         | HYDRO:             |
        +-------------------+---------+---------+----------------+--------------------+
        | rainbow falls (b) | NA      | NA      | HYDRO:         | HYDRO:             |
        +-------------------+---------+---------+----------------+--------------------+
        | cadyville (a)     | NA      | NA      | HYDRO:         | HYDRO:             |
        +-------------------+---------+---------+----------------+--------------------+
        | keuka (c)         | NA      | NA      | HYDRO:         | HYDRO:             |
        +-------------------+---------+---------+----------------+--------------------+
        | Wind Turbines:    | NA      | NA      | Wind Turbines: | Wind Turbines:     |
        +-------------------+---------+---------+----------------+--------------------+
        | sunny grove       | NA      | NA      | Wind Turbines: | Wind Turbines:     |
        +-------------------+---------+---------+----------------+--------------------+
        | green park wind   | NA      | wind    | Wind Turbines: | Wind Turbines:     |
        +-------------------+---------+---------+----------------+--------------------+

        NOTE: If a utility's ``plant_name_ferc1`` values look like this: ``["STEAM",
        "coal_plant1", "coal_plant2", "wind_turbine1"]``, then this algorythem will
        think that last wind turbine is a steam plant. Luckily, when a utility embeds
        headers in the data it usually includes them for all plant types: ``["STEAM",
        "coal_plant1", "coal_plant2", "WIND", "wind_turbine"]``.

        Params:
            df: Pre-processed, concatenated XBRL and DBF data that has been run through
            :func:`_label_row_type` and contains the columns ``row_type``.

        Returns:
            The same input DataFrame but with new columns ``plant_type_from_header``
            and ``fuel_type_from_header`` that forward fill the values in the header
            rows by utility, year, and header group.
        """
        logger.info(
            f"{self.table_id.value}: Forward filling header fuel and plant types"
        )

        # Create a column of just headers
        df.loc[df["row_type"] == "header", "header"] = df["plant_name_ferc1"]

        # Make groups based on utility, year, and header.
        # The .cumsum() creates a new series with values that go up from 1 whenever
        # there is a new header. So imagine row_type["header", NA, NA, "header", NA].
        # this creates a series of [1,1,1,2,2] so that the data can be grouped by
        # header.
        header_groups = df.groupby(
            [
                "utility_id_ferc1",
                "report_year",
                (df["row_type"] == "header").cumsum(),
            ]
        )
        # Forward fill based on headers
        df.loc[df["row_type"] != "note", "header"] = header_groups.header.ffill()

        # Create temporary columns for plant type and fuel type
        df["plant_type_from_header"] = df["header"]
        df["fuel_type_from_header"] = df["header"]
        df = df.drop(columns=["header"])

        return df

    def map_header_fuel_and_plant_types(self, df: pd.DataFrame) -> pd.DataFrame:
        """Fill ``pd.NA`` and ``other`` plant and fuel types with cleaned headers.

        :func:`prep_header_fuel_and_plant_types` extracted and forward filled the header
        values; :func:`pudl.transform.params.categorize_strings` cleaned them according
        to both the fuel and plant type parameters. This function combines the
        ``fuel_type_from_header`` with ``fuel_type`` and ``plant_type_from_header`` with
        ``plant_type`` when the reported, cleaned values are ``pd.NA`` or ``other``.

        To understand more about why these steps are necessary read the docstrings for
        :func:`prep_header_fuel_and_plant_types`.

        Params:
            df: Pre-processed, concatenated XBRL and DBF data that has been run through
            :func:`prep_header_fuel_and_plant_types` and contains the columns
            ``fuel_type_from_header`` and ``plant_type_from_header``.

        Returns:
            The same input DataFrame but with rows with ``pd.NA`` or ``other`` in the
            ``fuel_type`` and ``plant_type`` columns filled in with the respective
            values from ``fuel_type_from_header`` and ``plant_type_from_header`` when
            available. ``fuel_type_from_header`` and ``plant_type_from_header`` columns
            removed.
        """
        logger.info(
            f"{self.table_id.value}: Filling NA and 'other' fuel and plant types with"
            " header info"
        )

        # Stash the amount of NA values to check that the filling worked.
        old_fuel_type_count = len(
            df[~df["fuel_type"].isin([pd.NA, "other"]) & df["row_type"].isna()]
        )
        old_plant_type_count = len(
            df[~df["plant_type"].isin([pd.NA, "other"]) & df["row_type"].isna()]
        )

        # Fill NA and "other" fields
        df.loc[
            df["plant_type"].isin([pd.NA, "other"]), "plant_type"
        ] = df.plant_type_from_header
        df.loc[
            df["fuel_type"].isin([pd.NA, "other"]), "fuel_type"
        ] = df.fuel_type_from_header

        # Remove _from_header fields
        df = df.drop(columns=["plant_type_from_header", "fuel_type_from_header"])

        # Check that this worked!
        new_fuel_type_count = len(
            df[~df["fuel_type"].isin([pd.NA, "other"]) & df["row_type"].isna()]
        )
        new_plant_type_count = len(
            df[~df["plant_type"].isin([pd.NA, "other"]) & df["row_type"].isna()]
        )

        if not old_fuel_type_count < new_fuel_type_count:
            raise AssertionError("No header fuel types added when there should be")
        if not old_plant_type_count < new_plant_type_count:
            raise AssertionError("No header plant types added when there should be")

        useful_rows_len = len(df[df["row_type"].isna()])

        logger.info(
            f"Added fuel types to {new_fuel_type_count-old_fuel_type_count} plant rows "
            f"({round((new_fuel_type_count-old_fuel_type_count)/useful_rows_len*100)}%). "
            f"Added plant types to {new_plant_type_count-old_plant_type_count} plant "
            f"rows ({round((new_plant_type_count-old_plant_type_count)/useful_rows_len*100)}%)."
        )

        return df

    def map_plant_name_fuel_types(self, df: pd.DataFrame) -> pd.DataFrame:
        """Suppliment ``fuel_type`` with information in ``plant_name_ferc1``.

        Sometimes fuel type is embedded in a plant name (not just headers). In this case
        we can identify that what that fuel is from the name and fill in empty
        ``fuel_type`` values. Right now, this only works for hydro plants because the
        rest are complicated and have a slew of exceptions. This could probably be
        applied to the ``plant_type`` column in the future too.

        Params:
            df: Pre-processed, concatenated XBRL and DBF data.

        Returns:
            The same input DataFrame but with rows with ``other`` in the
            ``fuel_type`` column filled in notable fuel types extracted from the the
            ``plant_name_ferc1`` column.
        """
        logger.info(f"{self.table_id.value}: Getting fuel type (hydro) from plant name")
        df.loc[
            (
                df["plant_name_ferc1"].str.contains("hydro")
                & (df["fuel_type"] == "other")
            ),
            "fuel_type",
        ] = "hydro"

        return df

    def associate_notes_with_values(self, df: pd.DataFrame) -> pd.DataFrame:
        """Use footnote indicators to map notes and FERC licenses to plant rows.

        There are many utilities that report a bunch of mostly empty note rows at the
        bottom of their yearly entry. These notes often pertain to specific plant rows
        above. Sometimes the notes and their respective plant rows are linked by a
        common footnote indicator such as (a) or (1) etc.

        This function takes this:

        +-------------------+------------+------------------+
        | plant_name_ferc1  | row_type   | license_id_ferc1 |
        +===================+============+==================+
        | HYDRO:            | header     | NA               |
        +-------------------+------------+------------------+
        | rainbow falls (b) | NA         | NA               |
        +-------------------+------------+------------------+
        | cadyville (a)     | NA         | NA               |
        +-------------------+------------+------------------+
        | keuka (c)         | NA         | NA               |
        +-------------------+------------+------------------+
        | total plants      | total      | NA               |
        +-------------------+------------+------------------+
        | (a) project #2738 | note       | 2738             |
        +-------------------+------------+------------------+
        | (b) project #2835 | note       | 2738             |
        +-------------------+------------+------------------+
        | (c) project #2852 | note       | 2738             |
        +-------------------+------------+------------------+

        Finds the note rows with footnote indicators, maps the content from the note row
        into a new note column that's associated with the value row, and maps any FERC
        license extracted from this note column to the ``license_id_ferc1`` column in
        the value row.

        +-------------------+------------+-------------------+------------------+
        | plant_name_ferc1  | row_type   | notes             | license_id_ferc1 |
        +===================+============+===================+==================+
        | HYDRO:            | header     | NA                | NA               |
        +-------------------+------------+-------------------+------------------+
        | rainbow falls (b) | NA         | (b) project #2835 | 2835             |
        +-------------------+------------+-------------------+------------------+
        | cadyville (a)     | NA         | (a) project #2738 | 2738             |
        +-------------------+------------+-------------------+------------------+
        | keuka (c)         | NA         | (c) project #2852 | 2752             |
        +-------------------+------------+-------------------+------------------+
        | total plants      | total      | NA                | NA               |
        +-------------------+------------+-------------------+------------------+
        | (a) project #2738 | note       | NA                | 2738             |
        +-------------------+------------+-------------------+------------------+
        | (b) project #2835 | note       | NA                | 2835             |
        +-------------------+------------+-------------------+------------------+
        | (c) project #2852 | note       | NA                | 2752             |
        +-------------------+------------+-------------------+------------------+

        (Header and note rows are removed later).

        NOTE: Note rows that don't have a footnote indicator or note rows with a
        footnote indicator that don't have a cooresponding plant row with the same
        indicator are not captured. They will ultimately get removed and their content
        will not be preserved.

        Params:
            df: Pre-processed, concatenated XBRL and DBF data that has been run through
            :func:`label_row_types` and contains the column ``row_type``.

        Returns:
            The same input DataFrame but with a column called ``notes`` that contains
            notes, reported below, in the same row as the plant values they pertain to.
            Also, any further additions to the ``license_id_ferc1`` field as extracted
            from these newly associated notes.
        """
        logger.info(
            f"{self.table_id.value}: Mapping notes and ferc license from notes rows"
        )

        def associate_notes_with_values_group(group):
            """Map footnotes within a given utility year group.

            Because different utilities may use the same footnotes or the same utility
            could reuse footnotes each year, we must do the footnote association within
            utility-year groups.
            """
            regular_row = group["row_type"].isna()
            has_note = group["row_type"] == "note"

            # Shorten execution time by only looking at groups with discernable
            # footnotes
            if group.footnote.any():

                # Make a df that combines notes and ferc license with the same footnote
                footnote_df = (
                    group[has_note]
                    .groupby("footnote")
                    .agg({"plant_name_ferc1": ", ".join, "license_id_ferc1": "first"})
                    .rename(columns={"plant_name_ferc1": "notes"})
                )

                # Map these new license and note values onto the original df
                updated_ferc_license_col = group.footnote.map(
                    footnote_df["license_id_ferc1"]
                )
                notes_col = group.footnote.map(footnote_df["notes"])
                # We update the ferc lic col because some were already there from the
                # plant name extraction. However, we want to override with the notes
                # ferc licenses because they are more likely to be accurate.
                group.license_id_ferc1.update(updated_ferc_license_col)
                group.loc[regular_row, "notes"] = notes_col

            return group

        footnote_pattern = r"(\(\d?[a-z]?[A-Z]?\))"
        df["notes"] = pd.NA
        # Create new footnote column
        df.loc[:, "footnote"] = df.plant_name_ferc1.str.extract(
            footnote_pattern, expand=False
        )
        # Group by year and utility and run footnote association
        groups = df.groupby(["report_year", "utility_id_ferc1"])
        sg_notes = groups.apply(lambda x: associate_notes_with_values_group(x))
        # Remove footnote column now that rows are associated
        sg_notes = sg_notes.drop(columns=["footnote"])

        notes_added = len(
            sg_notes[sg_notes["notes"].notna() & sg_notes["row_type"].isna()]
        )
        logger.info(f"Mapped {notes_added} notes to plant rows.")

        return sg_notes

    def spot_fix_rows(self, df: pd.DataFrame) -> pd.DataFrame:
        """Fix one-off row errors.

        In 2004, utility_id_ferc1 251 reports clumps of units together. Each unit clump
        looks something like this: ``intrepid wind farm (107 units @ 1.5 mw each)`` and
        is followed by a row that looks like this: ``(amounts are for the total of all
        107 units)``. For the most part, these rows are useless note rows. However,
        there is one instance where important values are reported in this note row
        rather than in the actual plant row above.

        There are probably plenty of other spot fixes one could add here.

        Params:
            df: Pre-processed, concatenated XBRL and DBF data.

        Returns:
            The same input DataFrame but with some spot fixes corrected.
        """
        logger.info(f"{self.table_id.value}: Spot fixing some rows")
        # Define rows and columns to change
        cols_to_change = df.select_dtypes(include=np.number).columns.tolist() + [
            "row_type"
        ]
        row_with_info = (df["report_year"] == 2004) & (
            df["plant_name_ferc1"] == "(amounts are for the total of all 107 units)"
        )
        row_missing_info = (df["report_year"] == 2004) & (
            df["plant_name_ferc1"] == "intrepid wind farm (107 units @ 1.5 mw each)"
        )

        # Replace row missing information with data from row containing information
        df.loc[row_missing_info, cols_to_change] = df[row_with_info][
            cols_to_change
        ].values

        # Remove row_with_info so there is no duplicate information
        df = df[~row_with_info]

        return df


class TransmissionFerc1TableTransformer(Ferc1AbstractTableTransformer):
    """A table transformer specific to the :ref:`transmission_ferc1` table."""

    table_id: TableIdFerc1 = TableIdFerc1.TRANSMISSION_FERC1
    has_unique_record_ids: bool = False


class ElectricEnergySourcesFerc1TableTransformer(Ferc1AbstractTableTransformer):
    """Transformer class for :ref:`electric_energy_sources_ferc1` table.

    The raw DBF and XBRL table will be split up into two tables. This transformer
    generates the sources of electricity for utilities, dropping the information about
    dispositions. For XBRL, this is a duration-only table. Right now we are merging in
    the metadata but not actually keeping anything from it. We are also not yet doing
    anything with the sign.
    """

    table_id: TableIdFerc1 = TableIdFerc1.ELECTRIC_ENERGY_SOURCES_FERC1
    has_unique_record_ids: bool = False


class ElectricEnergyDispositionsFerc1TableTransformer(Ferc1AbstractTableTransformer):
    """Transformer class for :ref:`electric_energy_dispositions_ferc1` table."""

    table_id: TableIdFerc1 = TableIdFerc1.ELECTRIC_ENERGY_DISPOSITIONS_FERC1
    has_unique_record_ids: bool = False


class UtilityPlantSummaryFerc1TableTransformer(Ferc1AbstractTableTransformer):
    """Transformer class for :ref:`utility_plant_summary_ferc1` table."""

    table_id: TableIdFerc1 = TableIdFerc1.UTILITY_PLANT_SUMMARY_FERC1
    has_unique_record_ids: bool = False


class BalanceSheetAssetsFerc1TableTransformer(Ferc1AbstractTableTransformer):
    """Transformer class for :ref:`balance_sheet_assets_ferc1` table."""

    table_id: TableIdFerc1 = TableIdFerc1.BALANCE_SHEET_ASSETS_FERC1
    has_unique_record_ids: bool = False

    @cache_df("process_instant_xbrl")
    def process_instant_xbrl(self, df: pd.DataFrame) -> pd.DataFrame:
        """Pre-processing required to make the instant and duration tables compatible.

        Each year the plant account balances are reported twice, in two separate
        records: one for the end of the previous year, and one for the end of the
        current year, with appropriate dates for the two year ends. Here we are
        reshaping the table so that we instead have two columns: ``starting_balance``
        and ``ending_balance`` that both pertain to the current year, so that all of
        the records pertaining to a single ``report_year`` can be identified without
        dealing with the instant / duration distinction.

        NOTE: this is a copy/paste from the plant in service table. We should probably
        generalize & parameterize it. Right now it looks like it would *only* be a bool.
        """
        df = super().process_instant_xbrl(df)
        df["year"] = pd.to_datetime(df["date"]).dt.year
        df.loc[df.report_year == (df.year + 1), "balance_type"] = "starting_balance"
        df.loc[df.report_year == df.year, "balance_type"] = "ending_balance"
        if not df.balance_type.notna().all():
            raise ValueError(
                f"Unexpected years found in the {self.table_id.value} table: "
                f"{df.loc[df.balance_type.isna(), 'year'].unique()}"
            )
        df = (
            df.drop(["year", "date"], axis="columns")
            .set_index(["entity_id", "report_year", "balance_type"])
            .unstack("balance_type")
        )
        # This turns a multi-index into a single-level index with tuples of strings as
        # the keys, and then converts the tuples of strings into a single string by
        # joining their values with an underscore. This results in column labels like
        # boiler_plant_equipment_steam_production_starting_balance
        # Is there a better way?
        df.columns = ["_".join(items) for items in df.columns.to_flat_index()]
        return df.reset_index()


class IncomeStatementFerc1TableTransformer(Ferc1AbstractTableTransformer):
    """Transformer class for the :ref:`income_statement_ferc1` table."""

    table_id: TableIdFerc1 = TableIdFerc1.INCOME_STATEMENT_FERC1
    has_unique_record_ids: bool = False

    def process_dbf(self, raw_dbf):
        """Drop incorrect row numbers from f1_incm_stmnt_2 before standard processing.

        In 2003, two rows were added to the ``f1_income_stmnt`` dbf table, which bumped
        the starting ``row_number`` of ``f1_incm_stmnt_2`` from 25 to 27. A small
        handfull of respondents seem to have not gotten the memo about this this in
        2003 and have information on these row numbers that shouldn't exist at all for
        this table.

        This step necessitates the ability to know which source table each record
        actually comes from, which required adding a column (``sched_table_name``) in
        the extract step before these two dbf input tables were concatenated.

        Right now we are just dropping these bad row numbers. Should we actually be
        bumping the whole respondent's row numbers - assuming they reported incorrectly
        for the whole table? See: https://github.com/catalyst-cooperative/pudl/issues/471
        """
        len_og = len(raw_dbf)
        known_bad_income2_rows = [25, 26]
        raw_dbf = raw_dbf[
            ~(
                (raw_dbf.sched_table_name == "f1_incm_stmnt_2")
                & (raw_dbf.report_year == 2003)
                & (raw_dbf.row_number.isin(known_bad_income2_rows))
            )
        ].copy()
        logger.info(
            f"Dropped {len_og - len(raw_dbf)} records ({(len_og - len(raw_dbf))/len_og:.1%} of"
            "total) records from 2003 from the f1_incm_stmnt_2 DBF table that have "
            "known incorrect row numbers."
        )
        raw_dbf = super().process_dbf(raw_dbf)
        return raw_dbf

    def source_table_id(
        self, source_ferc1: SourceFerc1, df: pd.DataFrame | None = None
    ) -> str | pd.Series:
        """Look up the ID of the raw data source table.

        Because the raw DBF data comes from two seperate tables, this table-specific
        method generates a Series of tables names based on the ``sched_table_name``
        columns which was assigned during the transform step. For the XBRL source, the
        standard method is employed and a string is returned.
        """
        # assign the source_table_id column based on the source
        if source_ferc1 == SourceFerc1.DBF:
            # sched_table_name is a table name. was added in align_row_numbers_dbf
            if df.sched_table_name.isnull().any():
                raise ValueError(
                    f"{self.table_id.value}: Null sched_table_name found in DBF to XBRL"
                    " row map."
                )
            source_table = df.sched_table_name
        else:
            assert source_ferc1 == SourceFerc1.XBRL
            source_table = super().source_table_id(source_ferc1=source_ferc1)
        return source_table


class DepreciationAmortizationSummaryFerc1TableTransformer(
    Ferc1AbstractTableTransformer
):
    """Transformer class for :ref:`depreciation_amortization_summary_ferc1` table."""

    table_id: TableIdFerc1 = TableIdFerc1.DEPRECIATION_AMORTIZATION_SUMMARY_FERC1
    has_unique_record_ids: bool = False

    def merge_xbrl_metadata(
        self, df: pd.DataFrame, params: MergeXbrlMetadata | None = None
    ) -> pd.DataFrame:
        """Annotate data using manually compiled FERC accounts & ``ferc_account_label``.

        The FERC accounts are not provided in the XBRL taxonomy like they are for other
        tables. However, there are only 4 of them, so a hand-compiled mapping is
        hardcoded here, and merged onto the data similar to how the XBRL taxonomy
        derived metadata is merged on for other tables.
        """
        xbrl_metadata = pd.DataFrame(
            {
                "ferc_account_label": [
                    "depreciation_expense",
                    "depreciation_expense_asset_retirement",
                    "amortization_limited_term_electric_plant",
                    "amortization_other_electric_plant",
                ],
                "ferc_account": ["403", "403.1", "404", "405"],
            }
        )
        if not params:
            params = self.params.merge_xbrl_metadata
        if params.on:
            logger.info(f"{self.table_id.value}: merging metadata")
            df = merge_xbrl_metadata(df, xbrl_metadata, params)
        return df


class OtherRegulatoryLiabilitiesFerc1(Ferc1AbstractTableTransformer):
    """Transformer class for :ref:`other_regulatory_liabilities_ferc1` table."""

    table_id: TableIdFerc1 = TableIdFerc1.OTHER_REGULATORY_LIABILITIES_FERC1
    has_unique_record_ids: bool = False

    @cache_df(key="dbf")
    def process_dbf(self, raw_dbf: pd.DataFrame) -> pd.DataFrame:
        """DBF-specific transformations that take place before concatenation.

        This is same as the general implementation of ``process_dbf``, except for the
        exclusion of the ``align_row_numbers_dbf`` method.
        """
        logger.info(f"{self.table_id.value}: Processing DBF data pre-concatenation.")
        return (
            raw_dbf.drop_duplicates()
            .pipe(self.select_annual_rows_dbf)
            .pipe(self.drop_footnote_columns_dbf)
            .pipe(self.rename_columns, rename_stage="dbf")
            .pipe(self.assign_record_id, source_ferc1=SourceFerc1.DBF)
            .pipe(self.drop_unused_original_columns_dbf)
            .pipe(self.assign_utility_id_ferc1, source_ferc1=SourceFerc1.DBF)
            .pipe(
                self.wide_to_tidy,
                source_ferc1=SourceFerc1.DBF,
            )
            .pipe(self.drop_duplicate_rows_dbf)
        )

    @cache_df("process_instant_xbrl")
    def process_instant_xbrl(self, df: pd.DataFrame) -> pd.DataFrame:
        """Pre-processing required to make the instant and duration tables compatible.

        Each year the plant account balances are reported twice, in two separate
        records: one for the end of the previous year, and one for the end of the
        current year, with appropriate dates for the two year ends. Here we are
        reshaping the table so that we instead have two columns: ``starting_balance``
        and ``ending_balance`` that both pertain to the current year, so that all of
        the records pertaining to a single ``report_year`` can be identified without
        dealing with the instant / duration distinction.

        NOTE: this is a copy/paste from the plant in service table. We should probably
        generalize & parameterize it. Right now it looks like it would *only* be a bool.

        One small change was added to this implementation, which is the addition of
        ``other_regulatory_liability_axis`` to the ``set_index`` call. This could be
        paramatarized.
        """
        df = super().process_instant_xbrl(df)
        df["year"] = pd.to_datetime(df["date"]).dt.year
        df.loc[df.report_year == (df.year + 1), "balance_type"] = "starting_balance"
        df.loc[df.report_year == df.year, "balance_type"] = "ending_balance"
        if not df.balance_type.notna().all():
            raise ValueError(
                f"Unexpected years found in the {self.table_id.value} table: "
                f"{df.loc[df.balance_type.isna(), 'year'].unique()}"
            )
        df = (
            df.drop(["year", "date"], axis="columns")
            .set_index(
                [
                    "entity_id",
                    "report_year",
                    "balance_type",
                    "other_regulatory_liability_axis",
                ]
            )
            .unstack("balance_type")
        )
        # This turns a multi-index into a single-level index with tuples of strings as
        # the keys, and then converts the tuples of strings into a single string by
        # joining their values with an underscore. This results in column labels like
        # boiler_plant_equipment_steam_production_starting_balance
        # Is there a better way?
        df.columns = ["_".join(items) for items in df.columns.to_flat_index()]
        return df.reset_index()


def transform(
    ferc1_dbf_raw_dfs: dict[str, pd.DataFrame],
    ferc1_xbrl_raw_dfs: dict[str, dict[str, pd.DataFrame]],
    xbrl_metadata_json: list[dict[Any]],
    ferc1_settings: Ferc1Settings | None = None,
) -> dict[str, pd.DataFrame]:
    """Coordinate the transformation of all FERC Form 1 tables.

    Args:
        ferc1_dbf_raw_dfs: Dictionary mapping PUDL table names (keys) to raw DBF
            dataframes (values).
        ferc1_xbrl_raw_dfs: Nested dictionary containing both an instant and duration
            table for each input XBRL table. Some of these are empty.
        xbrl_metadata_json: FERC 1XBRL taxonomy metadata exported as an array of JSON
            objects.
        ferc1_settings: Validated FERC 1 ETL settings.

    Returns:
        A dictionary of transformed DataFrames.
    """
    if ferc1_settings is None:
        ferc1_settings = Ferc1Settings()

    ferc1_tfr_classes = {
        "fuel_ferc1": FuelFerc1TableTransformer,
        "plants_small_ferc1": PlantsSmallFerc1TableTransformer,
        "plants_hydro_ferc1": PlantsHydroFerc1TableTransformer,
        "plant_in_service_ferc1": PlantInServiceFerc1TableTransformer,
        "plants_pumped_storage_ferc1": PlantsPumpedStorageFerc1TableTransformer,
        "transmission_ferc1": TransmissionFerc1TableTransformer,
        "purchased_power_ferc1": PurchasedPowerFerc1TableTransformer,
        "electric_energy_sources_ferc1": ElectricEnergySourcesFerc1TableTransformer,
        "electric_energy_dispositions_ferc1": ElectricEnergyDispositionsFerc1TableTransformer,
        "utility_plant_summary_ferc1": UtilityPlantSummaryFerc1TableTransformer,
        "depreciation_amortization_summary_ferc1": DepreciationAmortizationSummaryFerc1TableTransformer,
        "balance_sheet_assets_ferc1": BalanceSheetAssetsFerc1TableTransformer,
<<<<<<< HEAD
        "other_regulatory_liabilities_ferc1": OtherRegulatoryLiabilitiesFerc1,
=======
        "income_statement_ferc1": IncomeStatementFerc1TableTransformer,
>>>>>>> c9a6c815
    }
    # create an empty ditctionary to fill up through the transform fuctions
    ferc1_transformed_dfs = {}
    # for each ferc table,
    for table in ferc1_tfr_classes:
        if table in ferc1_settings.tables:
            logger.info(
                f"Transforming raw FERC Form 1 dataframe for loading into {table}"
            )

            ferc1_transformed_dfs[table] = ferc1_tfr_classes[table](
                xbrl_metadata_json=xbrl_metadata_json[table],
            ).transform(
                raw_dbf=ferc1_dbf_raw_dfs[table],
                raw_xbrl_instant=ferc1_xbrl_raw_dfs[table].get(
                    "instant", pd.DataFrame()
                ),
                raw_xbrl_duration=ferc1_xbrl_raw_dfs[table].get(
                    "duration", pd.DataFrame()
                ),
            )
    # Bespoke exception. fuel must come before steam b/c fuel proportions are used to
    # aid in FERC plant ID assignment.
    if "plants_steam_ferc1" in ferc1_settings.tables:
        ferc1_transformed_dfs["plants_steam_ferc1"] = PlantsSteamFerc1TableTransformer(
            xbrl_metadata_json=xbrl_metadata_json["plants_steam_ferc1"]
        ).transform(
            raw_dbf=ferc1_dbf_raw_dfs["plants_steam_ferc1"],
            raw_xbrl_instant=ferc1_xbrl_raw_dfs["plants_steam_ferc1"].get(
                "instant", pd.DataFrame()
            ),
            raw_xbrl_duration=ferc1_xbrl_raw_dfs["plants_steam_ferc1"].get(
                "duration", pd.DataFrame()
            ),
            # use a copy of the fuel table because we *definitely* don't want it to
            # be changed by the steam transform.
            transformed_fuel=ferc1_transformed_dfs["fuel_ferc1"].copy(),
        )

    # convert types and return:
    return {
        name: convert_cols_dtypes(df, data_source="ferc1")
        for name, df in ferc1_transformed_dfs.items()
    }


if __name__ == "__main__":
    """Make the module runnable for iterative testing during development."""

    ferc1_settings = Ferc1Settings(
        # Do one year of each, type of data, or all the years:
        years=[2020, 2021],
        # years=Ferc1Settings().years,
        tables=[
            "fuel_ferc1",
            "plants_steam_ferc1",
            "plants_hydro_ferc1",
            "plant_in_service_ferc1",
            "plants_pumped_storage_ferc1",
            "purchased_power_ferc1",
            "plants_small_ferc1",
            "transmission_ferc1",
            "electric_energy_sources_ferc1",
            "electric_energy_dispositions_ferc1",
            "utility_plant_summary_ferc1",
            "balance_sheet_assets_ferc1",
            "income_statement_ferc1",
            "depreciation_amortization_summary_ferc1",
            "other_regulatory_liabilities_ferc1",
        ],
    )
    pudl_settings = pudl.workspace.setup.get_defaults()
    ferc1_dbf_raw_dfs = pudl.extract.ferc1.extract_dbf(
        ferc1_settings=ferc1_settings, pudl_settings=pudl_settings
    )
    ferc1_xbrl_raw_dfs = pudl.extract.ferc1.extract_xbrl(
        ferc1_settings=ferc1_settings, pudl_settings=pudl_settings
    )
    xbrl_metadata_json = pudl.extract.ferc1.extract_xbrl_metadata(
        ferc1_settings=ferc1_settings, pudl_settings=pudl_settings
    )
    dfs = transform(
        ferc1_dbf_raw_dfs=ferc1_dbf_raw_dfs,
        ferc1_xbrl_raw_dfs=ferc1_xbrl_raw_dfs,
        xbrl_metadata_json=xbrl_metadata_json,
        ferc1_settings=ferc1_settings,
    )<|MERGE_RESOLUTION|>--- conflicted
+++ resolved
@@ -75,11 +75,8 @@
     UTILITY_PLANT_SUMMARY_FERC1 = "utility_plant_summary_ferc1"
     DEPRECIATION_AMORTIZATION_SUMMARY_FERC1 = "depreciation_amortization_summary_ferc1"
     BALANCE_SHEET_ASSETS_FERC1 = "balance_sheet_assets_ferc1"
-<<<<<<< HEAD
     OTHER_REGULATORY_LIABILITIES_FERC1 = "other_regulatory_liabilities_ferc1"
-=======
     INCOME_STATEMENT_FERC1 = "income_statement_ferc1"
->>>>>>> c9a6c815
 
 
 class RenameColumnsFerc1(TransformParams):
@@ -3049,11 +3046,8 @@
         "utility_plant_summary_ferc1": UtilityPlantSummaryFerc1TableTransformer,
         "depreciation_amortization_summary_ferc1": DepreciationAmortizationSummaryFerc1TableTransformer,
         "balance_sheet_assets_ferc1": BalanceSheetAssetsFerc1TableTransformer,
-<<<<<<< HEAD
         "other_regulatory_liabilities_ferc1": OtherRegulatoryLiabilitiesFerc1,
-=======
         "income_statement_ferc1": IncomeStatementFerc1TableTransformer,
->>>>>>> c9a6c815
     }
     # create an empty ditctionary to fill up through the transform fuctions
     ferc1_transformed_dfs = {}
