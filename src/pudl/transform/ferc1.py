--- conflicted
+++ resolved
@@ -1667,15 +1667,9 @@
         )
         if len(calc_fixes) != len_fixes_applied:
             raise AssertionError(
-<<<<<<< HEAD
                 f"We've applied {len_fixes_applied} calculation fixes while we started "
                 f"with {len(calc_fixes)}. Length of applied and original fixes should "
-                f"be the same. \n{replace_me=}\n{add_me=}\n{delete_me=}"
-=======
-                f"We've applied {len_fixes_applied} calculation "
-                f"fixes while we started with {len(calc_fixes)}. "
-                "Length of applied and original fixes should be the same."
->>>>>>> 9daa77ac
+                f"be the same.\n{replace_me=}\n{add_me=}\n{delete_me=}"
             )
         return calc_components.reset_index()
 
