--- conflicted
+++ resolved
@@ -536,9 +536,6 @@
     """Transform the EIA 861 utility service territory table.
 
     Args:
-        raw_dfs (dict): Each entry in this dictionary of DataFrame objects
-            corresponds to a page from the EIA861 form, as reported in the
-            Excel spreadsheets they distribute.
         tfr_dfs (dict): A dictionary of DataFrame objects in
             which pages from EIA861 form (keys) correspond to normalized
             DataFrames of values from that page (values)
@@ -575,7 +572,6 @@
     Transform the EIA 861 Balancing Authority table.
 
     Args:
-        raw_dfs (dict): A dictionary of raw EIA 861 dataframes, from the extract step.
         tfr_dfs (dict): A dictionary of transformed EIA 861 DataFrames, keyed by table
             name. It will be mutated by this function.
 
@@ -589,15 +585,9 @@
     # * Backfill BA codes on a per BA ID basis
     # * Fix data entry errors
     df = (
-<<<<<<< HEAD
-        raw_dfs["balancing_authority_eia861"]
-        .pipe(pudl.helpers.convert_to_date)
+        tfr_dfs["balancing_authority_eia861"]
         .pipe(pudl.helpers.convert_cols_dtypes, "eia", "balancing_authority_eia861")
         .set_index(["report_date", "balancing_authority_name_eia", "utility_id_eia"])
-=======
-        tfr_dfs["balancing_authority_eia861"]
-        .pipe(_ba_code_backfill)
->>>>>>> e7c01270
     )
 
     # Fill in BA IDs based on date, utility ID, and BA Name:
@@ -734,7 +724,6 @@
     Transform the EIA 861 Advanced Metering Infrastructure table.
 
     Args:
-        raw_dfs (dict): A dictionary of raw EIA 861 dataframes, from the extract step.
         tfr_dfs (dict): A dictionary of transformed EIA 861 DataFrames, keyed by table
             name. It will be mutated by this function.
 
@@ -750,7 +739,6 @@
     Transform the EIA 861 Demand Response table.
 
     Args:
-        raw_dfs (dict): A dictionary of raw EIA 861 dataframes, from the
         extract step. tfr_dfs (dict): A dictionary of transformed EIA 861
         DataFrames, keyed by table name. It will be mutated by this function.
 
@@ -857,7 +845,6 @@
     Transform the EIA 861 Demand Side Management table.
 
     Args:
-        raw_dfs (dict): A dictionary of raw EIA 861 dataframes, from the extract step.
         tfr_dfs (dict): A dictionary of transformed EIA 861 DataFrames, keyed by table
             name. It will be mutated by this function.
 
@@ -873,7 +860,6 @@
     Transform the EIA 861 Distributed Generation table.
 
     Args:
-        raw_dfs (dict): A dictionary of raw EIA 861 dataframes, from the extract step.
         tfr_dfs (dict): A dictionary of transformed EIA 861 DataFrames, keyed by table
             name. It will be mutated by this function.
 
@@ -889,7 +875,6 @@
     Transform the EIA 861 Distribution Systems table.
 
     Args:
-        raw_dfs (dict): A dictionary of raw EIA 861 dataframes, from the extract step.
         tfr_dfs (dict): A dictionary of transformed EIA 861 DataFrames, keyed by table
             name. It will be mutated by this function.
 
@@ -929,7 +914,6 @@
     Transform the EIA 861 Dynamic Pricing table.
 
     Args:
-        raw_dfs (dict): A dictionary of raw EIA 861 dataframes, from the extract step.
         tfr_dfs (dict): A dictionary of transformed EIA 861 DataFrames, keyed by table
             name. It will be mutated by this function.
 
@@ -945,7 +929,6 @@
     Transform the EIA 861 Green Pricing table.
 
     Args:
-        raw_dfs (dict): A dictionary of raw EIA 861 dataframes, from the extract step.
         tfr_dfs (dict): A dictionary of transformed EIA 861 DataFrames, keyed by table
             name. It will be mutated by this function.
 
@@ -961,7 +944,6 @@
     Transform the EIA 861 Mergers table.
 
     Args:
-        raw_dfs (dict): A dictionary of raw EIA 861 dataframes, from the extract step.
         tfr_dfs (dict): A dictionary of transformed EIA 861 DataFrames, keyed by table
             name. It will be mutated by this function.
 
@@ -977,7 +959,6 @@
     Transform the EIA 861 Net Metering table.
 
     Args:
-        raw_dfs (dict): A dictionary of raw EIA 861 dataframes, from the extract step.
         tfr_dfs (dict): A dictionary of transformed EIA 861 DataFrames, keyed by table
             name. It will be mutated by this function.
 
@@ -993,7 +974,6 @@
     Transform the EIA 861 Non-Net Metering table.
 
     Args:
-        raw_dfs (dict): A dictionary of raw EIA 861 dataframes, from the extract step.
         tfr_dfs (dict): A dictionary of transformed EIA 861 DataFrames, keyed by table
             name. It will be mutated by this function.
 
@@ -1009,7 +989,6 @@
     Transform the EIA 861 Operational Data table.
 
     Args:
-        raw_dfs (dict): A dictionary of raw EIA 861 dataframes, from the extract step.
         tfr_dfs (dict): A dictionary of transformed EIA 861 DataFrames, keyed by table
             name. It will be mutated by this function.
 
@@ -1025,7 +1004,6 @@
     Transform the EIA 861 Reliability table.
 
     Args:
-        raw_dfs (dict): A dictionary of raw EIA 861 dataframes, from the extract step.
         tfr_dfs (dict): A dictionary of transformed EIA 861 DataFrames, keyed by table
             name. It will be mutated by this function.
 
@@ -1041,7 +1019,6 @@
     Transform the EIA 861 Utility Data table.
 
     Args:
-        raw_dfs (dict): A dictionary of raw EIA 861 dataframes, from the extract step.
         tfr_dfs (dict): A dictionary of transformed EIA 861 DataFrames, keyed by table
             name. It will be mutated by this function.
 
@@ -1073,7 +1050,7 @@
 
     """
     # these are the tables that we have transform functions for...
-    eia861_transform_functions = {
+    tfr_funcs = {
         "service_territory_eia861": service_territory,
         "balancing_authority_eia861": balancing_authority,
         "sales_eia861": sales,
@@ -1087,10 +1064,10 @@
                     "Not transforming EIA 861.")
         return tfr_dfs
     # for each of the tables, run the respective transform funtction
-    for table in eia861_transform_functions:
-        if table in eia861_tables:
-            logger.info(f"Transforming raw EIA 861 DataFrames for {table} "
-                        f"concatenated across all years.")
-            tfr_dfs[table] = _early_transform(raw_dfs[table])
-            eia861_transform_functions[table](tfr_dfs)
+    for table in eia861_tables:
+        logger.info(f"Transforming raw EIA 861 DataFrames for {table} "
+                    f"concatenated across all years.")
+        assert table in tfr_funcs.keys()
+        tfr_dfs[table] = _early_transform(raw_dfs[table])
+        tfr_dfs = tfr_funcs[table](tfr_dfs)
     return tfr_dfs