"""A collection of denormalized FERC assets and helper functions."""
import importlib
import re
from copy import deepcopy
from functools import cached_property
from typing import Any, Literal, NamedTuple, Self

import networkx as nx
import numpy as np
import pandas as pd
from dagster import AssetIn, AssetsDefinition, Field, Mapping, asset
from matplotlib import pyplot as plt
from networkx.drawing.nx_agraph import graphviz_layout
from pandas._libs.missing import NAType as pandas_NAType
from pydantic import BaseModel, validator

import pudl
from pudl.transform.ferc1 import (
    GroupMetricChecks,
    GroupMetricTolerances,
    MetricTolerances,
)

logger = pudl.logging_helpers.get_logger(__name__)


EXPLOSION_CALCULATION_TOLERANCES: dict[str, GroupMetricChecks] = {
    "income_statement_ferc1": GroupMetricChecks(
        groups_to_check=[
            "ungrouped",
            "report_year",
            "xbrl_factoid",
            "utility_id_ferc1",
        ],
        group_metric_tolerances=GroupMetricTolerances(
            ungrouped=MetricTolerances(
                error_frequency=0.02,
                relative_error_magnitude=0.04,
                null_calculated_value_frequency=1.0,
            ),
            report_year=MetricTolerances(
                error_frequency=0.036,
                relative_error_magnitude=0.048,
                null_calculated_value_frequency=1.0,
            ),
            xbrl_factoid=MetricTolerances(
                error_frequency=0.35,
                relative_error_magnitude=0.17,
                null_calculated_value_frequency=1.0,
            ),
            utility_id_ferc1=MetricTolerances(
                error_frequency=0.13,
                relative_error_magnitude=0.42,
                null_calculated_value_frequency=1.0,
            ),
        ),
    ),
    "balance_sheet_assets_ferc1": GroupMetricChecks(
        groups_to_check=[
            "ungrouped",
            "report_year",
            "xbrl_factoid",
            "utility_id_ferc1",
        ],
        group_metric_tolerances=GroupMetricTolerances(
            ungrouped=MetricTolerances(
                error_frequency=0.014,
                relative_error_magnitude=0.04,
                null_calculated_value_frequency=1.0,
            ),
            report_year=MetricTolerances(
                error_frequency=0.12,
                relative_error_magnitude=0.04,
                null_calculated_value_frequency=1.0,
            ),
            xbrl_factoid=MetricTolerances(
                error_frequency=0.37,
                relative_error_magnitude=0.22,
                null_calculated_value_frequency=1.0,
            ),
            utility_id_ferc1=MetricTolerances(
                error_frequency=0.21,
                relative_error_magnitude=0.26,
                null_calculated_value_frequency=1.0,
            ),
        ),
    ),
    "balance_sheet_liabilities_ferc1": GroupMetricChecks(
        groups_to_check=[
            "ungrouped",
            "report_year",
            "xbrl_factoid",
            "utility_id_ferc1",
        ],
        group_metric_tolerances=GroupMetricTolerances(
            ungrouped=MetricTolerances(
                error_frequency=0.028,
                relative_error_magnitude=0.019,
                null_calculated_value_frequency=1.0,
            ),
            report_year=MetricTolerances(
                error_frequency=0.028,
                relative_error_magnitude=0.04,
                null_calculated_value_frequency=1.0,
            ),
            xbrl_factoid=MetricTolerances(
                error_frequency=0.028,
                relative_error_magnitude=0.019,
                null_calculated_value_frequency=1.0,
            ),
            utility_id_ferc1=MetricTolerances(
                error_frequency=0.063,
                relative_error_magnitude=0.04,
                null_calculated_value_frequency=1.0,
            ),
        ),
    ),
}

MANUAL_DBF_METADATA_FIXES: dict[str, dict[str, str]] = {
    "less_noncurrent_portion_of_allowances": {
        "dbf2020_row_number": 53,
        "dbf2020_table_name": "f1_comp_balance_db",
        "dbf2020_row_literal": "(Less) Noncurrent Portion of Allowances",
    },
    "less_derivative_instrument_assets_long_term": {
        "dbf2020_row_number": 64,
        "dbf2020_table_name": "f1_comp_balance_db",
        "dbf2020_row_literal": "(Less) Long-Term Portion of Derivative Instrument Assets (175)",
    },
    "less_derivative_instrument_assets_hedges_long_term": {
        "dbf2020_row_number": 66,
        "dbf2020_table_name": "f1_comp_balance_db",
        "dbf2020_row_literal": "(Less) Long-Term Portion of Derivative Instrument Assets - Hedges (176)",
    },
    "less_long_term_portion_of_derivative_instrument_liabilities": {
        "dbf2020_row_number": 51,
        "dbf2020_table_name": "f1_bal_sheet_cr",
        "dbf2020_row_literal": "(Less) Long-Term Portion of Derivative Instrument Liabilities",
    },
    "less_long_term_portion_of_derivative_instrument_liabilities_hedges": {
        "dbf2020_row_number": 53,
        "dbf2020_table_name": "f1_bal_sheet_cr",
        "dbf2020_row_literal": "(Less) Long-Term Portion of Derivative Instrument Liabilities-Hedges",
    },
    "other_miscellaneous_operating_revenues": {
        "dbf2020_row_number": 25,
        "dbf2020_table_name": "f1_elctrc_oper_rev",
        "dbf2020_row_literal": "",
    },
    "amortization_limited_term_electric_plant": {
        "dbf2020_row_number": pd.NA,
        "dbf2020_table_name": "f1_dacs_epda",
        "dbf2020_row_literal": "Amortization of Limited Term Electric Plant (Account 404) (d)",
    },
    "amortization_other_electric_plant": {
        "dbf2020_row_number": pd.NA,
        "dbf2020_table_name": "f1_dacs_epda",
        "dbf2020_row_literal": "Amortization of Other Electric Plant (Acc 405) (e)",
    },
    "depreciation_amortization_total": {
        "dbf2020_row_number": pd.NA,
        "dbf2020_table_name": "f1_dacs_epda",
        "dbf2020_row_literal": "Total (f)",
    },
    "depreciation_expense": {
        "dbf2020_row_number": pd.NA,
        "dbf2020_table_name": "f1_dacs_epda",
        "dbf2020_row_literal": "Depreciation Expense (Account 403) (b)",
    },
    "depreciation_expense_asset_retirement": {
        "dbf2020_row_number": pd.NA,
        "dbf2020_table_name": "f1_dacs_epda",
        "dbf2020_row_literal": "Depreciation Expense for Asset Retirement Costs (Account 403.1) (c)",
    },
}


@asset(io_manager_key="pudl_sqlite_io_manager", compute_kind="Python")
def denorm_plants_utilities_ferc1(
    plants_ferc1: pd.DataFrame,
    utilities_ferc1: pd.DataFrame,
) -> pd.DataFrame:
    """A denormalized table containing FERC plant and utility names and IDs."""
    return pd.merge(plants_ferc1, utilities_ferc1, on="utility_id_ferc1")


@asset(io_manager_key="pudl_sqlite_io_manager", compute_kind="Python")
def denorm_plants_steam_ferc1(
    denorm_plants_utilities_ferc1: pd.DataFrame, plants_steam_ferc1: pd.DataFrame
) -> pd.DataFrame:
    """Select and joins some useful fields from the FERC Form 1 steam table.

    Select the FERC Form 1 steam plant table entries, add in the reporting
    utility's name, and the PUDL ID for the plant and utility for readability
    and integration with other tables that have PUDL IDs.
    Also calculates ``capacity_factor`` (based on ``net_generation_mwh`` &
    ``capacity_mw``)

    Args:
        denorm_plants_utilities_ferc1: Denormalized dataframe of FERC Form 1 plants and
            utilities data.
        plants_steam_ferc1: The normalized FERC Form 1 steam table.

    Returns:
        A DataFrame containing useful fields from the FERC Form 1 steam table.
    """
    steam_df = (
        plants_steam_ferc1.merge(
            denorm_plants_utilities_ferc1,
            on=["utility_id_ferc1", "plant_name_ferc1"],
            how="left",
        )
        .assign(
            capacity_factor=lambda x: x.net_generation_mwh / (8760 * x.capacity_mw),
            opex_fuel_per_mwh=lambda x: x.opex_fuel / x.net_generation_mwh,
            opex_total_nonfuel=lambda x: x.opex_production_total
            - x.opex_fuel.fillna(0),
            opex_nonfuel_per_mwh=lambda x: np.where(
                x.net_generation_mwh > 0,
                x.opex_total_nonfuel / x.net_generation_mwh,
                np.nan,
            ),
        )
        .pipe(calc_annual_capital_additions_ferc1)
        .pipe(
            pudl.helpers.organize_cols,
            [
                "report_year",
                "utility_id_ferc1",
                "utility_id_pudl",
                "utility_name_ferc1",
                "plant_id_pudl",
                "plant_id_ferc1",
                "plant_name_ferc1",
            ],
        )
    )
    return steam_df


@asset(io_manager_key="pudl_sqlite_io_manager", compute_kind="Python")
def denorm_plants_small_ferc1(
    plants_small_ferc1: pd.DataFrame, denorm_plants_utilities_ferc1: pd.DataFrame
) -> pd.DataFrame:
    """Pull a useful dataframe related to the FERC Form 1 small plants."""
    plants_small_df = (
        plants_small_ferc1.merge(
            denorm_plants_utilities_ferc1,
            on=["utility_id_ferc1", "plant_name_ferc1"],
            how="left",
        )
        .assign(
            opex_total=lambda x: (
                x[["opex_fuel", "opex_maintenance", "opex_operations"]]
                .fillna(0)
                .sum(axis=1)
            ),
            opex_total_nonfuel=lambda x: (x.opex_total - x.opex_fuel.fillna(0)),
        )
        .pipe(
            pudl.helpers.organize_cols,
            [
                "report_year",
                "utility_id_ferc1",
                "utility_id_pudl",
                "utility_name_ferc1",
                "plant_id_pudl",
                "plant_name_ferc1",
                "record_id",
            ],
        )
    )

    return plants_small_df


@asset(io_manager_key="pudl_sqlite_io_manager", compute_kind="Python")
def denorm_plants_hydro_ferc1(
    plants_hydro_ferc1: pd.DataFrame, denorm_plants_utilities_ferc1: pd.DataFrame
) -> pd.DataFrame:
    """Pull a useful dataframe related to the FERC Form 1 hydro plants."""
    plants_hydro_df = (
        plants_hydro_ferc1.merge(
            denorm_plants_utilities_ferc1,
            on=["utility_id_ferc1", "plant_name_ferc1"],
            how="left",
        )
        .assign(
            capacity_factor=lambda x: (x.net_generation_mwh / (8760 * x.capacity_mw)),
            opex_total_nonfuel=lambda x: x.opex_total,
        )
        .pipe(
            pudl.helpers.organize_cols,
            [
                "report_year",
                "utility_id_ferc1",
                "utility_id_pudl",
                "utility_name_ferc1",
                "plant_name_ferc1",
                "record_id",
            ],
        )
    )
    return plants_hydro_df


@asset(io_manager_key="pudl_sqlite_io_manager", compute_kind="Python")
def denorm_plants_pumped_storage_ferc1(
    plants_pumped_storage_ferc1: pd.DataFrame,
    denorm_plants_utilities_ferc1: pd.DataFrame,
) -> pd.DataFrame:
    """Pull a dataframe of FERC Form 1 Pumped Storage plant data."""
    pumped_storage_df = (
        plants_pumped_storage_ferc1.merge(
            denorm_plants_utilities_ferc1,
            on=["utility_id_ferc1", "plant_name_ferc1"],
            how="left",
        )
        .assign(
            capacity_factor=lambda x: x.net_generation_mwh / (8760 * x.capacity_mw),
            opex_total_nonfuel=lambda x: x.opex_total,
        )
        .pipe(
            pudl.helpers.organize_cols,
            [
                "report_year",
                "utility_id_ferc1",
                "utility_id_pudl",
                "utility_name_ferc1",
                "plant_name_ferc1",
                "record_id",
            ],
        )
    )
    return pumped_storage_df


@asset(io_manager_key="pudl_sqlite_io_manager", compute_kind="Python")
def denorm_fuel_ferc1(
    fuel_ferc1: pd.DataFrame, denorm_plants_utilities_ferc1: pd.DataFrame
) -> pd.DataFrame:
    """Pull a useful dataframe related to FERC Form 1 fuel information.

    This function pulls the FERC Form 1 fuel data, and joins in the name of the
    reporting utility, as well as the PUDL IDs for that utility and the plant, allowing
    integration with other PUDL tables. Useful derived values include:

    * ``fuel_consumed_mmbtu`` (total fuel heat content consumed)
    * ``fuel_consumed_total_cost`` (total cost of that fuel)

    Args:
        pudl_engine (sqlalchemy.engine.Engine): Engine for connecting to the
            PUDL database.

    Returns:
        A DataFrame containing useful FERC Form 1 fuel
        information.
    """
    fuel_df = (
        fuel_ferc1.assign(
            fuel_consumed_mmbtu=lambda x: x["fuel_consumed_units"]
            * x["fuel_mmbtu_per_unit"],
            fuel_consumed_total_cost=lambda x: x["fuel_consumed_units"]
            * x["fuel_cost_per_unit_burned"],
        )
        .merge(
            denorm_plants_utilities_ferc1,
            on=["utility_id_ferc1", "plant_name_ferc1"],
        )
        .pipe(
            pudl.helpers.organize_cols,
            [
                "report_year",
                "utility_id_ferc1",
                "utility_id_pudl",
                "utility_name_ferc1",
                "plant_id_pudl",
                "plant_name_ferc1",
            ],
        )
    )
    return fuel_df


@asset(io_manager_key="pudl_sqlite_io_manager", compute_kind="Python")
def denorm_purchased_power_ferc1(
    purchased_power_ferc1: pd.DataFrame, utilities_ferc1: pd.DataFrame
) -> pd.DataFrame:
    """Pull a useful dataframe of FERC Form 1 Purchased Power data."""
    purchased_power_df = purchased_power_ferc1.merge(
        utilities_ferc1, on="utility_id_ferc1"
    ).pipe(
        pudl.helpers.organize_cols,
        [
            "report_year",
            "utility_id_ferc1",
            "utility_id_pudl",
            "utility_name_ferc1",
            "seller_name",
            "record_id",
        ],
    )
    return purchased_power_df


@asset(io_manager_key="pudl_sqlite_io_manager", compute_kind="Python")
def denorm_plant_in_service_ferc1(
    plant_in_service_ferc1: pd.DataFrame, utilities_ferc1: pd.DataFrame
) -> pd.DataFrame:
    """Pull a dataframe of FERC Form 1 Electric Plant in Service data."""
    pis_df = plant_in_service_ferc1.merge(utilities_ferc1, on="utility_id_ferc1").pipe(
        pudl.helpers.organize_cols,
        [
            "report_year",
            "utility_id_ferc1",
            "utility_id_pudl",
            "utility_name_ferc1",
            "record_id",
        ],
    )
    return pis_df


@asset(io_manager_key="pudl_sqlite_io_manager", compute_kind="Python")
def denorm_balance_sheet_assets_ferc1(
    balance_sheet_assets_ferc1: pd.DataFrame,
    utilities_ferc1: pd.DataFrame,
) -> pd.DataFrame:
    """Pull a useful dataframe of FERC Form 1 balance sheet assets data."""
    denorm_balance_sheet_assets_ferc1 = balance_sheet_assets_ferc1.merge(
        utilities_ferc1, on="utility_id_ferc1"
    ).pipe(
        pudl.helpers.organize_cols,
        [
            "report_year",
            "utility_id_ferc1",
            "utility_id_pudl",
            "utility_name_ferc1",
            "record_id",
            "asset_type",
        ],
    )
    return denorm_balance_sheet_assets_ferc1


@asset(io_manager_key="pudl_sqlite_io_manager", compute_kind="Python")
def denorm_balance_sheet_liabilities_ferc1(
    balance_sheet_liabilities_ferc1: pd.DataFrame, utilities_ferc1: pd.DataFrame
) -> pd.DataFrame:
    """Pull a useful dataframe of FERC Form 1 balance_sheet liabilities data."""
    denorm_balance_sheet_liabilities_ferc1 = balance_sheet_liabilities_ferc1.merge(
        utilities_ferc1, on="utility_id_ferc1"
    ).pipe(
        pudl.helpers.organize_cols,
        [
            "report_year",
            "utility_id_ferc1",
            "utility_id_pudl",
            "utility_name_ferc1",
            "record_id",
            "liability_type",
        ],
    )
    return denorm_balance_sheet_liabilities_ferc1


@asset(io_manager_key="pudl_sqlite_io_manager", compute_kind="Python")
def denorm_cash_flow_ferc1(
    cash_flow_ferc1: pd.DataFrame, utilities_ferc1: pd.DataFrame
) -> pd.DataFrame:
    """Pull a useful dataframe of FERC Form 1 cash flow data."""
    denorm_cash_flow_ferc1 = cash_flow_ferc1.merge(
        utilities_ferc1, on="utility_id_ferc1"
    ).pipe(
        pudl.helpers.organize_cols,
        [
            "report_year",
            "utility_id_ferc1",
            "utility_id_pudl",
            "utility_name_ferc1",
            "record_id",
            "amount_type",
        ],
    )
    return denorm_cash_flow_ferc1


@asset(io_manager_key="pudl_sqlite_io_manager", compute_kind="Python")
def denorm_depreciation_amortization_summary_ferc1(
    depreciation_amortization_summary_ferc1: pd.DataFrame, utilities_ferc1: pd.DataFrame
) -> pd.DataFrame:
    """Pull a useful dataframe of FERC Form 1 depreciation amortization data."""
    denorm_depreciation_amortization_summary_ferc1 = (
        depreciation_amortization_summary_ferc1.merge(
            utilities_ferc1, on="utility_id_ferc1"
        ).pipe(
            pudl.helpers.organize_cols,
            [
                "report_year",
                "utility_id_ferc1",
                "utility_id_pudl",
                "utility_name_ferc1",
                "record_id",
                "plant_function",
                "ferc_account_label",
            ],
        )
    )
    return denorm_depreciation_amortization_summary_ferc1


@asset(io_manager_key="pudl_sqlite_io_manager", compute_kind="Python")
def denorm_electric_energy_dispositions_ferc1(
    electric_energy_dispositions_ferc1: pd.DataFrame, utilities_ferc1: pd.DataFrame
) -> pd.DataFrame:
    """Pull a useful dataframe of FERC Form 1 energy dispositions data."""
    denorm_electric_energy_dispositions_ferc1 = (
        electric_energy_dispositions_ferc1.merge(
            utilities_ferc1, on="utility_id_ferc1"
        ).pipe(
            pudl.helpers.organize_cols,
            [
                "report_year",
                "utility_id_ferc1",
                "utility_id_pudl",
                "utility_name_ferc1",
                "record_id",
                "energy_disposition_type",
            ],
        )
    )
    return denorm_electric_energy_dispositions_ferc1


@asset(io_manager_key="pudl_sqlite_io_manager", compute_kind="Python")
def denorm_electric_energy_sources_ferc1(
    electric_energy_sources_ferc1: pd.DataFrame, utilities_ferc1: pd.DataFrame
) -> pd.DataFrame:
    """Pull a useful dataframe of FERC Form 1 Purchased Power data."""
    denorm_electric_energy_sources_ferc1 = electric_energy_sources_ferc1.merge(
        utilities_ferc1, on="utility_id_ferc1"
    ).pipe(
        pudl.helpers.organize_cols,
        [
            "report_year",
            "utility_id_ferc1",
            "utility_id_pudl",
            "utility_name_ferc1",
            "record_id",
            "energy_source_type",
        ],
    )
    return denorm_electric_energy_sources_ferc1


@asset(io_manager_key="pudl_sqlite_io_manager", compute_kind="Python")
def denorm_electric_operating_expenses_ferc1(
    electric_operating_expenses_ferc1: pd.DataFrame, utilities_ferc1: pd.DataFrame
) -> pd.DataFrame:
    """Pull a useful dataframe of FERC Form 1 Purchased Power data."""
    denorm_electric_operating_expenses_ferc1 = electric_operating_expenses_ferc1.merge(
        utilities_ferc1, on="utility_id_ferc1"
    ).pipe(
        pudl.helpers.organize_cols,
        [
            "report_year",
            "utility_id_ferc1",
            "utility_id_pudl",
            "utility_name_ferc1",
            "record_id",
            "expense_type",
        ],
    )
    return denorm_electric_operating_expenses_ferc1


@asset(io_manager_key="pudl_sqlite_io_manager", compute_kind="Python")
def denorm_electric_operating_revenues_ferc1(
    electric_operating_revenues_ferc1: pd.DataFrame, utilities_ferc1: pd.DataFrame
) -> pd.DataFrame:
    """Pull a useful dataframe of FERC Form 1 Purchased Power data."""
    denorm_electric_operating_revenues_ferc1 = electric_operating_revenues_ferc1.merge(
        utilities_ferc1, on="utility_id_ferc1"
    ).pipe(
        pudl.helpers.organize_cols,
        [
            "report_year",
            "utility_id_ferc1",
            "utility_id_pudl",
            "utility_name_ferc1",
            "record_id",
            "revenue_type",
        ],
    )
    return denorm_electric_operating_revenues_ferc1


@asset(io_manager_key="pudl_sqlite_io_manager", compute_kind="Python")
def denorm_electric_plant_depreciation_changes_ferc1(
    electric_plant_depreciation_changes_ferc1: pd.DataFrame,
    utilities_ferc1: pd.DataFrame,
) -> pd.DataFrame:
    """Pull a useful dataframe of FERC Form 1 Purchased Power data."""
    denorm_electric_plant_depreciation_changes_ferc1 = (
        electric_plant_depreciation_changes_ferc1.merge(
            utilities_ferc1, on="utility_id_ferc1"
        ).pipe(
            pudl.helpers.organize_cols,
            [
                "report_year",
                "utility_id_ferc1",
                "utility_id_pudl",
                "utility_name_ferc1",
                "record_id",
                "depreciation_type",
                "plant_status",
                "utility_type",
            ],
        )
    )
    return denorm_electric_plant_depreciation_changes_ferc1


@asset(io_manager_key="pudl_sqlite_io_manager", compute_kind="Python")
def denorm_electric_plant_depreciation_functional_ferc1(
    electric_plant_depreciation_functional_ferc1: pd.DataFrame,
    utilities_ferc1: pd.DataFrame,
) -> pd.DataFrame:
    """Pull a useful dataframe of FERC Form 1 Purchased Power data."""
    denorm_electric_plant_depreciation_functional_ferc1 = (
        electric_plant_depreciation_functional_ferc1.merge(
            utilities_ferc1, on="utility_id_ferc1"
        ).pipe(
            pudl.helpers.organize_cols,
            [
                "report_year",
                "utility_id_ferc1",
                "utility_id_pudl",
                "utility_name_ferc1",
                "record_id",
                "plant_function",
                "plant_status",
                "utility_type",
            ],
        )
    )
    return denorm_electric_plant_depreciation_functional_ferc1


@asset(io_manager_key="pudl_sqlite_io_manager", compute_kind="Python")
def denorm_electricity_sales_by_rate_schedule_ferc1(
    electricity_sales_by_rate_schedule_ferc1: pd.DataFrame,
    utilities_ferc1: pd.DataFrame,
) -> pd.DataFrame:
    """Pull a useful dataframe of FERC Form 1 Purchased Power data."""
    denorm_electricity_sales_by_rate_schedule_ferc1 = (
        electricity_sales_by_rate_schedule_ferc1.merge(
            utilities_ferc1, on="utility_id_ferc1"
        ).pipe(
            pudl.helpers.organize_cols,
            [
                "report_year",
                "utility_id_ferc1",
                "utility_id_pudl",
                "utility_name_ferc1",
                "record_id",
            ],
        )
    )
    return denorm_electricity_sales_by_rate_schedule_ferc1


@asset(io_manager_key="pudl_sqlite_io_manager", compute_kind="Python")
def denorm_income_statement_ferc1(
    income_statement_ferc1: pd.DataFrame, utilities_ferc1: pd.DataFrame
) -> pd.DataFrame:
    """Pull a useful dataframe of FERC Form 1 Purchased Power data."""
    denorm_income_statement_ferc1 = income_statement_ferc1.merge(
        utilities_ferc1, on="utility_id_ferc1"
    ).pipe(
        pudl.helpers.organize_cols,
        [
            "report_year",
            "utility_id_ferc1",
            "utility_id_pudl",
            "utility_name_ferc1",
            "record_id",
            "utility_type",
            "income_type",
        ],
    )
    return denorm_income_statement_ferc1


@asset(io_manager_key="pudl_sqlite_io_manager", compute_kind="Python")
def denorm_other_regulatory_liabilities_ferc1(
    other_regulatory_liabilities_ferc1: pd.DataFrame, utilities_ferc1: pd.DataFrame
) -> pd.DataFrame:
    """Pull a useful dataframe of FERC Form 1 Purchased Power data."""
    denorm_other_regulatory_liabilities_ferc1 = (
        other_regulatory_liabilities_ferc1.merge(
            utilities_ferc1, on="utility_id_ferc1"
        ).pipe(
            pudl.helpers.organize_cols,
            [
                "report_year",
                "utility_id_ferc1",
                "utility_id_pudl",
                "utility_name_ferc1",
            ],
        )
    )
    return denorm_other_regulatory_liabilities_ferc1


@asset(io_manager_key="pudl_sqlite_io_manager", compute_kind="Python")
def denorm_retained_earnings_ferc1(
    retained_earnings_ferc1: pd.DataFrame, utilities_ferc1: pd.DataFrame
) -> pd.DataFrame:
    """Pull a useful dataframe of FERC Form 1 Purchased Power data."""
    denorm_retained_earnings_ferc1 = retained_earnings_ferc1.merge(
        utilities_ferc1, on="utility_id_ferc1"
    ).pipe(
        pudl.helpers.organize_cols,
        [
            "report_year",
            "utility_id_ferc1",
            "utility_id_pudl",
            "utility_name_ferc1",
            "record_id",
            "earnings_type",
        ],
    )
    return denorm_retained_earnings_ferc1


@asset(io_manager_key="pudl_sqlite_io_manager", compute_kind="Python")
def denorm_transmission_statistics_ferc1(
    transmission_statistics_ferc1: pd.DataFrame, utilities_ferc1: pd.DataFrame
) -> pd.DataFrame:
    """Pull a useful dataframe of FERC Form 1 Purchased Power data."""
    denorm_transmission_statistics_ferc1 = transmission_statistics_ferc1.merge(
        utilities_ferc1, on="utility_id_ferc1"
    ).pipe(
        pudl.helpers.organize_cols,
        [
            "report_year",
            "utility_id_ferc1",
            "utility_id_pudl",
            "utility_name_ferc1",
        ],
    )
    return denorm_transmission_statistics_ferc1


@asset(io_manager_key="pudl_sqlite_io_manager", compute_kind="Python")
def denorm_utility_plant_summary_ferc1(
    utility_plant_summary_ferc1: pd.DataFrame, utilities_ferc1: pd.DataFrame
) -> pd.DataFrame:
    """Pull a useful dataframe of FERC Form 1 Purchased Power data."""
    denorm_utility_plant_summary_ferc1 = utility_plant_summary_ferc1.merge(
        utilities_ferc1, on="utility_id_ferc1"
    ).pipe(
        pudl.helpers.organize_cols,
        [
            "report_year",
            "utility_id_ferc1",
            "utility_id_pudl",
            "utility_name_ferc1",
            "record_id",
            "utility_type",
            "utility_plant_asset_type",
        ],
    )
    return denorm_utility_plant_summary_ferc1


@asset(io_manager_key="pudl_sqlite_io_manager", compute_kind="Python")
def denorm_plants_all_ferc1(
    denorm_plants_steam_ferc1: pd.DataFrame,
    denorm_plants_small_ferc1: pd.DataFrame,
    denorm_plants_hydro_ferc1: pd.DataFrame,
    denorm_plants_pumped_storage_ferc1: pd.DataFrame,
) -> pd.DataFrame:
    """Combine the steam, small generators, hydro, and pumped storage tables.

    While this table may have many purposes, the main one is to prepare it for
    integration with the EIA Master Unit List (MUL). All subtables included in this
    output table must have pudl ids. Table prepping involves ensuring that the
    individual tables can merge correctly (like columns have the same name) both with
    each other and the EIA MUL.
    """
    # Prep steam table
    logger.debug("prepping steam table")
    steam_df = denorm_plants_steam_ferc1.rename(columns={"opex_plants": "opex_plant"})

    # Prep hydro tables (Add this to the meta data later)
    logger.debug("prepping hydro tables")
    hydro_df = denorm_plants_hydro_ferc1.rename(
        columns={"project_num": "ferc_license_id"}
    )
    pump_df = denorm_plants_pumped_storage_ferc1.rename(
        columns={"project_num": "ferc_license_id"}
    )

    # Combine all the tables together
    logger.debug("combining all tables")
    all_df = (
        pd.concat([steam_df, denorm_plants_small_ferc1, hydro_df, pump_df])
        .rename(
            columns={
                "fuel_cost": "total_fuel_cost",
                "fuel_mmbtu": "total_mmbtu",
                "opex_fuel_per_mwh": "fuel_cost_per_mwh",
                "primary_fuel_by_mmbtu": "fuel_type_code_pudl",
            }
        )
        .replace({"": np.nan})
    )

    return all_df


@asset(
    io_manager_key="pudl_sqlite_io_manager",
    config_schema={
        "thresh": Field(
            float,
            default_value=0.5,
            description=(
                "Minimum fraction of fuel (cost and mmbtu) required in order for a "
                "plant to be assigned a primary fuel. Must be between 0.5 and 1.0. "
                "Default value is 0.5."
            ),
        )
    },
    compute_kind="Python",
)
def denorm_fuel_by_plant_ferc1(
    context,
    fuel_ferc1: pd.DataFrame,
    denorm_plants_utilities_ferc1: pd.DataFrame,
) -> pd.DataFrame:
    """Summarize FERC fuel data by plant for output.

    This is mostly a wrapper around
    :func:`pudl.analysis.classify_plants_ferc1.fuel_by_plant_ferc1`
    which calculates some summary values on a per-plant basis (as indicated
    by ``utility_id_ferc1`` and ``plant_name_ferc1``) related to fuel
    consumption.

    Args:
        context: Dagster context object
        fuel_ferc1: Normalized FERC fuel table.
        denorm_plants_utilities_ferc1: Denormalized table of FERC1 plant & utility IDs.

    Returns:
        A DataFrame with fuel use summarized by plant.
    """

    def drop_other_fuel_types(df):
        """Internal function to drop other fuel type.

        Fuel type other indicates we didn't know how to categorize the reported fuel
        type, which leads to records with incomplete and unsable data.
        """
        return df[df.fuel_type_code_pudl != "other"].copy()

    thresh = context.op_config["thresh"]

    fuel_categories = list(
        pudl.transform.ferc1.FuelFerc1TableTransformer()
        .params.categorize_strings["fuel_type_code_pudl"]
        .categories.keys()
    )

    fbp_df = (
        fuel_ferc1.pipe(drop_other_fuel_types)
        .pipe(
            pudl.analysis.classify_plants_ferc1.fuel_by_plant_ferc1,
            fuel_categories=fuel_categories,
            thresh=thresh,
        )
        .pipe(pudl.analysis.classify_plants_ferc1.revert_filled_in_float_nulls)
        .pipe(pudl.analysis.classify_plants_ferc1.revert_filled_in_string_nulls)
        .merge(
            denorm_plants_utilities_ferc1, on=["utility_id_ferc1", "plant_name_ferc1"]
        )
        .pipe(
            pudl.helpers.organize_cols,
            [
                "report_year",
                "utility_id_ferc1",
                "utility_id_pudl",
                "utility_name_ferc1",
                "plant_id_pudl",
                "plant_name_ferc1",
            ],
        )
    )
    return fbp_df


###########################################################################
# HELPER FUNCTIONS
###########################################################################


def calc_annual_capital_additions_ferc1(
    steam_df: pd.DataFrame, window: int = 3
) -> pd.DataFrame:
    """Calculate annual capital additions for FERC1 steam records.

    Convert the capex_total column into annual capital additons the
    `capex_total` column is the cumulative capital poured into the plant over
    time. This function takes the annual difference should generate the annual
    capial additions. It also want generates a rolling average, to smooth out
    the big annual fluxuations.

    Args:
        steam_df: result of `prep_plants_ferc()`
        window: number of years for window to generate rolling average. Argument for
            :func:`pudl.helpers.generate_rolling_avg`

    Returns:
        Augemented version of steam_df with two additional columns:
        ``capex_annual_addition`` and ``capex_annual_addition_rolling``.
    """
    idx_steam_no_date = ["utility_id_ferc1", "plant_id_ferc1"]
    # we need to sort the df so it lines up w/ the groupby
    steam_df = steam_df.assign(
        report_date=lambda x: pd.to_datetime(x.report_year, format="%Y")
    ).sort_values(idx_steam_no_date + ["report_date"])
    steam_df = steam_df.assign(
        capex_wo_retirement_total=lambda x: x.capex_equipment.fillna(0)
        + x.capex_land.fillna(0)
        + x.capex_structures.fillna(0)
    )
    # we group on everything but the year so the groups are multi-year unique
    # plants the shift happens within these multi-year plant groups
    steam_df["capex_total_shifted"] = steam_df.groupby(idx_steam_no_date)[
        ["capex_wo_retirement_total"]
    ].shift()
    steam_df = steam_df.assign(
        capex_annual_addition=lambda x: x.capex_wo_retirement_total
        - x.capex_total_shifted
    )

    addts = pudl.helpers.generate_rolling_avg(
        steam_df,
        group_cols=idx_steam_no_date,
        data_col="capex_annual_addition",
        window=window,
    )
    steam_df_w_addts = pd.merge(
        steam_df,
        addts[
            idx_steam_no_date
            + [
                "report_date",
                "capex_wo_retirement_total",
                "capex_annual_addition_rolling",
            ]
        ],
        on=idx_steam_no_date + ["report_date", "capex_wo_retirement_total"],
        how="left",
    ).assign(
        capex_annual_per_mwh=lambda x: x.capex_annual_addition / x.net_generation_mwh,
        capex_annual_per_mw=lambda x: x.capex_annual_addition / x.capacity_mw,
        capex_annual_per_kw=lambda x: x.capex_annual_addition / x.capacity_mw / 1000,
        capex_annual_per_mwh_rolling=lambda x: x.capex_annual_addition_rolling
        / x.net_generation_mwh,
        capex_annual_per_mw_rolling=lambda x: x.capex_annual_addition_rolling
        / x.capacity_mw,
    )

    steam_df_w_addts = add_mean_cap_additions(steam_df_w_addts)
    # bb tests for volumne of negative annual capex
    neg_cap_addts = len(
        steam_df_w_addts[steam_df_w_addts.capex_annual_addition_rolling < 0]
    ) / len(steam_df_w_addts)
    neg_cap_addts_mw = (
        steam_df_w_addts[
            steam_df_w_addts.capex_annual_addition_rolling < 0
        ].net_generation_mwh.sum()
        / steam_df_w_addts.net_generation_mwh.sum()
    )
    message = (
        f"{neg_cap_addts:.02%} records have negative capitial additions"
        f": {neg_cap_addts_mw:.02%} of capacity"
    )
    if neg_cap_addts > 0.1:
        logger.warning(message)
    else:
        logger.info(message)
    return steam_df_w_addts.drop(
        columns=[
            "report_date",
            "capex_total_shifted",
            "capex_annual_addition_gen_mean",
            "capex_annual_addition_gen_std",
            "capex_annual_addition_diff_mean",
        ]
    )


def add_mean_cap_additions(steam_df):
    """Add mean capital additions over lifetime of plant."""
    idx_steam_no_date = ["utility_id_ferc1", "plant_id_ferc1"]
    gb_cap_an = steam_df.groupby(idx_steam_no_date)[["capex_annual_addition"]]
    # calcuate the standard deviatoin of each generator's capex over time
    df = (
        steam_df.merge(
            gb_cap_an.std()
            .add_suffix("_gen_std")
            .reset_index()
            .pipe(pudl.helpers.convert_cols_dtypes, "ferc1"),
            how="left",
            on=idx_steam_no_date,
            validate="m:1",
        )
        .merge(
            gb_cap_an.mean()
            .add_suffix("_gen_mean")
            .reset_index()
            .pipe(pudl.helpers.convert_cols_dtypes, "ferc1"),
            how="left",
            on=idx_steam_no_date,
            validate="m:1",
        )
        .assign(
            capex_annual_addition_diff_mean=lambda x: x.capex_annual_addition
            - x.capex_annual_addition_gen_mean,
        )
    )
    return df


#########
# Explode
#########
class NodeId(NamedTuple):
    """The primary keys which identify a node in a calculation tree.

    Since NodeId is just a :class:`NamedTuple` a list of NodeId instances can also be
    used to index into a :class:pandas.DataFrame` that uses these fields as its index.
    This is convenient since many :mod:`networkx` functions and methods return iterable
    containers of graph nodes, which can be turned into lists and used directly to index
    into dataframes.

    The additional dimensions (``utility_type``, ``plant_status``, and
    ``plant_function``) each have a small number of allowable values, which we could
    further impose as constraints on the values here using Pydantic if we wanted.
    """

    table_name: str
    xbrl_factoid: str
    utility_type: str | pandas_NAType
    plant_status: str | pandas_NAType
    plant_function: str | pandas_NAType


@asset
def _out_ferc1__explosion_tags(table_dimensions_ferc1) -> pd.DataFrame:
    """Grab the stored table of tags and add infered dimension."""
    # Also, these tags may not be applicable to all exploded tables, but
    # we need to pass in a dataframe with the right structure to all of the exploders,
    # so we're just re-using this one for the moment.
    rate_base_tags = _rate_base_tags(table_dimensions_ferc1=table_dimensions_ferc1)
    plant_status_tags = _aggregatable_dimension_tags(
        table_dimensions_ferc1=table_dimensions_ferc1, dimension="plant_status"
    )
    plant_function_tags = _aggregatable_dimension_tags(
        table_dimensions_ferc1=table_dimensions_ferc1, dimension="plant_function"
    )
    # We shouldn't have more than one row per tag, so we use a 1:1 validation here.
    plant_tags = plant_status_tags.merge(
        plant_function_tags, how="outer", on=list(NodeId._fields), validate="1:1"
    )
    tags_df = pd.merge(
        rate_base_tags, plant_tags, on=list(NodeId._fields), how="outer"
    ).astype(pd.StringDtype())
    return tags_df


def _rate_base_tags(table_dimensions_ferc1: pd.DataFrame) -> pd.DataFrame:
    # NOTE: there are a bunch of duplicate records in xbrl_factoid_rate_base_tags.csv
    tags_csv = (
        importlib.resources.files("pudl.package_data.ferc1")
        / "xbrl_factoid_rate_base_tags.csv"
    )
    tags_df = (
        pd.read_csv(
            tags_csv,
            usecols=list(NodeId._fields) + ["in_rate_base"],
        )
        .drop_duplicates()
        .dropna(subset=["table_name", "xbrl_factoid"], how="any")
        .pipe(
            pudl.transform.ferc1.make_calculation_dimensions_explicit,
            table_dimensions_ferc1,
            dimensions=["utility_type", "plant_function", "plant_status"],
        )
    )
    return tags_df


def _aggregatable_dimension_tags(
    table_dimensions_ferc1: pd.DataFrame,
    dimension: Literal["plant_status", "plant_function"],
) -> pd.DataFrame:
    # make a new lil csv w the manually compiled plant status or dimension
    # add in the rest from the table_dims
    # merge it into _out_ferc1__explosion_tags
    aggregatable_col = f"aggregatable_{dimension}"
    tags_csv = (
        importlib.resources.files("pudl.package_data.ferc1")
        / f"xbrl_factoid_{dimension}_tags.csv"
    )
    dimensions = ["utility_type", "plant_function", "plant_status"]
    idx = list(NodeId._fields)
    tags_df = (
        pd.read_csv(tags_csv)
        .assign(**{dim: pd.NA for dim in dimensions})
        .pipe(
            pudl.transform.ferc1.make_calculation_dimensions_explicit,
            table_dimensions_ferc1,
            dimensions=dimensions,
        )
        .astype(pd.StringDtype())
        .set_index(idx)
    )
    table_dimensions_ferc1 = table_dimensions_ferc1.set_index(idx)
    tags_df = pd.concat(
        [
            tags_df,
            table_dimensions_ferc1.loc[
                table_dimensions_ferc1.index.difference(tags_df.index)
            ],
        ]
    ).reset_index()
    tags_df[aggregatable_col] = tags_df[aggregatable_col].fillna(tags_df[dimension])
    return tags_df[tags_df[aggregatable_col] != "total"]


def exploded_table_asset_factory(
    root_table: str,
    table_names_to_explode: list[str],
    seed_nodes: list[NodeId],
    group_metric_checks: GroupMetricChecks,
    io_manager_key: str | None = None,
) -> AssetsDefinition:
    """Create an exploded table based on a set of related input tables."""
    ins: Mapping[str, AssetIn] = {
        "metadata_xbrl_ferc1": AssetIn("metadata_xbrl_ferc1"),
        "calculation_components_xbrl_ferc1": AssetIn(
            "calculation_components_xbrl_ferc1"
        ),
        "_out_ferc1__explosion_tags": AssetIn("_out_ferc1__explosion_tags"),
    }
    ins |= {table_name: AssetIn(table_name) for table_name in table_names_to_explode}

    @asset(name=f"exploded_{root_table}", ins=ins, io_manager_key=io_manager_key)
    def exploded_tables_asset(
        **kwargs: dict[str, pd.DataFrame],
    ) -> pd.DataFrame:
        metadata_xbrl_ferc1 = kwargs["metadata_xbrl_ferc1"]
        calculation_components_xbrl_ferc1 = kwargs["calculation_components_xbrl_ferc1"]
        tags = kwargs["_out_ferc1__explosion_tags"]
        tables_to_explode = {
            name: df
            for (name, df) in kwargs.items()
            if name
            not in [
                "metadata_xbrl_ferc1",
                "calculation_components_xbrl_ferc1",
                "_out_ferc1__explosion_tags",
            ]
        }
        return Exploder(
            table_names=tables_to_explode.keys(),
            root_table=root_table,
            metadata_xbrl_ferc1=metadata_xbrl_ferc1,
            calculation_components_xbrl_ferc1=calculation_components_xbrl_ferc1,
            seed_nodes=seed_nodes,
            tags=tags,
            group_metric_checks=group_metric_checks,
        ).boom(tables_to_explode=tables_to_explode)

    return exploded_tables_asset


def create_exploded_table_assets() -> list[AssetsDefinition]:
    """Create a list of exploded FERC Form 1 assets.

    Returns:
        A list of :class:`AssetsDefinitions` where each asset is an exploded FERC Form 1
        table.
    """
    explosion_args = [
        {
            "root_table": "income_statement_ferc1",
            "table_names_to_explode": [
                "income_statement_ferc1",
                "depreciation_amortization_summary_ferc1",
                "electric_operating_expenses_ferc1",
                "electric_operating_revenues_ferc1",
            ],
            "group_metric_checks": EXPLOSION_CALCULATION_TOLERANCES[
                "income_statement_ferc1"
            ],
            "seed_nodes": [
                NodeId(
                    table_name="income_statement_ferc1",
                    xbrl_factoid="net_income_loss",
                    utility_type="total",
                    plant_status=pd.NA,
                    plant_function=pd.NA,
                ),
            ],
        },
        {
            "root_table": "balance_sheet_assets_ferc1",
            "table_names_to_explode": [
                "balance_sheet_assets_ferc1",
                "utility_plant_summary_ferc1",
                "plant_in_service_ferc1",
                "electric_plant_depreciation_functional_ferc1",
            ],
            "group_metric_checks": EXPLOSION_CALCULATION_TOLERANCES[
                "balance_sheet_assets_ferc1"
            ],
            "seed_nodes": [
                NodeId(
                    table_name="balance_sheet_assets_ferc1",
                    xbrl_factoid="assets_and_other_debits",
                    utility_type="total",
                    plant_status=pd.NA,
                    plant_function=pd.NA,
                )
            ],
        },
        {
            "root_table": "balance_sheet_liabilities_ferc1",
            "table_names_to_explode": [
                "balance_sheet_liabilities_ferc1",
                "retained_earnings_ferc1",
            ],
            "group_metric_checks": EXPLOSION_CALCULATION_TOLERANCES[
                "balance_sheet_liabilities_ferc1"
            ],
            "seed_nodes": [
                NodeId(
                    table_name="balance_sheet_liabilities_ferc1",
                    xbrl_factoid="liabilities_and_other_credits",
                    utility_type="total",
                    plant_status=pd.NA,
                    plant_function=pd.NA,
                )
            ],
        },
    ]
    return [exploded_table_asset_factory(**kwargs) for kwargs in explosion_args]


exploded_ferc1_assets = create_exploded_table_assets()


class Exploder:
    """Get unique, granular datapoints from a set of related, nested FERC1 tables."""

    def __init__(
        self: Self,
        table_names: list[str],
        root_table: str,
        metadata_xbrl_ferc1: pd.DataFrame,
        calculation_components_xbrl_ferc1: pd.DataFrame,
        seed_nodes: list[NodeId],
        tags: pd.DataFrame = pd.DataFrame(),
        group_metric_checks: GroupMetricChecks = GroupMetricChecks(),
    ):
        """Instantiate an Exploder class.

        Args:
            table_names: list of table names to explode.
            root_table: the table at the base of the tree of tables_to_explode.
            metadata_xbrl_ferc1: table of factoid-level metadata.
            calculation_components_xbrl_ferc1: table of calculation components.
            seed_nodes: NodeIds to use as seeds for the calculation forest.
            tags: Additional metadata to merge onto the exploded dataframe.
        """
        self.table_names: list[str] = table_names
        self.root_table: str = root_table
        self.group_metric_checks = group_metric_checks
        self.metadata_xbrl_ferc1 = metadata_xbrl_ferc1
        self.calculation_components_xbrl_ferc1 = calculation_components_xbrl_ferc1
        self.seed_nodes = seed_nodes
        self.tags = tags

    @cached_property
    def exploded_calcs(self: Self):
        """Remove any calculation components that aren't relevant to the explosion.

        At the end of this process several things should be true:

        - Only parents with table_name in the explosion tables should be retained.
        - All calculations in which *any* components were outside of the tables in
          the explosion should be turned into leaves -- i.e. they should be replaced
          with a single calculation component filled with NA values.
        - Every remaining calculation component must also appear as a parent (if it
          is a leaf, then it will have a single null calculation component)
        - There should be no records where only one of table_name or xbrl_factoid
          are null. They should either both or neither be null.
        - table_name_parent and xbrl_factoid_parent should be non-null.
        """
        calc_cols = list(NodeId._fields)
        parent_cols = [col + "_parent" for col in calc_cols]

        # Keep only records where both parent and child facts are in exploded tables:
        calc_explode = self.calculation_components_xbrl_ferc1[
            self.calculation_components_xbrl_ferc1.table_name_parent.isin(
                self.table_names
            )
        ].copy()
        # Groupby parent factoids
        gb = calc_explode.groupby(
            ["table_name_parent", "xbrl_factoid_parent"], as_index=False
        )
        # Identify groups where **all** calculation components are within the explosion
        calc_explode["is_in_explosion"] = gb.table_name.transform(
            lambda x: x.isin(self.table_names).all()
        )
        # Keep only calculations in which ALL calculation components are in explosion
        # Restrict columns to the ones we actually need. Drop duplicates and order
        # things for legibility.
        calc_explode = (
            calc_explode[calc_explode.is_in_explosion]
            .loc[
                :,
                parent_cols
                + calc_cols
                + ["weight", "is_within_table_calc", "is_total_to_subdimensions_calc"],
            ]
            .drop_duplicates()
            .set_index(parent_cols + calc_cols)
            .sort_index()
            .reset_index()
        )

        ##############################################################################
        # Everything below here is error checking / debugging / temporary fixes
        dupes = calc_explode.duplicated(subset=parent_cols + calc_cols, keep=False)
        if dupes.any():
            logger.warning(
                "Consolidating non-unique associations found in exploded_calcs:\n"
                f"{calc_explode.loc[dupes]}"
            )
        # Drop all duplicates with null weights -- this is a temporary fix to an issue
        # from upstream.
        # TODO: remove once things are fixed in calculation_components_xbrl_ferc1
        calc_explode = calc_explode.loc[~(dupes & calc_explode.weight.isna())]
        assert not calc_explode.duplicated(
            subset=parent_cols + calc_cols, keep=False
        ).any()

        # There should be no cases where only one of table_name or xbrl_factoid is NA:
        partially_null = calc_explode[
            calc_explode.table_name.isna() ^ calc_explode.xbrl_factoid.isna()
        ]
        if not partially_null.empty:
            logger.error(
                "Found unacceptably null calculation components. Dropping!\n"
                f"{partially_null[['table_name', 'xbrl_factoid']]}"
            )
            calc_explode = calc_explode.drop(index=partially_null)

        # These should never be NA:
        assert calc_explode.xbrl_factoid_parent.notna().all()
        assert calc_explode.table_name_parent.notna().all()

        return calc_explode

    @cached_property
    def exploded_meta(self: Self) -> pd.DataFrame:
        """Combine a set of interrelated table's metatada for use in :class:`Exploder`.

        Any calculations containing components that are part of tables outside the
        set of exploded tables will be converted to reported values with an empty
        calculation. Then we verify that all referenced calculation components actually
        appear as their own records within the concatenated metadata dataframe.
        """
        calc_cols = list(NodeId._fields)
        exploded_metadata = (
            self.metadata_xbrl_ferc1[
                self.metadata_xbrl_ferc1["table_name"].isin(self.table_names)
            ]
            .set_index(calc_cols)
            .sort_index()
            .reset_index()
        )
        # At this point all remaining calculation components should exist within the
        # exploded metadata.
        calc_comps = self.exploded_calcs
        missing_from_calcs_idx = calc_comps.set_index(calc_cols).index.difference(
            calc_comps.set_index(calc_cols).index
        )
        assert missing_from_calcs_idx.empty

        # Add additional metadata useful for debugging calculations and tagging:
        def snake_to_camel_case(factoid: str):
            return "".join([word.capitalize() for word in factoid.split("_")])

        exploded_metadata["xbrl_taxonomy_fact_name"] = exploded_metadata[
            "xbrl_factoid_original"
        ].apply(snake_to_camel_case)
        pudl_to_xbrl_map = {
            pudl_table: source_tables["xbrl"]
            for pudl_table, source_tables in pudl.extract.ferc1.TABLE_NAME_MAP_FERC1.items()
        }
        exploded_metadata["xbrl_schedule_name"] = exploded_metadata["table_name"].map(
            pudl_to_xbrl_map
        )

        def get_dbf_row_metadata(pudl_table: str, year: int = 2020):
            dbf_tables = pudl.transform.ferc1.FERC1_TFR_CLASSES[
                pudl_table
            ]().params.aligned_dbf_table_names
            dbf_metadata = (
                pudl.transform.ferc1.read_dbf_to_xbrl_map(dbf_table_names=dbf_tables)
                .pipe(pudl.transform.ferc1.fill_dbf_to_xbrl_map)
                .query("report_year==@year")
                .drop(columns="report_year")
                .astype(
                    {
                        "row_number": "Int64",
                        "row_literal": "string",
                    }
                )
                .rename(
                    columns={
                        "row_number": f"dbf{year}_row_number",
                        "row_literal": f"dbf{year}_row_literal",
                        "sched_table_name": f"dbf{year}_table_name",
                    }
                )
                .assign(table_name=pudl_table)
                .drop_duplicates(subset=["table_name", "xbrl_factoid"])
            )
            return dbf_metadata

        dbf_row_metadata = pd.concat(
            [get_dbf_row_metadata(table) for table in self.table_names]
        )

        exploded_metadata = exploded_metadata.merge(
            dbf_row_metadata,
            how="left",
            on=["table_name", "xbrl_factoid"],
            validate="many_to_one",
        )

        # Add manual fixes for created factoids
        fixes = pd.DataFrame(MANUAL_DBF_METADATA_FIXES).T
        exploded_metadata = exploded_metadata.set_index("xbrl_factoid")
        # restrict fixes to only those that are actually in the meta.
        fixes = fixes.loc[fixes.index.intersection(exploded_metadata.index)]
        exploded_metadata.loc[fixes.index, fixes.columns] = fixes
        exploded_metadata = exploded_metadata.reset_index()

        return exploded_metadata

    @cached_property
    def calculation_forest(self: Self) -> "XbrlCalculationForestFerc1":
        """Construct a calculation forest based on class attributes."""
        return XbrlCalculationForestFerc1(
            exploded_calcs=self.exploded_calcs,
            exploded_meta=self.exploded_meta,
            seeds=self.seed_nodes,
            tags=self.tags,
            group_metric_checks=self.group_metric_checks,
        )

    @cached_property
    def other_dimensions(self: Self) -> list[str]:
        """Get all of the column names for the other dimensions."""
        return pudl.transform.ferc1.other_dimensions(table_names=self.table_names)

    @cached_property
    def exploded_pks(self: Self) -> list[str]:
        """Get the joint primary keys of the exploded tables."""
        pks = []
        for table_name in self.table_names:
            xbrl_factoid_name = pudl.transform.ferc1.table_to_xbrl_factoid_name()[
                table_name
            ]
            pks.append(
                [
                    col
                    for col in pudl.metadata.classes.Resource.from_id(
                        table_name
                    ).schema.primary_key
                    if col != xbrl_factoid_name
                ]
            )
        # Some xbrl_factoid names are the same in more than one table, so we also add
        # table_name here.
        pks = [
            "table_name",
            "xbrl_factoid",
        ] + pudl.helpers.dedupe_n_flatten_list_of_lists(pks)
        return pks

    @cached_property
    def value_col(self: Self) -> str:
        """Get the value column for the exploded tables."""
        value_cols = []
        for table_name in self.table_names:
            value_cols.append(
                pudl.transform.ferc1.FERC1_TFR_CLASSES[
                    table_name
                ]().params.reconcile_table_calculations.column_to_check
            )
        if len(set(value_cols)) != 1:
            raise ValueError(
                "Exploding FERC tables requires tables with only one value column. Got: "
                f"{set(value_cols)}"
            )
        value_col = list(set(value_cols))[0]
        return value_col

    def boom(self: Self, tables_to_explode: dict[str, pd.DataFrame]) -> pd.DataFrame:
        """Explode a set of nested tables.

        There are five main stages of this process:

        #. Prep all of the individual tables for explosion.
        #. Concatenate all of the tabels together.
        #. Remove duplication in the concatenated exploded table.
        #. Annotate the fine-grained data with additional metadata.
        #. Validate that calculated top-level values are correct. (not implemented)

        Args:
            tables_to_explode: dictionary of table name (key) to transfomed table (value).
        """
        exploded = (
            self.initial_explosion_concatenation(tables_to_explode)
            .pipe(self.reconcile_intertable_calculations)
            .pipe(self.calculation_forest.leafy_data, value_col=self.value_col)
        )
        # Identify which columns should be kept in the output...
        # TODO: Define schema for the tables explicitly.
        cols_to_keep = list(
            set(self.exploded_pks + self.other_dimensions + [self.value_col])
        )
        if ("utility_type" in cols_to_keep) and (
            "utility_type_other" in exploded.columns
        ):
            cols_to_keep += ["utility_type_other"]
        cols_to_keep += exploded.filter(regex="tags.*").columns.to_list()
        cols_to_keep += [
            "ferc_account",
            "row_type_xbrl",
        ]

        # TODO: Validate the root node calculations.
        # Verify that we get the same values for the root nodes using only the input
        # data from the leaf nodes:
        # root_calcs = self.calculation_forest.root_calculations
        return exploded[cols_to_keep].convert_dtypes()

    def initial_explosion_concatenation(
        self, tables_to_explode: dict[str, pd.DataFrame]
    ) -> pd.DataFrame:
        """Concatenate all of the tables for the explosion.

        Merge in some basic pieces of the each table's metadata and add ``table_name``.
        At this point in the explosion, there will be a lot of duplicaiton in the
        output.
        """
        logger.info("Explode: CONCAT!")
        explosion_tables = []
        # GRAB/PREP EACH TABLE
        for table_name, table_df in tables_to_explode.items():
            xbrl_factoid_name = pudl.transform.ferc1.FERC1_TFR_CLASSES[
                table_name
            ]().params.xbrl_factoid_name
            tbl = table_df.assign(table_name=table_name).rename(
                columns={xbrl_factoid_name: "xbrl_factoid"}
            )
            explosion_tables.append(tbl)

        exploded = pd.concat(explosion_tables)

        # Identify which dimensions apply to the curent explosion -- not all collections
        # of tables have all dimensions.
        meta_idx = list(NodeId._fields)
        missing_dims = list(set(meta_idx).difference(exploded.columns))
        # Missing dimensions SHOULD be entirely null in the metadata, if so we can drop
        if not self.exploded_meta.loc[:, missing_dims].isna().all(axis=None):
            raise AssertionError(
                f"Expected missing metadata dimensions {missing_dims} to be null."
            )
        exploded_meta = self.exploded_meta.drop(columns=missing_dims)
        meta_idx = list(set(meta_idx).difference(missing_dims))

        # drop any metadata columns that appear in the data tables, because we may have
        # edited them in the metadata table, and want the edited version to take
        # precedence
        cols_to_keep = list(
            set(exploded.columns).difference(exploded_meta.columns).union(meta_idx)
        )
        exploded = pd.merge(
            left=exploded.loc[:, cols_to_keep],
            right=exploded_meta,
            how="left",
            on=meta_idx,
            validate="m:1",
        )
        return exploded

    def reconcile_intertable_calculations(
        self: Self, exploded: pd.DataFrame
    ) -> pd.DataFrame:
        """Generate calculated values for inter-table calculated factoids.

        This function sums components of calculations for a given factoid when the
        components originate entirely or partially outside of the table. It also
        accounts for components that only sum to a factoid within a particular dimension
        (e.g., for an electric utility or for plants whose plant_function is
        "in_service"). This returns a dataframe with a "calculated_value" column.

        Args:
            exploded: concatenated tables for table explosion.
        """
        calculations_intertable = self.exploded_calcs[
            ~self.exploded_calcs.is_within_table_calc
        ]
        if calculations_intertable.empty:
            return exploded
        logger.info(
            f"{self.root_table}: Reconcile inter-table calculations: "
            f"{list(calculations_intertable.xbrl_factoid.unique())}."
        )
        calc_idx = [col for col in list(NodeId._fields) if col in self.exploded_pks]
        logger.info("Checking inter-table, non-total to subtotal calcs.")
        calculated_df = pudl.transform.ferc1.calculate_values_from_components(
            calculation_components=calculations_intertable[
                ~calculations_intertable.is_total_to_subdimensions_calc
            ],
            data=exploded,
            calc_idx=calc_idx,
            value_col=self.value_col,
        )
        calculated_df = pudl.transform.ferc1.check_calculation_metrics(
            calculated_df=calculated_df, group_metric_checks=self.group_metric_checks
        )
        calculated_df = pudl.transform.ferc1.add_corrections(
            calculated_df=calculated_df,
            value_col=self.value_col,
            is_close_tolerance=pudl.transform.ferc1.IsCloseTolerance(),
            table_name=self.root_table,
        )
        logger.info("Checking sub-total calcs.")
        subtotal_calcs = pudl.transform.ferc1.calculate_values_from_components(
            calculation_components=calculations_intertable[
                calculations_intertable.is_total_to_subdimensions_calc
            ],
            data=exploded,
            calc_idx=calc_idx,
            value_col=self.value_col,
        )
        subtotal_calcs = pudl.transform.ferc1.check_calculation_metrics(
            calculated_df=subtotal_calcs,
            group_metric_checks=self.group_metric_checks,
        )
        return calculated_df


def in_explosion_tables(table_name: str, in_explosion_table_names: list[str]) -> bool:
    """Determine if any of a list of table_names in the list of thre explosion tables.

    Args:
        table_name: tables name. Typically from the ``source_tables`` element from an
            xbrl calculation component
        in_explosion_table_names: list of tables involved in a particular set of
            exploded tables.
    """
    return table_name in in_explosion_table_names


################################################################################
# XBRL Calculation Forests
################################################################################
class XbrlCalculationForestFerc1(BaseModel):
    """A class for manipulating groups of hierarchically nested XBRL calculations.

    We expect that the facts reported in high-level FERC tables like
    :ref:`income_statement_ferc1` and :ref:`balance_sheet_assets_ferc1` should be
    calculable from many individually reported granular values, based on the
    calculations encoded in the XBRL Metadata, and that these relationships should have
    a hierarchical tree structure. Several individual values from the higher level
    tables will appear as root nodes at the top of each hierarchy, and the leaves in
    the underlying tree structure are the individually reported non-calculated values
    that make them up. Because the top-level tables have several distinct values in
    them, composed of disjunct sets of reported values, we have a forest (a group of
    several trees) rather than a single tree.

    The information required to build a calculation forest is most readily found in the
    :meth:`Exploder.exploded_calcs`  A list of seed nodes can also be supplied,
    indicating which nodes must be present in the resulting forest. This can be used to
    prune irrelevant portions of the overall forest out of the exploded metadata. If no
    seeds are provided, then all of the nodes referenced in the exploded_calcs input
    dataframe will be used as seeds.

    This class makes heavy use of :mod:`networkx` to manage the graph that we build
    from calculation relationships.
    """

    # Not sure if dynamically basing this on NodeId is really a good idea here.
    calc_cols: list[str] = list(NodeId._fields)
    parent_cols: list[str] | None = None
    exploded_meta: pd.DataFrame = pd.DataFrame()
    exploded_calcs: pd.DataFrame = pd.DataFrame()
    seeds: list[NodeId] = []
    tags: pd.DataFrame = pd.DataFrame()
    group_metric_checks: GroupMetricChecks = GroupMetricChecks()

    class Config:
        """Allow the class to store a dataframe."""

        arbitrary_types_allowed = True
        keep_untouched = (cached_property,)

    @validator("parent_cols", always=True)
    def set_parent_cols(cls, v, values) -> list[str]:
        """A convenience property to generate parent column."""
        return [col + "_parent" for col in values["calc_cols"]]

    @validator("exploded_calcs")
    def unique_associations(cls, v: pd.DataFrame, values) -> pd.DataFrame:
        """Ensure parent-child associations in exploded calculations are unique."""
        pks = values["calc_cols"] + values["parent_cols"]
        dupes = v.duplicated(subset=pks, keep=False)
        if dupes.any():
            logger.warning(
                "Consolidating non-unique associations found in exploded_calcs:\n"
                f"{v.loc[dupes]}"
            )
        # Drop all duplicates with null weights -- this is a temporary fix to an issue
        # from upstream.
        assert not v.duplicated(subset=pks, keep=False).any()
        return v

    @validator("exploded_calcs")
    def calcs_have_required_cols(cls, v: pd.DataFrame, values) -> pd.DataFrame:
        """Ensure exploded calculations include all required columns."""
        required_cols = values["parent_cols"] + values["calc_cols"] + ["weight"]
        missing_cols = [col for col in required_cols if col not in v.columns]
        if missing_cols:
            raise ValueError(
                f"Exploded calculations missing expected columns: {missing_cols=}"
            )
        return v[required_cols]

    @validator("exploded_calcs")
    def calc_parents_notna(cls, v: pd.DataFrame) -> pd.DataFrame:
        """Ensure that parent table_name and xbrl_factoid columns are non-null."""
        if v[["table_name_parent", "xbrl_factoid_parent"]].isna().any(axis=None):
            raise AssertionError("Null parent table name or xbrl_factoid found.")
        return v

    @validator("tags")
    def tags_have_required_cols(cls, v: pd.DataFrame, values) -> pd.DataFrame:
        """Ensure tagging dataframe contains all required index columns."""
        missing_cols = [col for col in values["calc_cols"] if col not in v.columns]
        if missing_cols:
            raise ValueError(
                f"Tagging dataframe was missing expected columns: {missing_cols=}"
            )
        return v

    @validator("tags")
    def tags_cols_notnull(cls, v: pd.DataFrame) -> pd.DataFrame:
        """Ensure all tags have non-null table_name and xbrl_factoid."""
        null_idx_rows = v[v.table_name.isna() | v.xbrl_factoid.isna()]
        if not null_idx_rows.empty:
            logger.warning(
                f"Dropping {len(null_idx_rows)} tag rows with null values for "
                "table_name or xbrl_factoid:\n"
                f"{null_idx_rows}"
            )
        v = v.dropna(subset=["table_name", "xbrl_factoid"])
        return v

    @validator("tags")
    def single_valued_tags(cls, v: pd.DataFrame, values) -> pd.DataFrame:
        """Ensure all tags have unique values."""
        dupes = v.duplicated(subset=values["calc_cols"], keep=False)
        if dupes.any():
            logger.warning(
                f"Found {dupes.sum()} duplicate tag records:\n{v.loc[dupes]}"
            )
        return v

    @validator("seeds")
    def seeds_within_bounds(cls, v: pd.DataFrame, values) -> pd.DataFrame:
        """Ensure that all seeds are present within exploded_calcs index.

        For some reason this validator is being run before exploded_calcs has been
        added to the values dictionary, which doesn't make sense, since "seeds" is
        defined after exploded_calcs in the model.
        """
        all_nodes = values["exploded_calcs"].set_index(values["parent_cols"]).index
        bad_seeds = [seed for seed in v if seed not in all_nodes]
        if bad_seeds:
            raise ValueError(f"Seeds missing from exploded_calcs index: {bad_seeds=}")
        return v

    def exploded_calcs_to_digraph(
        self: Self,
        exploded_calcs: pd.DataFrame,
    ) -> nx.DiGraph:
        """Construct :class:`networkx.DiGraph` of all calculations in exploded_calcs.

        First we construct a directed graph based on the calculation components. The
        "parent" or "source" nodes are the results of the calculations, and the "child"
        or "target" nodes are the individual calculation components. The structure of
        the directed graph is determined entirely by the primary key columns in the
        calculation components table.

        Then we compile a dictionary of node attributes, based on the individual
        calculation components in the exploded calcs dataframe.
        """
        source_nodes = list(
            exploded_calcs.loc[:, self.parent_cols]
            .rename(columns=lambda x: x.removesuffix("_parent"))
            .itertuples(name="NodeId", index=False)
        )
        target_nodes = list(
            exploded_calcs.loc[:, self.calc_cols].itertuples(name="NodeId", index=False)
        )
        edgelist = pd.DataFrame({"source": source_nodes, "target": target_nodes})
        forest = nx.from_pandas_edgelist(edgelist, create_using=nx.DiGraph)
        return forest

    @cached_property
    def node_attrs(self: Self) -> dict[NodeId, dict[str, dict[str, str]]]:
        """Construct a dictionary of node attributes for application to the forest.

        Note attributes consist of the manually assigned tags.
        """
        # Reshape the tags to turn them into a dictionary of values per-node. This
        # will make it easier to add arbitrary sets of tags later on.
        tags_dict = (
            self.tags.convert_dtypes().set_index(self.calc_cols).to_dict(orient="index")
        )
        # Drop None tags created by combining multiple tagging CSVs
        clean_tags_dict = {
            k: {a: b for a, b in v.items() if b is not None}
            for k, v in tags_dict.items()
        }
        node_attrs = (
            pd.DataFrame(
                index=pd.MultiIndex.from_tuples(
                    clean_tags_dict.keys(), names=self.calc_cols
                ),
                data={"tags": list(clean_tags_dict.values())},
            ).reset_index()
            # Type conversion is necessary to get pd.NA in the index:
            .astype({col: pd.StringDtype() for col in self.calc_cols})
            # We need a dictionary for *all* nodes, not just those with tags.
            .merge(
                self.exploded_meta.loc[:, self.calc_cols],
                how="left",
                on=self.calc_cols,
                validate="one_to_many",
                indicator=True,
            )
            # For nodes with no tags, we assign an empty dictionary:
            .assign(tags=lambda x: np.where(x["tags"].isna(), {}, x["tags"]))
        )
        lefties = node_attrs[
            (node_attrs._merge == "left_only")
            & (node_attrs.table_name.isin(self.table_names))
        ]
        if not lefties.empty:
            logger.warning(
                f"Found {len(lefties)} tags that only exist in our manually compiled "
                "tags when expected none. Ensure the compiled tags match the metadata."
                f"Mismatched tags:\n{lefties}"
            )
        return (
            node_attrs.drop(columns=["_merge"])
            .set_index(self.calc_cols)
            .to_dict(orient="index")
        )

    @cached_property
    def edge_attrs(self: Self) -> dict[Any, Any]:
        """Construct a dictionary of edge attributes for application to the forest.

        The only edge attribute is the calculation component weight.
        """
        parents = [
            NodeId(*x)
            for x in self.exploded_calcs.set_index(self.parent_cols).index.to_list()
        ]
        children = [
            NodeId(*x)
            for x in self.exploded_calcs.set_index(self.calc_cols).index.to_list()
        ]
        weights = self.exploded_calcs["weight"].to_list()
        edge_attrs = {
            (parent, child): {"weight": weight}
            for parent, child, weight in zip(parents, children, weights)
        }
        return edge_attrs

    @cached_property
    def annotated_forest(self: Self) -> nx.DiGraph:
        """Annotate the calculation forest with node calculation weights and tags.

        The annotated forest should have exactly the same structure as the forest, but
        with additional data associated with each of the nodes. This method also does
        some error checking to try and ensure that the weights and tags that are being
        associated with the forest are internally self-consistent.

        We check whether there are multiple different weights assocated with the same
        node in the calculation components. There are a few instances where this is
        expected, but if there a lot of conflicting weights something is probably wrong.

        We check whether any of the nodes that were orphaned (never connected to the
        graph) or that were pruned in the course of enforcing a forest structure had
        manually assigned tags (e.g. indicating whether they contribute to rate base).
        If they do, then the final exploded data table may not capture all of the
        manually assigned metadata, and we either need to edit the metadata, or figure
        out why those nodes aren't being included in the final calculation forest.
        """
        annotated_forest = deepcopy(self.forest)
        nx.set_node_attributes(annotated_forest, self.node_attrs)
        nx.set_edge_attributes(annotated_forest, self.edge_attrs)

        logger.info("Checking whether any pruned nodes were also tagged.")
        self.check_lost_tags(lost_nodes=self.pruned)
        logger.info("Checking whether any orphaned nodes were also tagged.")
        self.check_lost_tags(lost_nodes=self.orphans)
        self.check_conflicting_tags(annotated_forest)
        return annotated_forest

    def check_lost_tags(self: Self, lost_nodes: list[NodeId]) -> None:
        """Check whether any of the input lost nodes were also tagged nodes."""
        if lost_nodes:
            lost = pd.DataFrame(lost_nodes).set_index(self.calc_cols)
            tagged = self.tags.set_index(self.calc_cols)
            lost_tagged = tagged.index.intersection(lost.index)
            if not lost_tagged.empty:
                logger.warning(
                    "The following tagged nodes were lost in building the forest:\n"
                    f"{tagged.loc[lost_tagged].sort_index()}"
                )

    @staticmethod
    def check_conflicting_tags(annotated_forest: nx.DiGraph) -> None:
        """Check for conflicts between ancestor and descendant tags.

        At this point, we have just applied the manually compiled tags to the nodes in
        the forest, and haven't yet propagated them down to the leaves. It's possible
        that ancestor nodes (closer to the roots) might have tags associated with them
        that are in conflict with descendant nodes (closer to the leaves). If that's
        the case then when we propagate the tags to the leaves, whichever tag is
        propagated last will end up taking precedence.

        These kinds of conflicts are probably due to errors in the tagging metadata, and
        should be investigated.
        """
        nodes = annotated_forest.nodes
        for ancestor in nodes:
            for descendant in nx.descendants(annotated_forest, ancestor):
                for tag in nodes[ancestor].get("tags", {}):
                    if tag in nodes[descendant].get("tags", {}):
                        ancestor_tag_value = nodes[ancestor]["tags"][tag]
                        descendant_tag_value = nodes[descendant]["tags"][tag]
                        if ancestor_tag_value != descendant_tag_value:
                            logger.error(
                                "\n================================================"
                                f"\nCalculation forest nodes have conflicting tags:"
                                f"\nAncestor: {ancestor}"
                                f"\n    tags[{tag}] == {ancestor_tag_value}"
                                f"\nDescendant: {descendant}"
                                f"\n    tags[{tag}] == {descendant_tag_value}"
                            )

    @cached_property
    def full_digraph(self: Self) -> nx.DiGraph:
        """A digraph of all calculations described by the exploded metadata."""
        full_digraph = self.exploded_calcs_to_digraph(
            exploded_calcs=self.exploded_calcs,
        )
        connected_components = list(
            nx.connected_components(full_digraph.to_undirected())
        )
        logger.debug(
            f"Full digraph contains {len(connected_components)} connected components."
        )
        if not nx.is_directed_acyclic_graph(full_digraph):
            logger.critical(
                "Calculations in Exploded Metadata contain cycles, which is invalid."
            )
        return full_digraph

    def prune_unrooted(self: Self, graph: nx.DiGraph) -> nx.DiGraph:
        """Prune those parts of the input graph that aren't reachable from the roots.

        Build a table of exploded calculations that includes only those nodes that
        are part of the input graph, and that are reachable from the roots of the
        calculation forest. Then use that set of exploded calculations to construct a
        new graph.

        This is complicated by the fact that some nodes may have already been pruned
        from the input graph, and so when selecting both parent and child nodes from
        the calculations, we need to make sure that they are present in the input graph,
        as well as the complete set of calculation components.
        """
        seeded_nodes = set(self.seeds)
        for seed in self.seeds:
            # the seeds and all of their descendants from the graph
            seeded_nodes = list(
                seeded_nodes.union({seed}).union(nx.descendants(graph, seed))
            )
        # Any seeded node that appears in the input graph and is also a parent.
        seeded_parents = [
            node
            for node, degree in dict(graph.out_degree(seeded_nodes)).items()
            if degree > 0
        ]
        # Any calculation where the parent is one of the seeded parents.
        seeded_calcs = (
            self.exploded_calcs.set_index(self.parent_cols)
            .loc[seeded_parents]
            .reset_index()
        )
        # All child nodes in the seeded calculations that are part of the input graph.
        seeded_child_nodes = list(
            set(
                seeded_calcs[self.calc_cols].itertuples(index=False, name="NodeId")
            ).intersection(graph.nodes)
        )
        # This seeded calcs includes only calculations where both the parent and child
        # nodes were part of the input graph.
        seeded_calcs = (
            seeded_calcs.set_index(self.calc_cols).loc[seeded_child_nodes].reset_index()
        )
        return self.exploded_calcs_to_digraph(exploded_calcs=seeded_calcs)

    @cached_property
    def seeded_digraph(self: Self) -> nx.DiGraph:
        """A digraph of all calculations that contribute to the seed values.

        Prune the full digraph to contain only those nodes in the :meth:`full_digraph`
        that are descendants of the seed nodes -- i.e. that are reachable along the
        directed edges, and thus contribute to the values reported to the XBRL facts
        associated with the seed nodes.

        We compile a list of all the :class:`NodeId` values that should be included in
        the pruned graph, and then use that list to select a subset of the exploded
        metadata to pass to :meth:`exploded_meta_to_digraph`, so that all of the
        associated metadata is also added to the pruned graph.
        """
        return self.prune_unrooted(self.full_digraph)

    @cached_property
    def forest(self: Self) -> nx.DiGraph:
        """A pruned version of the seeded digraph that should be one or more trees.

        This method contains any special logic that's required to convert the
        :meth:`seeded_digraph` into a collection of trees. The main issue we currently
        have to deal with is passthrough calculations that we've added to avoid having
        duplicated calculations in the graph.

        In practice this method will probably return a single tree rather than a forest,
        but a forest with several root nodes might also be appropriate, since the root
        table may or may not have a top level summary value that includes all underlying
        calculated values of interest.
        """
        forest = deepcopy(self.seeded_digraph)
        # Remove any node that ONLY has stepchildren.
        # A stepparent is a node that has a child with more than one parent.
        # A stepchild is a node with more than one parent.
        # See self.stepparents and self.stepchildren
        pure_stepparents = []
        stepparents = sorted(self.stepparents(forest))
        logger.info(f"Investigating {len(stepparents)=}")
        for node in stepparents:
            children = set(forest.successors(node))
            stepchildren = set(self.stepchildren(forest)).intersection(children)
            if (children == stepchildren) & (len(children) > 0):
                pure_stepparents.append(node)
                forest.remove_node(node)
        logger.info(f"Removed {len(pure_stepparents)} redundant/stepparent nodes.")
        logger.debug(f"Removed redunant/stepparent nodes: {sorted(pure_stepparents)}")

        # Removing pure stepparents should NEVER disconnect nodes from the forest.
        # Defensive check to ensure that this is actually true
        nodes_before_pruning = forest.nodes
        forest = self.prune_unrooted(forest)
        nodes_after_pruning = forest.nodes
        if pruned_nodes := set(nodes_before_pruning).difference(nodes_after_pruning):
            raise AssertionError(f"Unexpectedly pruned stepchildren: {pruned_nodes=}")

        # HACK alter.
        # two different parents. those parents have different sets of dimensions.
        # sharing some but not all of their children so they weren't caught from in the
        # only stepchildren node removal from above. a generalization here would be good
        almost_pure_stepparents = [
            NodeId(
                "utility_plant_summary_ferc1",
                "depreciation_amortization_and_depletion_utility_plant_leased_to_others",
                "total",
                pd.NA,
                pd.NA,
            ),
            NodeId(
                "utility_plant_summary_ferc1",
                "depreciation_and_amortization_utility_plant_held_for_future_use",
                "total",
                pd.NA,
                pd.NA,
            ),
            NodeId(
                "utility_plant_summary_ferc1",
                "utility_plant_in_service_classified_and_unclassified",
                "total",
                pd.NA,
                pd.NA,
            ),
        ]
        forest.remove_nodes_from(almost_pure_stepparents)

        forest = self.prune_unrooted(forest)
        if not nx.is_forest(forest):
            logger.error(
                "Calculations in Exploded Metadata can not be represented as a forest!"
            )
        remaining_stepparents = set(self.stepparents(forest))
        if remaining_stepparents:
            logger.error(f"{remaining_stepparents=}")

        return forest

    @staticmethod
    def roots(graph: nx.DiGraph) -> list[NodeId]:
        """Identify all root nodes in a digraph."""
        return [n for n, d in graph.in_degree() if d == 0]

    @cached_property
    def full_digraph_roots(self: Self) -> list[NodeId]:
        """Find all roots in the full digraph described by the exploded metadata."""
        return self.roots(graph=self.full_digraph)

    @cached_property
    def seeded_digraph_roots(self: Self) -> list[NodeId]:
        """Find all roots in the seeded digraph."""
        return self.roots(graph=self.seeded_digraph)

    @cached_property
    def forest_roots(self: Self) -> list[NodeId]:
        """Find all roots in the pruned calculation forest."""
        return self.roots(graph=self.forest)

    @staticmethod
    def leaves(graph: nx.DiGraph) -> list[NodeId]:
        """Identify all leaf nodes in a digraph."""
        return [n for n, d in graph.out_degree() if d == 0]

    @cached_property
    def full_digraph_leaves(self: Self) -> list[NodeId]:
        """All leaf nodes in the full digraph."""
        return self.leaves(graph=self.full_digraph)

    @cached_property
    def seeded_digraph_leaves(self: Self) -> list[NodeId]:
        """All leaf nodes in the seeded digraph."""
        return self.leaves(graph=self.seeded_digraph)

    @cached_property
    def forest_leaves(self: Self) -> list[NodeId]:
        """All leaf nodes in the pruned forest."""
        return self.leaves(graph=self.forest)

    @cached_property
    def orphans(self: Self) -> list[NodeId]:
        """Identify all nodes that appear in metadata but not in the full digraph."""
        nodes = self.full_digraph.nodes
        return [
            NodeId(*n)
            for n in self.exploded_meta.set_index(self.calc_cols).index
            if n not in nodes
        ]

    @cached_property
    def pruned(self: Self) -> list[NodeId]:
        """List of all nodes that appear in the DAG but not in the pruned forest."""
        return list(set(self.full_digraph.nodes).difference(self.forest.nodes))

    def stepchildren(self: Self, graph: nx.DiGraph) -> list[NodeId]:
        """Find all nodes in the graph that have more than one parent."""
        return [n for n, d in graph.in_degree() if d > 1]

    def stepparents(self: Self, graph: nx.DiGraph) -> list[NodeId]:
        """Find all nodes in the graph with children having more than one parent."""
        stepchildren = self.stepchildren(graph)
        stepparents = set()
        for stepchild in stepchildren:
            stepparents = stepparents.union(graph.predecessors(stepchild))
        return list(stepparents)

    def _get_path_weight(self, path: list[NodeId], graph: nx.DiGraph) -> float:
        """Multiply all weights along a path together."""
        leaf_weight = 1.0
        for parent, child in zip(path, path[1:]):
            leaf_weight *= graph.get_edge_data(parent, child)["weight"]
        return leaf_weight

    @cached_property
    def leafy_meta(self: Self) -> pd.DataFrame:
        """Identify leaf facts and compile their metadata.

        - identify the root and leaf nodes of those minimal trees
        - adjust the weights associated with the leaf nodes to equal the
          product of the weights of all their ancestors.
        - Set leaf node tags to be the union of all the tags associated
          with all of their ancestors.

        Leafy metadata in the output dataframe includes:

        - The ID of the leaf node itself (this is the index).
        - The ID of the root node the leaf is descended from.
        - What tags the leaf has inherited from its ancestors.
        - The leaf node's xbrl_factoid_original
        - The weight associated with the leaf, in relation to its root.
        """
        # Construct a dataframe that links the leaf node IDs to their root nodes:
        leaves = self.forest_leaves
        roots = self.forest_roots
        leaf_to_root_map = {
            leaf: root
            for leaf in leaves
            for root in roots
            if leaf in nx.descendants(self.annotated_forest, root)
        }
        leaves_df = pd.DataFrame(list(leaf_to_root_map.keys()))
        roots_df = pd.DataFrame(list(leaf_to_root_map.values())).rename(
            columns={col: col + "_root" for col in self.calc_cols}
        )
        leafy_meta = pd.concat([roots_df, leaves_df], axis="columns")

        # Propagate tags and weights to leaf nodes
        leaf_rows = []
        for leaf in leaves:
            leaf_tags = {}
            ancestors = list(nx.ancestors(self.annotated_forest, leaf)) + [leaf]
            for node in ancestors:
                leaf_tags |= self.annotated_forest.nodes[node].get("tags", {})
<<<<<<< HEAD
            # Calculate the product of all edge weights in path from root to leaf
            all_paths = list(
                nx.all_simple_paths(self.annotated_forest, leaf_to_root_map[leaf], leaf)
            )
            # In a forest there should only be one path from root to leaf
            assert len(all_paths) == 1
            path = all_paths[0]
            leaf_weight = 1.0
            for parent, child in zip(path, path[1:]):
                leaf_weight *= self.annotated_forest.get_edge_data(parent, child)[
                    "weight"
                ]
=======
            all_leaf_weights = {
                self._get_path_weight(path, self.annotated_forest)
                for path in nx.all_simple_paths(
                    self.annotated_forest, leaf_to_root_map[leaf], leaf
                )
            }
            if len(all_leaf_weights) != 1:
                raise ValueError(
                    f"Paths from {leaf_to_root_map[leaf]} to {leaf} have "
                    f"different weights: {all_leaf_weights}"
                )
            leaf_weight = all_leaf_weights.pop()
>>>>>>> d9209f3d

            # Construct a dictionary describing the leaf node and convert it into a
            # single row DataFrame. This makes adding arbitrary tags easy.
            leaf_attrs = {
                "table_name": leaf.table_name,
                "xbrl_factoid": leaf.xbrl_factoid,
                "utility_type": leaf.utility_type,
                "plant_status": leaf.plant_status,
                "plant_function": leaf.plant_function,
                "weight": leaf_weight,
                "tags": leaf_tags,
            }
            leaf_rows.append(pd.json_normalize(leaf_attrs, sep="_"))

        # Combine the two dataframes we've constructed above:
        return (
            pd.merge(leafy_meta, pd.concat(leaf_rows), validate="one_to_one")
            .reset_index(drop=True)
            .convert_dtypes()
        )

    @cached_property
    def root_calculations(self: Self) -> pd.DataFrame:
        """Produce a calculation components dataframe containing only roots and leaves.

        This dataframe has a format similar to exploded_calcs and can be used with the
        exploded data to verify that the root values can still be correctly calculated
        from the leaf values.
        """
        return self.leafy_meta.rename(columns=lambda x: re.sub("_root$", "_parent", x))

    @cached_property
    def table_names(self: Self) -> list[str]:
        """Produce the list of tables involved in this explosion."""
        return list(self.exploded_calcs["table_name_parent"].unique())

    def plot_graph(self: Self, graph: nx.DiGraph) -> None:
        """Visualize a CalculationForest graph."""
        colors = ["red", "yellow", "green", "blue", "orange", "cyan", "purple"]
        color_map = dict(zip(self.table_names, colors[: len(self.table_names)]))

        pos = graphviz_layout(graph, prog="dot", args='-Grankdir="LR"')
        for table, color in color_map.items():
            nodes = [node for node in graph.nodes if node.table_name == table]
            nx.draw_networkx_nodes(nodes, pos, node_color=color, label=table)
        nx.draw_networkx_edges(graph, pos)
        # The labels are currently unwieldy
        # nx.draw_networkx_labels(nx_forest, pos)
        # Use this to draw everything if/once labels are fixed
        # nx.draw_networkx(nx_forest, pos, node_color=node_color)
        plt.legend(scatterpoints=1)
        plt.show()

    def plot_nodes(self: Self, nodes: list[NodeId]) -> None:
        """Plot a list of nodes based on edges found in exploded_calcs."""
        graph_to_plot = self.full_digraph
        nodes_to_remove = set(graph_to_plot.nodes()).difference(nodes)
        # NOTE: this doesn't and can't revise the graph to identify which nodes are
        # still connecteded to the root we care about after remvoing these nodes.
        # We might want to use a more intelligent method of building the graph.
        graph_to_plot.remove_nodes_from(nodes_to_remove)
        self.plot_graph(graph_to_plot)

    def plot(
        self: Self, graph: Literal["full_digraph", "seeded_digraph", "forest"]
    ) -> None:
        """Visualize various stages of the calculation forest."""
        self.plot_graph(self.__getattribute__(graph))

    def leafy_data(
        self: Self, exploded_data: pd.DataFrame, value_col: str
    ) -> pd.DataFrame:
        """Use the calculation forest to prune the exploded dataframe.

        - Drop all rows that don't correspond to either root or leaf facts.
        - Verify that the reported root values can still be generated by calculations
          that only refer to leaf values. (not yet implemented)
        - Merge the leafy metadata onto the exploded data, keeping only those rows
          which refer to the leaf facts.
        - Use the leaf weights to adjust the reported data values.

        TODO: This method could either live here, or in the Exploder class, which would
        also have access to exploded_meta, exploded_data, and the calculation forest.

        - There are a handful of NA values for ``report_year`` and ``utility_id_ferc1``
          because of missing correction records in data. Why are those correction
          records missing? Should we be doing an inner merge instead of a left merge?
        - Still need to validate the root node calculations.

        """
        leafy_data = pd.merge(
            left=self.leafy_meta,
            right=exploded_data,
            how="left",
            validate="one_to_many",
        )
        # Scale the data column of interest:
        leafy_data[value_col] = leafy_data[value_col] * leafy_data["weight"]
        return leafy_data.reset_index(drop=True).convert_dtypes()

    @cached_property
    def forest_as_table(self: Self) -> pd.DataFrame:
        """Construct a tabular representation of the calculation forest.

        Each generation of nodes, starting with the root(s) of the calculation forest,
        make up a set of columns in the table. Each set of columns is merged onto
        """
        logger.info("Recursively building a tabular version of the calculation forest.")
        # Identify all root nodes in the forest:
        layer0_nodes = [n for n, d in self.annotated_forest.in_degree() if d == 0]
        # Convert them into the first layer of the dataframe:
        layer0_df = pd.DataFrame(layer0_nodes).rename(columns=lambda x: x + "_layer0")

        return (
            self._add_layers_to_forest_as_table(df=layer0_df)
            .dropna(axis="columns", how="all")
            .convert_dtypes()
        )

    def _add_layers_to_forest_as_table(self: Self, df: pd.DataFrame) -> pd.DataFrame:
        """Recursively add additional layers of nodes from the forest to the table.

        Given a dataframe with one or more set of columns with names corresponding to
        the components of a NodeId with suffixes of the form _layerN, identify the
        children of the nodes in the set of columns with the largest N, and merge them
        onto the table, recursively until there are no more children to add. Creating a
        tabular representation of the calculation forest that can be inspected in Excel.

        Include inter-layer calculation weights and tags associated with the nodes pre
        propagation.
        """
        # Identify the last layer of nodes present in the input dataframe.
        current_layer = df.rename(
            columns=lambda x: int(re.sub(r"^.*_layer(\d+)$", r"\1", x))
        ).columns.max()
        logger.info(f"{current_layer=}")
        suffix = f"_layer{current_layer}"
        parent_cols = [col + suffix for col in self.calc_cols]
        # Identify the list of nodes that are part of that last layer:
        parent_nodes = list(
            df[parent_cols]
            .drop_duplicates()
            .dropna(how="all")
            .rename(columns=lambda x: x.removesuffix(suffix))
            .itertuples(name="NodeId", index=False)
        )

        # Identify the successors (children), if any, of each node in the last layer:
        successor_dfs = []
        for node in parent_nodes:
            successor_nodes = list(self.forest.successors(node))
            # If this particular node has no successors, skip to the next one.
            if not successor_nodes:
                continue
            # Convert the list of successor nodes into a dataframe with layer = n+1
            successor_df = nodes_to_df(
                calc_forest=self.annotated_forest, nodes=successor_nodes
            ).rename(columns=lambda x: x + f"_layer{current_layer + 1}")
            # Add a set of parent columns that all have the same values so we can merge
            # this onto the previous layer
            successor_df[parent_cols] = node
            successor_dfs.append(successor_df)

        # If any child nodes were found, merge them onto the input dataframe creating
        # a new layer , and recurse:
        if successor_dfs:
            new_df = df.merge(pd.concat(successor_dfs), on=parent_cols, how="outer")
            df = self._add_layers_to_forest_as_table(df=new_df)

        # If no child nodes were found return the dataframe terminating the recursion.
        return df


def nodes_to_df(calc_forest: nx.DiGraph, nodes: list[NodeId]) -> pd.DataFrame:
    """Construct a dataframe from a list of nodes, including their annotations.

    NodeIds that are not present in the calculation forest will be ignored.

    Args:
        calc_forest: A calculation forest made of nodes with "weight" and "tags" data.
        nodes: List of :class:`NodeId` values to extract from the calculation forest.

    Returns:
        A tabular dataframe representation of the nodes, including their tags, extracted
        from the calculation forest.
    """
    node_dict = {
        k: v for k, v in dict(calc_forest.nodes(data=True)).items() if k in nodes
    }
    index = pd.DataFrame(node_dict.keys()).astype("string")
    data = pd.DataFrame(node_dict.values())
    try:
        tags = pd.json_normalize(data.tags).astype("string")
    except AttributeError:
        tags = pd.DataFrame()
    return pd.concat([index, tags], axis="columns")<|MERGE_RESOLUTION|>--- conflicted
+++ resolved
@@ -2262,20 +2262,6 @@
             ancestors = list(nx.ancestors(self.annotated_forest, leaf)) + [leaf]
             for node in ancestors:
                 leaf_tags |= self.annotated_forest.nodes[node].get("tags", {})
-<<<<<<< HEAD
-            # Calculate the product of all edge weights in path from root to leaf
-            all_paths = list(
-                nx.all_simple_paths(self.annotated_forest, leaf_to_root_map[leaf], leaf)
-            )
-            # In a forest there should only be one path from root to leaf
-            assert len(all_paths) == 1
-            path = all_paths[0]
-            leaf_weight = 1.0
-            for parent, child in zip(path, path[1:]):
-                leaf_weight *= self.annotated_forest.get_edge_data(parent, child)[
-                    "weight"
-                ]
-=======
             all_leaf_weights = {
                 self._get_path_weight(path, self.annotated_forest)
                 for path in nx.all_simple_paths(
@@ -2288,7 +2274,6 @@
                     f"different weights: {all_leaf_weights}"
                 )
             leaf_weight = all_leaf_weights.pop()
->>>>>>> d9209f3d
 
             # Construct a dictionary describing the leaf node and convert it into a
             # single row DataFrame. This makes adding arbitrary tags easy.
