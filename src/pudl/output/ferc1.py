--- conflicted
+++ resolved
@@ -148,18 +148,8 @@
     """Pull a useful dataframe related to the FERC Form 1 small plants."""
     plants_small_df = (
         pd.read_sql_table("plants_small_ferc1", pudl_engine)
-<<<<<<< HEAD
-        .drop(['id'], axis="columns")
-        .merge(plants_utils_ferc1(pudl_engine),
-               on=['utility_id_ferc1', 'plant_name_ferc1'])
-        .assign(
-            capacity_factor=lambda x:
-                x.net_generation_mwh / (8760 * x.capacity_mw),
-            opex_fuel_per_mwh=lambda x: x.opex_fuel / x.net_generation_mwh)
-=======
         .merge(pd.read_sql_table("utilities_ferc1", pudl_engine),
                on="utility_id_ferc1")
->>>>>>> 72eb5bf0
         .pipe(pudl.helpers.organize_cols, ['report_year',
                                            'utility_id_ferc1',
                                            'utility_id_pudl',
