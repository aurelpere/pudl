"""Functions for pulling FERC Form 1 data out of the PUDL DB."""
import numpy as np
import pandas as pd

import pudl


def plants_utils_ferc1(pudl_engine):
    """
    Build a dataframe of useful FERC Plant & Utility information.

    Args:
        pudl_engine (sqlalchemy.engine.Engine): Engine for connecting to the
            PUDL database.

    Returns:
        pandas.DataFrame: A DataFrame containing useful FERC Form 1 Plant and
        Utility information.

    """
    pu_df = pd.merge(
        pd.read_sql("plants_ferc1", pudl_engine),
        pd.read_sql("utilities_ferc1", pudl_engine),
        on="utility_id_ferc1")
    return pu_df


def plants_steam_ferc1(pudl_engine):
    """Select and joins some useful fields from the FERC Form 1 steam table.

    Select the FERC Form 1 steam plant table entries, add in the reporting
    utility's name, and the PUDL ID for the plant and utility for readability
    and integration with other tables that have PUDL IDs.

    Also calculates ``capacity_factor`` (based on ``net_generation_mwh`` &
    ``capacity_mw``)

    Args:
        pudl_engine (sqlalchemy.engine.Engine): Engine for connecting to the
            PUDL database.

    Returns:
        pandas.DataFrame: A DataFrame containing useful fields from the FERC
        Form 1 steam table.

    """
    steam_df = (
        pd.read_sql("plants_steam_ferc1", pudl_engine)
        .merge(plants_utils_ferc1(pudl_engine),
               on=['utility_id_ferc1', 'plant_name_ferc1'])
        .assign(
            capacity_factor=lambda x:
                x.net_generation_mwh / (8760 * x.capacity_mw),
            opex_fuel_per_mwh=lambda x: x.opex_fuel / x.net_generation_mwh,
            opex_nonfuel=lambda x: x.opex_production_total - x.opex_fuel,
            opex_nonfuel_per_mwh=lambda x: np.where(
                x.net_generation_mwh > 0,
                x.opex_nonfuel / x.net_generation_mwh,
                pd.NA)
        )
        .pipe(
            pudl.helpers.organize_cols,
            ['report_year', 'utility_id_ferc1', 'utility_id_pudl',
             'utility_name_ferc1', 'plant_id_pudl', 'plant_id_ferc1',
             'plant_name_ferc1']
        )
    )
    return steam_df


def fuel_ferc1(pudl_engine):
    """Pull a useful dataframe related to FERC Form 1 fuel information.

    This function pulls the FERC Form 1 fuel data, and joins in the name of the
    reporting utility, as well as the PUDL IDs for that utility and the plant,
    allowing integration with other PUDL tables.

    Useful derived values include:

    * ``fuel_consumed_mmbtu`` (total fuel heat content consumed)
    * ``fuel_consumed_total_cost`` (total cost of that fuel)

    Args:
        pudl_engine (sqlalchemy.engine.Engine): Engine for connecting to the
            PUDL database.

    Returns:
        pandas.DataFrame: A DataFrame containing useful FERC Form 1 fuel
        information.

    """
    fuel_df = (
        pd.read_sql("fuel_ferc1", pudl_engine).
        assign(fuel_consumed_mmbtu=lambda x: x["fuel_qty_burned"] * x["fuel_mmbtu_per_unit"],
               fuel_consumed_total_cost=lambda x: x["fuel_qty_burned"] * x["fuel_cost_per_unit_burned"]).
        merge(plants_utils_ferc1(pudl_engine),
              on=['utility_id_ferc1', 'plant_name_ferc1']).
        pipe(pudl.helpers.organize_cols, ['report_year',
                                          'utility_id_ferc1',
                                          'utility_id_pudl',
                                          'utility_name_ferc1',
                                          'plant_id_pudl',
                                          'plant_name_ferc1'])
    )
    return fuel_df


def fuel_by_plant_ferc1(pudl_engine, thresh=0.5):
    """Summarize FERC fuel data by plant for output.

    This is mostly a wrapper around
    :func:`pudl.transform.ferc1.fuel_by_plant_ferc1`
    which calculates some summary values on a per-plant basis (as indicated
    by ``utility_id_ferc1`` and ``plant_name_ferc1``) related to fuel
    consumption.

    Args:
        pudl_engine (sqlalchemy.engine.Engine): Engine for connecting to the
            PUDL database.
        thresh (float): Minimum fraction of fuel (cost and mmbtu) required in
            order for a plant to be assigned a primary fuel. Must be between
            0.5 and 1.0. default value is 0.5.

    Returns:
        pandas.DataFrame: A DataFrame with fuel use summarized by plant.

    """
    fbp_df = (
        pd.read_sql_table('fuel_ferc1', pudl_engine)
        .pipe(pudl.transform.ferc1.fuel_by_plant_ferc1, thresh=thresh)
        .merge(plants_utils_ferc1(pudl_engine),
               on=['utility_id_ferc1', 'plant_name_ferc1'])
        .pipe(pudl.helpers.organize_cols, ['report_year',
                                           'utility_id_ferc1',
                                           'utility_id_pudl',
                                           'utility_name_ferc1',
                                           'plant_id_pudl',
                                           'plant_name_ferc1'])
    )
    return fbp_df


def plants_small_ferc1(pudl_engine):
    """Pull a useful dataframe related to the FERC Form 1 small plants."""
    plants_small_df = (
        pd.read_sql_table("plants_small_ferc1", pudl_engine)
<<<<<<< HEAD
        .drop(['id'], axis="columns")
        .merge(plants_utils_ferc1(pudl_engine),
               on=['utility_id_ferc1', 'plant_name_ferc1'])
        # .merge(pd.read_sql_table("utilities_ferc1", pudl_engine),
        #       on="utility_id_ferc1")
=======
        .merge(pd.read_sql_table("utilities_ferc1", pudl_engine),
               on="utility_id_ferc1")
>>>>>>> 72eb5bf0
        .pipe(pudl.helpers.organize_cols, ['report_year',
                                           'utility_id_ferc1',
                                           'utility_id_pudl',
                                           'utility_name_ferc1',
                                           "plant_name_original",
                                           'plant_name_ferc1',
                                           "record_id"])
    )
    return plants_small_df


def plants_hydro_ferc1(pudl_engine):
    """Pull a useful dataframe related to the FERC Form 1 hydro plants."""
    plants_hydro_df = (
        pd.read_sql_table("plants_hydro_ferc1", pudl_engine)
        .merge(plants_utils_ferc1(pudl_engine),
               on=["utility_id_ferc1", "plant_name_ferc1"])
        .pipe(pudl.helpers.organize_cols, ["report_year",
                                           "utility_id_ferc1",
                                           "utility_id_pudl",
                                           "utility_name_ferc1",
                                           "plant_name_ferc1",
                                           "record_id"])
    )
    return plants_hydro_df


def plants_pumped_storage_ferc1(pudl_engine):
    """Pull a dataframe of FERC Form 1 Pumped Storage plant data."""
    pumped_storage_df = (
        pd.read_sql_table("plants_pumped_storage_ferc1", pudl_engine)
        .merge(pudl.output.ferc1.plants_utils_ferc1(pudl_engine),
               on=["utility_id_ferc1", "plant_name_ferc1"])
        .pipe(pudl.helpers.organize_cols, ["report_year",
                                           "utility_id_ferc1",
                                           "utility_id_pudl",
                                           "utility_name_ferc1",
                                           "plant_name_ferc1",
                                           "record_id"])
    )
    return pumped_storage_df


def purchased_power_ferc1(pudl_engine):
    """Pull a useful dataframe of FERC Form 1 Purchased Power data."""
    purchased_power_df = (
        pd.read_sql_table("purchased_power_ferc1", pudl_engine)
        .merge(pd.read_sql_table("utilities_ferc1", pudl_engine),
               on="utility_id_ferc1")
        .pipe(pudl.helpers.organize_cols, ["report_year",
                                           "utility_id_ferc1",
                                           "utility_id_pudl",
                                           "utility_name_ferc1",
                                           "seller_name",
                                           "record_id"])
    )
    return purchased_power_df


def plant_in_service_ferc1(pudl_engine):
    """Pull a dataframe of FERC Form 1 Electric Plant in Service data."""
    pis_df = (
        pd.read_sql_table("plant_in_service_ferc1", pudl_engine)
        .merge(pd.read_sql_table("utilities_ferc1", pudl_engine),
               on="utility_id_ferc1")
        .pipe(pudl.helpers.organize_cols, ["report_year",
                                           "utility_id_ferc1",
                                           "utility_id_pudl",
                                           "utility_name_ferc1",
                                           "record_id",
                                           "amount_type"])
    )
    return pis_df<|MERGE_RESOLUTION|>--- conflicted
+++ resolved
@@ -144,16 +144,8 @@
     """Pull a useful dataframe related to the FERC Form 1 small plants."""
     plants_small_df = (
         pd.read_sql_table("plants_small_ferc1", pudl_engine)
-<<<<<<< HEAD
-        .drop(['id'], axis="columns")
-        .merge(plants_utils_ferc1(pudl_engine),
-               on=['utility_id_ferc1', 'plant_name_ferc1'])
-        # .merge(pd.read_sql_table("utilities_ferc1", pudl_engine),
-        #       on="utility_id_ferc1")
-=======
         .merge(pd.read_sql_table("utilities_ferc1", pudl_engine),
                on="utility_id_ferc1")
->>>>>>> 72eb5bf0
         .pipe(pudl.helpers.organize_cols, ['report_year',
                                            'utility_id_ferc1',
                                            'utility_id_pudl',
