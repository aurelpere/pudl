"""Routines that provide user-friendly access to the partitioned EPA CEMS dataset."""

from itertools import product
from pathlib import Path
from typing import Optional, Sequence

import dask.dataframe as dd
<<<<<<< HEAD
import pandas as pd

import pudl

# TODO: hardcoded data version doesn't belong here, but will defer fixing it until
# crosswalk is formally integrated into PUDL. See Issue # 1123
EPA_CROSSWALK_RELEASE = "https://github.com/USEPA/camd-eia-crosswalk/releases/download/v0.2.1/"


def epa_crosswalk() -> pd.DataFrame:
    # TODO: formally integrate this into PUDL. See Issue # 1123
    """Read EPA/EIA crosswalk from EPA github repo.

    See https://github.com/USEPA/camd-eia-crosswalk for details and data dictionary

    Returns:
        pd.Dataframe: EPA/EIA crosswalk
    """
    return pd.read_csv(EPA_CROSSWALK_RELEASE + "epa_eia_crosswalk.csv")
=======

import pudl
>>>>>>> 7c981417


def year_state_filter(years=(), states=()):
    """
    Create filters to read given years and states from partitioned parquet dataset.

    A subset of an Apache Parquet dataset can be read in more efficiently if files
    which don't need to be queried are avoideed. Some datasets are partitioned based
    on the values of columns to make this easier. The EPA CEMS dataset which we
    publish is partitioned by state and report year.

    However, the way the filters are specified can be unintuitive. They use DNF
    (disjunctive normal form) See this blog post for more details:

    https://blog.datasyndrome.com/python-and-parquet-performance-e71da65269ce

    This function takes a set of years, and a set of states, and returns a list of lists
    of tuples, appropriate for use with the read_parquet() methods of pandas and dask
    dataframes. The filter will include all combinations of the specified years and
    states. E.g. if years=(2018, 2019) and states=("CA", "CO") then the filter would
    result in getting 2018 and 2019 data for CO, as well as 2018 and 2019 data for CA.

    Args:
        years (iterable): 4-digit integers indicating the years of data you would like
            to read. By default it includes all years.
        states (iterable): 2-letter state abbreviations indicating what states you would
            like to include. By default it includes all states.

    Returns:
        list: A list of lists of tuples, suitable for use as a filter in the
        read_parquet method of pandas and dask dataframes.

    """
    year_filters = [("year", "=", year) for year in years]
    state_filters = [("state", "=", state.upper()) for state in states]

    if states and not years:
        filters = [[tuple(x), ] for x in state_filters]
    elif years and not states:
        filters = [[tuple(x), ] for x in year_filters]
    elif years and states:
        filters = [list(x) for x in product(year_filters, state_filters)]
    else:
        filters = None

    return filters


def get_plant_states(plant_ids, pudl_out):
    """
    Determine what set of states a given set of EIA plant IDs are within.

    If you only want to select data about a particular set of power plants from the EPA
    CEMS data, this is useful for identifying which patitions of the Parquet dataset
    you will need to search.

    Args:
        plant_ids (iterable): A collection of integers representing valid plant_id_eia
            values within the PUDL DB.
        pudl_out (pudl.output.pudltabl.PudlTabl): A PudlTabl output object to use to
            access the PUDL DB.

    Returns:
        list: A list containing the 2-letter state abbreviations for any state that was
        found in association with one or more of the plant_ids.

    """
    return list(
        pudl_out.plants_eia860()
        .query("plant_id_eia in @plant_ids")
        .state.unique()
    )


def get_plant_years(plant_ids, pudl_out):
    """
    Determine which years a given set of EIA plant IDs appear in.

    If you only want to select data about a particular set of power plants from the EPA
    CEMS data, this is useful for identifying which patitions of the Parquet dataset
    you will need to search.

    NOTE: the EIA-860 and EIA-923 data which are used here don't cover as many years as
    the EPA CEMS, so this is probably of limited utility -- you may want to simply
    include all years, or manually specify the years of interest instead.

    Args:
        plant_ids (iterable): A collection of integers representing valid plant_id_eia
            values within the PUDL DB.
        pudl_out (pudl.output.pudltabl.PudlTabl): A PudlTabl output object to use to
            access the PUDL DB.

    Returns:
        list: A list containing the 4-digit integer years found in association with one
        or more of the plant_ids.

    """
    return list(
        pudl_out.plants_eia860()
        .query("plant_id_eia in @plant_ids")
        .report_date.dt.year.unique()
    )


def epacems(
    states: Optional[Sequence[str]] = None,
    years: Optional[Sequence[int]] = None,
    columns: Optional[Sequence[str]] = None,
<<<<<<< HEAD
    cems_path: Optional[Path] = None,
=======
    epacems_path: Optional[Path] = None,
>>>>>>> 7c981417
) -> dd.DataFrame:
    """Load EPA CEMS data from PUDL with optional subsetting.

    Args:
        states (Optional[Sequence[str]], optional): subset by state abbreviation. Defaults to None (gets all states).
        years (Optional[Sequence[int]], optional): subset by year. Defaults to None (gets all years).
        columns (Optional[Sequence[str]], optional): subset by column. Defaults to None (gets all columns).
<<<<<<< HEAD
        cems_path (Optional[Path], optional): path to parquet dir. By default it automatically loads the path from pudl.workspace
=======
        epacems_path (Optional[Path], optional): path to parquet dir. By default it automatically loads the path from pudl.workspace
>>>>>>> 7c981417

    Returns:
        dd.DataFrame: epacems data
    """
<<<<<<< HEAD
    if states is None:
        states = list(pudl.constants.us_states.keys())  # all states
    else:
        states = list(states)
    if years is None:
        years = pudl.constants.data_years["epacems"]  # all years
    else:
        years = list(years)
    # columns=None is handled by dd.read_parquet; gives all columns
    if columns is not None:
        columns = list(columns)
    if cems_path is None:
        pudl_settings = pudl.workspace.setup.get_defaults()
        cems_path = Path(pudl_settings["parquet_dir"]) / "epacems"

    cems = dd.read_parquet(
        cems_path,
=======
    all_states = pudl.constants.working_partitions['epacems']['states']
    if states is None:
        states = all_states  # all states
    else:
        nonexistent = [state for state in states if state not in all_states]
        if nonexistent:
            raise ValueError(
                f"These input states are not in our dataset: {nonexistent}")
        states = list(states)

    all_years = pudl.constants.working_partitions['epacems']['years']
    if years is None:
        years = all_years
    else:
        nonexistent = [year for year in years if year not in all_years]
        if nonexistent:
            raise ValueError(f"These input years are not in our dataset: {nonexistent}")
        years = list(years)

    # columns=None is handled by dd.read_parquet; gives all columns
    if columns is not None:
        # nonexistent columns are handled by dd.read_parquet; raises ValueError
        columns = list(columns)

    if epacems_path is None:
        pudl_settings = pudl.workspace.setup.get_defaults()
        epacems_path = Path(pudl_settings["parquet_dir"]) / "epacems"

    epacems = dd.read_parquet(
        epacems_path,
>>>>>>> 7c981417
        use_nullable_dtypes=True,
        columns=columns,
        filters=year_state_filter(
            states=states,
            years=years,
        ),
    )

<<<<<<< HEAD
    return cems
=======
    return epacems
>>>>>>> 7c981417
<|MERGE_RESOLUTION|>--- conflicted
+++ resolved
@@ -5,30 +5,8 @@
 from typing import Optional, Sequence
 
 import dask.dataframe as dd
-<<<<<<< HEAD
-import pandas as pd
 
 import pudl
-
-# TODO: hardcoded data version doesn't belong here, but will defer fixing it until
-# crosswalk is formally integrated into PUDL. See Issue # 1123
-EPA_CROSSWALK_RELEASE = "https://github.com/USEPA/camd-eia-crosswalk/releases/download/v0.2.1/"
-
-
-def epa_crosswalk() -> pd.DataFrame:
-    # TODO: formally integrate this into PUDL. See Issue # 1123
-    """Read EPA/EIA crosswalk from EPA github repo.
-
-    See https://github.com/USEPA/camd-eia-crosswalk for details and data dictionary
-
-    Returns:
-        pd.Dataframe: EPA/EIA crosswalk
-    """
-    return pd.read_csv(EPA_CROSSWALK_RELEASE + "epa_eia_crosswalk.csv")
-=======
-
-import pudl
->>>>>>> 7c981417
 
 
 def year_state_filter(years=(), states=()):
@@ -137,11 +115,7 @@
     states: Optional[Sequence[str]] = None,
     years: Optional[Sequence[int]] = None,
     columns: Optional[Sequence[str]] = None,
-<<<<<<< HEAD
-    cems_path: Optional[Path] = None,
-=======
     epacems_path: Optional[Path] = None,
->>>>>>> 7c981417
 ) -> dd.DataFrame:
     """Load EPA CEMS data from PUDL with optional subsetting.
 
@@ -149,34 +123,11 @@
         states (Optional[Sequence[str]], optional): subset by state abbreviation. Defaults to None (gets all states).
         years (Optional[Sequence[int]], optional): subset by year. Defaults to None (gets all years).
         columns (Optional[Sequence[str]], optional): subset by column. Defaults to None (gets all columns).
-<<<<<<< HEAD
-        cems_path (Optional[Path], optional): path to parquet dir. By default it automatically loads the path from pudl.workspace
-=======
         epacems_path (Optional[Path], optional): path to parquet dir. By default it automatically loads the path from pudl.workspace
->>>>>>> 7c981417
 
     Returns:
         dd.DataFrame: epacems data
     """
-<<<<<<< HEAD
-    if states is None:
-        states = list(pudl.constants.us_states.keys())  # all states
-    else:
-        states = list(states)
-    if years is None:
-        years = pudl.constants.data_years["epacems"]  # all years
-    else:
-        years = list(years)
-    # columns=None is handled by dd.read_parquet; gives all columns
-    if columns is not None:
-        columns = list(columns)
-    if cems_path is None:
-        pudl_settings = pudl.workspace.setup.get_defaults()
-        cems_path = Path(pudl_settings["parquet_dir"]) / "epacems"
-
-    cems = dd.read_parquet(
-        cems_path,
-=======
     all_states = pudl.constants.working_partitions['epacems']['states']
     if states is None:
         states = all_states  # all states
@@ -207,7 +158,6 @@
 
     epacems = dd.read_parquet(
         epacems_path,
->>>>>>> 7c981417
         use_nullable_dtypes=True,
         columns=columns,
         filters=year_state_filter(
@@ -216,8 +166,4 @@
         ),
     )
 
-<<<<<<< HEAD
-    return cems
-=======
-    return epacems
->>>>>>> 7c981417
+    return epacems