--- conflicted
+++ resolved
@@ -373,16 +373,13 @@
         "unit": "MWh",
         "description": "Sources and uses of energy in MWh.",
     },
-<<<<<<< HEAD
-    "energy_source_type": {"type": "string", "description": "Type of energy source."},
+    "energy_source_type": {
+        "type": "string",
+        "description": "Type of energy source reported in the electric_energy_account_sources_ferc1 table. There are three groups of energy sources: generation, power exchanges and transmission.",
+    },
     "energy_disposition_type": {
         "type": "string",
-        "description": "Type of energy disposition.",
-=======
-    "energy_source_type": {
-        "type": "string",
-        "description": "Type of energy source reported in the electric_energy_account_sources_ferc1 table. There are three groups of energy sources: generation, power exchanges and transmission.",
->>>>>>> e26c727d
+        "description": "Type of energy disposition reported in the electric_energy_account_dispositions_ferc1. Dispositions include sales to customers, re-sales of energy, energy used internally, losses, etc.",
     },
     "ferc_account_description": {"type": "string"},
     "fuel_agg": {
