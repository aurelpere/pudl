--- conflicted
+++ resolved
@@ -819,19 +819,18 @@
     "highest_distribution_voltage_kv": {"type": "number", "unit": "kV"},
     "home_area_network": {"type": "integer"},
     "inactive_accounts_included": {"type": "boolean"},
-<<<<<<< HEAD
+    "income_type": {
+        "type": "string",
+        "description": "Type of income reported in income_statement_ferc1 table.",
+    },
+    "income": {
+        "type": "number",
+        "description": "Utility income reported by income type.",
+        "unit": "USD",
+    },
     "increase_in_other_regulatory_liabilities": {
         "type": "number",
         "description": "The increase during the reporting period of other regulatory liabilities.",
-=======
-    "income_type": {
-        "type": "string",
-        "description": "Type of income reported in income_statement_ferc1 table.",
-    },
-    "income": {
-        "type": "number",
-        "description": "Utility income reported by income type.",
->>>>>>> c9a6c815
         "unit": "USD",
     },
     "incremental_energy_savings_mwh": {"type": "number", "unit": "MWh"},
