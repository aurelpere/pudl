"""Table definitions for the FERC Form 1 data group."""
from typing import Any

from pudl.metadata.codes import CODE_METADATA

RESOURCE_METADATA: dict[str, dict[str, Any]] = {
    "accumulated_depreciation_ferc1": {
        "description": "Balances and changes to FERC Accumulated Provision for Depreciation.",
        "schema": {
            "fields": [
                "utility_id_ferc1",
                "report_year",
                "record_id",
                "line_id",
                "total",
                "electric_plant",
                "future_plant",
                "leased_plant",
            ],
            "primary_key": ["utility_id_ferc1", "report_year", "line_id"],
        },
        "sources": ["ferc1"],
        "etl_group": "ferc1_disabled",
        "field_namespace": "ferc1",
    },
    "electric_energy_sources_ferc1": {
        "description": "Amount of electricity the utility obtained from each of several sources, by year.",
        "schema": {
            "fields": [
                "utility_id_ferc1",
                "report_year",
                "energy_source_type",
                "row_type_xbrl",
                "energy_mwh",
            ],
            "primary_key": [
                "utility_id_ferc1",
                "report_year",
                "energy_source_type",
            ],
        },
        "sources": ["ferc1"],
        "etl_group": "ferc1",
        "field_namespace": "ferc1",
    },
    "electric_energy_dispositions_ferc1": {
        "description": "Electricity utilities unload to end users, internal uses losses, etc.",
        "schema": {
            "fields": [
                "utility_id_ferc1",
                "report_year",
                "energy_disposition_type",
                "row_type_xbrl",
                "energy_mwh",
            ],
            "primary_key": [
                "utility_id_ferc1",
                "report_year",
                "energy_disposition_type",
            ],
        },
        "sources": ["ferc1"],
        "etl_group": "ferc1",
        "field_namespace": "ferc1",
    },
    "ferc_accounts": {
        "description": "Account numbers from the FERC Uniform System of Accounts for Electric Plant, which is defined in Code of Federal Regulations (CFR) Title 18, Chapter I, Subchapter C, Part 101. (See e.g. https://www.law.cornell.edu/cfr/text/18/part-101).",
        "schema": {
            "fields": ["ferc_account_id", "ferc_account_description"],
            "primary_key": ["ferc_account_id"],
        },
        "sources": ["ferc1"],
        "etl_group": "static_ferc1",
        "field_namespace": "ferc1",
    },
    "ferc_depreciation_lines": {
        "description": "PUDL assigned FERC Form 1 line identifiers and long descriptions from FERC Form 1 page 219, Accumulated Provision for Depreciation of Electric Utility Plant (Account 108).",
        "schema": {
            "fields": ["line_id", "ferc_account_description"],
            "primary_key": ["line_id"],
            "foreign_key_rules": {"fields": [["line_id"]]},
        },
        "sources": ["ferc1"],
        "etl_group": "static_ferc1",
        "field_namespace": "ferc1",
    },
    "fuel_ferc1": {
        "description": "Annual fuel cost and quanitiy for steam plants with a capacity of 25+ MW, internal combustion and gas-turbine plants of 10+ MW, and all nuclear plants. As reported on page 402 of FERC Form 1 and extracted from the f1_fuel table in FERC's FoxPro Database.",
        "schema": {
            "fields": [
                "record_id",
                "utility_id_ferc1",
                "report_year",
                "plant_name_ferc1",
                "fuel_type_code_pudl",
                "fuel_units",
                "fuel_consumed_units",
                "fuel_mmbtu_per_unit",
                "fuel_cost_per_unit_burned",
                "fuel_cost_per_unit_delivered",
                "fuel_cost_per_mmbtu",
            ],
        },
        "sources": ["ferc1"],
        "etl_group": "ferc1",
        "field_namespace": "ferc1",
    },
    "plant_in_service_ferc1": {
        "description": "Balances and changes to FERC Electric Plant in Service accounts, as reported on FERC Form 1. Data originally from the f1_plant_in_srvce table in FERC's FoxPro database. Account numbers correspond to the FERC Uniform System of Accounts for Electric Plant, which is defined in Code of Federal Regulations (CFR) Title 18, Chapter I, Subchapter C, Part 101. (See e.g. https://www.law.cornell.edu/cfr/text/18/part-101). Each FERC respondent reports starting and ending balances for each account annually. Balances are organization wide, and are not broken down on a per-plant basis. End of year balance should equal beginning year balance plus the sum of additions, retirements, adjustments, and transfers.",
        "schema": {
            "fields": [
                "utility_id_ferc1",
                "report_year",
                "ferc_account_label",
                "ferc_account",
                "row_type_xbrl",
                "starting_balance",
                "additions",
                "retirements",
                "adjustments",
                "transfers",
                "ending_balance",
                "record_id",
            ],
            "primary_key": ["utility_id_ferc1", "report_year", "ferc_account_label"],
        },
        "sources": ["ferc1"],
        "etl_group": "ferc1",
        "field_namespace": "ferc1",
    },
    "plants_ferc1": {
        "description": "FERC 1 Plants and their associated manually assigned PUDL Plant IDs",
        "schema": {
            "fields": ["utility_id_ferc1", "plant_name_ferc1", "plant_id_pudl"],
            "primary_key": ["utility_id_ferc1", "plant_name_ferc1"],
            "foreign_key_rules": {
                "fields": [
                    ["utility_id_ferc1", "plant_name_ferc1"],
                ],
            },
        },
        "sources": ["ferc1"],
        "etl_group": "glue",
        "field_namespace": "ferc1",
    },
    "plants_hydro_ferc1": {
        "description": "Hydroelectric generating plant statistics for large plants. Large plants have an installed nameplate capacity of more than 10 MW. As reported on FERC Form 1, pages 406-407, and extracted from the f1_hydro table in FERC's FoxPro database.",
        "schema": {
            "fields": [
                "record_id",
                "utility_id_ferc1",
                "report_year",
                "plant_name_ferc1",
                "project_num",
                "plant_type",
                "construction_type",
                "construction_year",
                "installation_year",
                "capacity_mw",
                "peak_demand_mw",
                "plant_hours_connected_while_generating",
                "net_capacity_favorable_conditions_mw",
                "net_capacity_adverse_conditions_mw",
                "avg_num_employees",
                "net_generation_mwh",
                "capex_land",
                "capex_structures",
                "capex_facilities",
                "capex_equipment",
                "capex_roads",
                "asset_retirement_cost",
                "capex_total",
                "capex_per_mw",
                "opex_operations",
                "opex_water_for_power",
                "opex_hydraulic",
                "opex_electric",
                "opex_generation_misc",
                "opex_rents",
                "opex_engineering",
                "opex_structures",
                "opex_dams",
                "opex_plant",
                "opex_misc_plant",
                "opex_total",
                "opex_per_mwh",
            ],
        },
        "sources": ["ferc1"],
        "etl_group": "ferc1",
        "field_namespace": "ferc1",
    },
    "plants_pumped_storage_ferc1": {
        "description": "Generating plant statistics for hydroelectric pumped storage plants with an installed nameplate capacity of 10+ MW. As reported on page 408 of FERC Form 1 and extracted from the f1_pumped_storage table in FERC's FoxPro Database.",
        "schema": {
            "fields": [
                "record_id",
                "utility_id_ferc1",
                "report_year",
                "plant_name_ferc1",
                "project_num",
                "construction_type",
                "construction_year",
                "installation_year",
                "capacity_mw",
                "peak_demand_mw",
                "plant_hours_connected_while_generating",
                "plant_capability_mw",
                "avg_num_employees",
                "net_generation_mwh",
                "energy_used_for_pumping_mwh",
                "net_load_mwh",
                "capex_land",
                "capex_structures",
                "capex_facilities",
                "capex_wheels_turbines_generators",
                "capex_equipment_electric",
                "capex_equipment_misc",
                "capex_roads",
                "asset_retirement_cost",
                "capex_total",
                "capex_per_mw",
                "opex_operations",
                "opex_water_for_power",
                "opex_pumped_storage",
                "opex_electric",
                "opex_generation_misc",
                "opex_rents",
                "opex_engineering",
                "opex_structures",
                "opex_dams",
                "opex_plant",
                "opex_misc_plant",
                "opex_production_before_pumping",
                "opex_pumping",
                "opex_total",
                "opex_per_mwh",
            ],
        },
        "sources": ["ferc1"],
        "etl_group": "ferc1",
        "field_namespace": "ferc1",
    },
    "plants_small_ferc1": {
        "description": "Generating plant statistics for steam plants with less than 25 MW installed nameplate capacity and internal combustion plants, gas turbine-plants, conventional hydro plants, and pumped storage plants with less than 10 MW installed nameplate capacity. As reported on FERC Form 1 pages 410-411, and extracted from the FERC FoxPro database table f1_gnrt_plant.",
        "schema": {
            "fields": [
                "record_id",
                "utility_id_ferc1",
                "report_year",
                "plant_name_ferc1",
                "plant_type",
                "license_id_ferc1",
                "construction_year",
                "capacity_mw",
                "peak_demand_mw",
                "net_generation_mwh",
                "capex_total",
                "capex_per_mw",
                "opex_operations",
                "opex_fuel",
                "opex_maintenance",
                "fuel_type",
                "fuel_cost_per_mmbtu",
            ],
        },
        "sources": ["ferc1"],
        "etl_group": "ferc1",
        "field_namespace": "ferc1",
    },
    "plants_steam_ferc1": {
        "description": "Generating plant statistics for steam plants with a capacity of 25+ MW, internal combustion and gas-turbine plants of 10+ MW, and all nuclear plants. As reported on page 402 of FERC Form 1 and extracted from the f1_gnrt_plant table in FERC's FoxPro Database.",
        "schema": {
            "fields": [
                "record_id",
                "utility_id_ferc1",
                "report_year",
                "plant_id_ferc1",
                "plant_name_ferc1",
                "plant_type",
                "construction_type",
                "construction_year",
                "installation_year",
                "capacity_mw",
                "peak_demand_mw",
                "plant_hours_connected_while_generating",
                "plant_capability_mw",
                "water_limited_capacity_mw",
                "not_water_limited_capacity_mw",
                "avg_num_employees",
                "net_generation_mwh",
                "capex_land",
                "capex_structures",
                "capex_equipment",
                "capex_total",
                "capex_per_mw",
                "opex_operations",
                "opex_fuel",
                "opex_coolants",
                "opex_steam",
                "opex_steam_other",
                "opex_transfer",
                "opex_electric",
                "opex_misc_power",
                "opex_rents",
                "opex_allowances",
                "opex_engineering",
                "opex_structures",
                "opex_boiler",
                "opex_plants",
                "opex_misc_steam",
                "opex_production_total",
                "opex_per_mwh",
                "asset_retirement_cost",
            ],
        },
        "sources": ["ferc1"],
        "etl_group": "ferc1",
        "field_namespace": "ferc1",
    },
    "power_purchase_types_ferc1": {
        "description": "Coding table defining different types of electricity power purchases.",
        "schema": {
            "fields": ["code", "label", "description"],
            "primary_key": ["code"],
            "foreign_key_rules": {"fields": [["purchase_type_code"]]},
        },
        "encoder": CODE_METADATA["power_purchase_types_ferc1"],
        "sources": ["ferc1"],
        "etl_group": "static_ferc1",
        "field_namespace": "ferc1",
    },
    "purchased_power_ferc1": {
        "description": "Purchased Power (Account 555) including power exchanges (i.e. transactions involving a balancing of debits and credits for energy, capacity, etc.) and any settlements for imbalanced exchanges. Reported on pages 326-327 of FERC Form 1. Extracted from the f1_purchased_pwr table in FERC's FoxPro database.",
        "schema": {
            "fields": [
                "record_id",
                "utility_id_ferc1",
                "report_year",
                "seller_name",
                "purchase_type_code",
                "tariff",
                "billing_demand_mw",
                "non_coincident_peak_demand_mw",
                "coincident_peak_demand_mw",
                "purchased_mwh",
                "received_mwh",
                "delivered_mwh",
                "demand_charges",
                "energy_charges",
                "other_charges",
                "total_settlement",
            ]
        },
        "sources": ["ferc1"],
        "etl_group": "ferc1",
        "field_namespace": "ferc1",
    },
    "utilities_ferc1": {
        "description": "This table maps two manually assigned utility IDs: a PUDL ID and a FERC1 ID. The PUDL ID maps EIA and FERC1 utilities. The FERC1 ID maps the older DBF respondent IDs to new XBRL entity IDs. This table is generated from a table stored in the PUDL repository: src/package_data/glue/utility_id_pudl.csv",
        "schema": {
            "fields": ["utility_id_ferc1", "utility_name_ferc1", "utility_id_pudl"],
            "primary_key": ["utility_id_ferc1"],
            "foreign_key_rules": {"fields": [["utility_id_ferc1"]]},
        },
        "sources": ["ferc1"],
        "etl_group": "glue",
        "field_namespace": "ferc1",
    },
    "utilities_ferc1_dbf": {
        "description": "This table maps the assign utility ID FERC1 to the native utility ID from the FERC1 DBF inputs - originally reported as respondent_id.",
        "schema": {
            "fields": ["utility_id_ferc1", "utility_id_ferc1_dbf"],
            "primary_key": ["utility_id_ferc1_dbf"],
        },
        "sources": ["ferc1"],
        "etl_group": "glue",
        "field_namespace": "ferc1",
    },
    "utilities_ferc1_xbrl": {
        "description": "This table maps the assign utility ID FERC1 to the native utility ID from the FERC1 XBRL inputs - originally reported as entity_id.",
        "schema": {
            "fields": ["utility_id_ferc1", "utility_id_ferc1_xbrl"],
            "primary_key": ["utility_id_ferc1_xbrl"],
        },
        "sources": ["ferc1"],
        "etl_group": "glue",
        "field_namespace": "ferc1",
    },
<<<<<<< HEAD
    "utility_plant_summary_ferc1": {
        "description": "Summary of utility plant and accumulated provisions for depreviation, amortization and depletion of utilty plant assets reported annually at the end of the report year.",
        "schema": {
            "fields": [
                "utility_id_ferc1",
                "report_year",
                "utility_type",
                "utility_type_other",
                "utility_plant_asset_type",
                "row_type_xbrl",
                "utility_plant_value",
                "record_id",
            ],
            "primary_key": [
                "utility_id_ferc1",
                "report_year",
                "utility_type",
                "utility_plant_asset_type",
=======
    "transmission_ferc1": {
        "description": "Information concerning transmission lines, cost of lines, and expenses for year.",
        "schema": {
            "fields": [
                "record_id",
                "utility_id_ferc1",
                "report_year",
                "start_point",
                "end_point",
                "operating_voltage_kv",
                "designed_voltage_kv",
                "supporting_structure_type",
                "transmission_line_length_miles",
                "transmission_line_and_structures_length_miles",
                "num_transmission_circuits",
                "conductor_size_and_material",
                "capex_land",
                "capex_other",
                "capex_total",
                "opex_operations",
                "opex_maintenance",
                "opex_rents",
                "opex_total",
>>>>>>> b1023a0e
            ],
        },
        "sources": ["ferc1"],
        "etl_group": "ferc1",
        "field_namespace": "ferc1",
    },
}
"""
FERC Form 1 resource attributes by PUDL identifier (``resource.name``).

Keys are in alphabetical order.

See :func:`pudl.metadata.helpers.build_foreign_keys` for the expected format of
``foreign_key_rules``.
"""<|MERGE_RESOLUTION|>--- conflicted
+++ resolved
@@ -387,7 +387,6 @@
         "etl_group": "glue",
         "field_namespace": "ferc1",
     },
-<<<<<<< HEAD
     "utility_plant_summary_ferc1": {
         "description": "Summary of utility plant and accumulated provisions for depreviation, amortization and depletion of utilty plant assets reported annually at the end of the report year.",
         "schema": {
@@ -406,7 +405,12 @@
                 "report_year",
                 "utility_type",
                 "utility_plant_asset_type",
-=======
+            ],
+        },
+        "sources": ["ferc1"],
+        "etl_group": "ferc1",
+        "field_namespace": "ferc1",
+    },
     "transmission_ferc1": {
         "description": "Information concerning transmission lines, cost of lines, and expenses for year.",
         "schema": {
@@ -430,7 +434,6 @@
                 "opex_maintenance",
                 "opex_rents",
                 "opex_total",
->>>>>>> b1023a0e
             ],
         },
         "sources": ["ferc1"],
