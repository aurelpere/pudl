--- conflicted
+++ resolved
@@ -2617,7 +2617,6 @@
     'other_standard'
 ]
 
-<<<<<<< HEAD
 FUEL_CLASSES = [
     'gas',
     'oil',
@@ -2630,9 +2629,6 @@
 
 ESTIMATED_OR_ACTUAL = ['E', 'A']
 
-
-=======
->>>>>>> 0d082b5b
 """dict: A dictionary of datasets (keys) and keywords (values). """
 
 column_dtypes = {
