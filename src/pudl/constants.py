"""
A warehouse for constant values required to initilize the PUDL Database.

This constants module stores and organizes a bunch of constant values which are
used throughout PUDL to populate static lists within the data packages or for
data cleaning purposes.
"""

import importlib.resources

import pandas as pd
import sqlalchemy as sa

######################################################################
# Constants used within the init.py module.
######################################################################
prime_movers = [
    'steam_turbine',
    'gas_turbine',
    'hydro',
    'internal_combustion',
    'solar_pv',
    'wind_turbine'
]
"""list: A list of the types of prime movers"""

rto_iso = {
    'CAISO': 'California ISO',
    'ERCOT': 'Electric Reliability Council of Texas',
    'MISO': 'Midcontinent ISO',
    'ISO-NE': 'ISO New England',
    'NYISO': 'New York ISO',
    'PJM': 'PJM Interconnection',
    'SPP': 'Southwest Power Pool'
}
"""dict: A dictionary containing ISO/RTO abbreviations (keys) and names (values)
"""

us_states = {
    'AK': 'Alaska',
    'AL': 'Alabama',
    'AR': 'Arkansas',
    'AS': 'American Samoa',
    'AZ': 'Arizona',
    'CA': 'California',
    'CO': 'Colorado',
    'CT': 'Connecticut',
    'DC': 'District of Columbia',
    'DE': 'Delaware',
    'FL': 'Florida',
    'GA': 'Georgia',
    'GU': 'Guam',
    'HI': 'Hawaii',
    'IA': 'Iowa',
    'ID': 'Idaho',
    'IL': 'Illinois',
    'IN': 'Indiana',
    'KS': 'Kansas',
    'KY': 'Kentucky',
    'LA': 'Louisiana',
    'MA': 'Massachusetts',
    'MD': 'Maryland',
    'ME': 'Maine',
    'MI': 'Michigan',
    'MN': 'Minnesota',
    'MO': 'Missouri',
    'MP': 'Northern Mariana Islands',
    'MS': 'Mississippi',
    'MT': 'Montana',
    'NA': 'National',
    'NC': 'North Carolina',
    'ND': 'North Dakota',
    'NE': 'Nebraska',
    'NH': 'New Hampshire',
    'NJ': 'New Jersey',
    'NM': 'New Mexico',
    'NV': 'Nevada',
    'NY': 'New York',
    'OH': 'Ohio',
    'OK': 'Oklahoma',
    'OR': 'Oregon',
    'PA': 'Pennsylvania',
    'PR': 'Puerto Rico',
    'RI': 'Rhode Island',
    'SC': 'South Carolina',
    'SD': 'South Dakota',
    'TN': 'Tennessee',
    'TX': 'Texas',
    'UT': 'Utah',
    'VA': 'Virginia',
    'VI': 'Virgin Islands',
    'VT': 'Vermont',
    'WA': 'Washington',
    'WI': 'Wisconsin',
    'WV': 'West Virginia',
    'WY': 'Wyoming'
}
"""dict: A dictionary containing US state abbreviations (keys) and names
    (values)
"""
canada_prov_terr = {
    'AB': 'Alberta',
    'BC': 'British Columbia',
    'CN': 'Canada',
    'MB': 'Manitoba',
    'NB': 'New Brunswick',
    'NS': 'Nova Scotia',
    'NL': 'Newfoundland and Labrador',
    'NT': 'Northwest Territories',
    'NU': 'Nunavut',
    'ON': 'Ontario',
    'PE': 'Prince Edwards Island',
    'QC': 'Quebec',
    'SK': 'Saskatchewan',
    'YT': 'Yukon Territory',
}
"""dict: A dictionary containing Canadian provinces' and territories'
    abbreviations (keys) and names (values)
"""

cems_states = {k: v for k, v in us_states.items() if v not in
               {'Alaska',
                'American Samoa',
                'Guam',
                'Hawaii',
                'Northern Mariana Islands',
                'National',
                'Puerto Rico',
                'Virgin Islands'}
               }
"""dict: A dictionary containing US state abbreviations (keys) and names
    (values) that are present in the CEMS dataset
"""

# This is imperfect for states that have split timezones. See:
# https://en.wikipedia.org/wiki/List_of_time_offsets_by_U.S._state_and_territory
# For states that are split, I went with where there seem to be more people
# List of timezones in pytz.common_timezones
# Canada: https://en.wikipedia.org/wiki/Time_in_Canada#IANA_time_zone_database
state_tz_approx = {
    "AK": "US/Alaska",            # Alaska; Not in CEMS
    "AL": "US/Central",           # Alabama
    "AR": "US/Central",           # Arkansas
    "AS": "Pacific/Pago_Pago",    # American Samoa; Not in CEMS
    "AZ": "US/Arizona",           # Arizona
    "CA": "US/Pacific",           # California
    "CO": "US/Mountain",          # Colorado
    "CT": "US/Eastern",           # Connecticut
    "DC": "US/Eastern",           # District of Columbia
    "DE": "US/Eastern",           # Delaware
    "FL": "US/Eastern",           # Florida (split state)
    "GA": "US/Eastern",           # Georgia
    "GU": "Pacific/Guam",         # Guam; Not in CEMS
    "HI": "US/Hawaii",            # Hawaii; Not in CEMS
    "IA": "US/Central",           # Iowa
    "ID": "US/Mountain",          # Idaho (split state)
    "IL": "US/Central",           # Illinois
    "IN": "US/Eastern",           # Indiana (split state)
    "KS": "US/Central",           # Kansas (split state)
    "KY": "US/Eastern",           # Kentucky (split state)
    "LA": "US/Central",           # Louisiana
    "MA": "US/Eastern",           # Massachusetts
    "MD": "US/Eastern",           # Maryland
    "ME": "US/Eastern",           # Maine
    "MI": "America/Detroit",      # Michigan (split state)
    "MN": "US/Central",           # Minnesota
    "MO": "US/Central",           # Missouri
    "MP": "Pacific/Saipan",       # Northern Mariana Islands; Not in CEMS
    "MS": "US/Central",           # Mississippi
    "MT": "US/Mountain",          # Montana
    "NC": "US/Eastern",           # North Carolina
    "ND": "US/Central",           # North Dakota (split state)
    "NE": "US/Central",           # Nebraska (split state)
    "NH": "US/Eastern",           # New Hampshire
    "NJ": "US/Eastern",           # New Jersey
    "NM": "US/Mountain",          # New Mexico
    "NV": "US/Pacific",           # Nevada
    "NY": "US/Eastern",           # New York
    "OH": "US/Eastern",           # Ohio
    "OK": "US/Central",           # Oklahoma
    "OR": "US/Pacific",           # Oregon (split state)
    "PA": "US/Eastern",           # Pennsylvania
    "PR": "America/Puerto_Rico",  # Puerto Rico; Not in CEMS
    "RI": "US/Eastern",           # Rhode Island
    "SC": "US/Eastern",           # South Carolina
    "SD": "US/Central",           # South Dakota (split state)
    "TN": "US/Central",           # Tennessee
    "TX": "US/Central",           # Texas
    "UT": "US/Mountain",          # Utah
    "VA": "US/Eastern",           # Virginia
    "VI": "America/Puerto_Rico",  # Virgin Islands; Not in CEMS
    "VT": "US/Eastern",           # Vermont
    "WA": "US/Pacific",           # Washington
    "WI": "US/Central",           # Wisconsin
    "WV": "US/Eastern",           # West Virginia
    "WY": "US/Mountain",          # Wyoming
    # Canada (none of these are in CEMS)
    "AB": "America/Edmonton",     # Alberta
    "BC": "America/Vancouver",    # British Columbia (split province)
    "MB": "America/Winnipeg",     # Manitoba
    "NB": "America/Moncton",      # New Brunswick
    "NS": "America/Halifax",      # Nova Scotia
    "NL": "America/St_Johns",     # Newfoundland and Labrador  (split province)
    "NT": "America/Yellowknife",  # Northwest Territories (split province)
    "NU": "America/Iqaluit",      # Nunavut (split province)
    "ON": "America/Toronto",      # Ontario (split province)
    "PE": "America/Halifax",      # Prince Edwards Island
    "QC": "America/Montreal",     # Quebec (split province)
    "SK": "America/Regina",       # Saskatchewan  (split province)
    "YT": "America/Whitehorse",   # Yukon Territory
}
"""dict: A dictionary containing US and Canadian state/territory abbreviations
    (keys) and timezones (values)
"""

# Construct a dictionary mapping a canonical fuel name to a list of strings
# which are used to represent that fuel in the FERC Form 1 Reporting. Case is
# ignored, as all fuel strings can be converted to a lower case in the data
# set.
# Previous categories of ferc1_biomass_strings and ferc1_stream_strings have
# been deleted and their contents redistributed to ferc1_waste_strings and
# ferc1_other_strings

ferc1_coal_strings = [
    'coal', 'coal-subbit', 'lignite', 'coal(sb)', 'coal (sb)', 'coal-lignite',
    'coke', 'coa', 'lignite/coal', 'coal - subbit', 'coal-subb', 'coal-sub',
    'coal-lig', 'coal-sub bit', 'coals', 'ciak', 'petcoke', 'coal.oil',
    'coal/gas', 'bit coal', 'coal-unit #3', 'coal-subbitum', 'coal tons',
    'coal mcf', 'coal unit #3', 'pet. coke', 'coal-u3', 'coal&coke', 'tons'
]
"""
list: A list of strings which are used to represent coal fuel in FERC Form 1
    reporting.
"""

ferc1_oil_strings = [
    'oil', '#6 oil', '#2 oil', 'fuel oil', 'jet', 'no. 2 oil', 'no.2 oil',
    'no.6& used', 'used oil', 'oil-2', 'oil (#2)', 'diesel oil',
    'residual oil', '# 2 oil', 'resid. oil', 'tall oil', 'oil/gas',
    'no.6 oil', 'oil-fuel', 'oil-diesel', 'oil / gas', 'oil bbls', 'oil bls',
    'no. 6 oil', '#1 kerosene', 'diesel', 'no. 2 oils', 'blend oil',
    '#2oil diesel', '#2 oil-diesel', '# 2  oil', 'light oil', 'heavy oil',
    'gas.oil', '#2', '2', '6', 'bbl', 'no 2 oil', 'no 6 oil', '#1 oil', '#6',
    'oil-kero', 'oil bbl', 'biofuel', 'no 2', 'kero', '#1 fuel oil',
    'no. 2  oil', 'blended oil', 'no 2. oil', '# 6 oil', 'nno. 2 oil',
    '#2 fuel', 'oill', 'oils', 'gas/oil', 'no.2 oil gas', '#2 fuel oil',
    'oli', 'oil (#6)', 'oil/diesel', '2 oil', '#6 hvy oil', 'jet fuel',
    'diesel/compos', 'oil-8', 'oil {6}', 'oil-unit #1', 'bbl.', 'oil.',
    'oil #6', 'oil (6)', 'oil(#2)', 'oil-unit1&2', 'oil-6', '#2 fue oil',
    'dielel oil', 'dielsel oil', '#6 & used', 'barrels', 'oil un 1 & 2',
    'jet oil', 'oil-u1&2', 'oiul', 'pil', 'oil - 2', '#6 & used', 'oial'
]
"""
list: A list of strings which are used to represent oil fuel in FERC Form 1
    reporting.
"""

ferc1_gas_strings = [
    'gas', 'gass', 'methane', 'natural gas', 'blast gas', 'gas mcf',
    'propane', 'prop', 'natural  gas', 'nat.gas', 'nat gas',
    'nat. gas', 'natl gas', 'ga', 'gas`', 'syngas', 'ng', 'mcf',
    'blast gaa', 'nat  gas', 'gac', 'syngass', 'prop.', 'natural', 'coal.gas',
    'n. gas', 'lp gas', 'natuaral gas', 'coke gas', 'gas #2016', 'propane**',
    '* propane', 'propane **', 'gas expander', 'gas ct', '# 6 gas', '#6 gas',
    'coke oven gas'
]
"""
list: A list of strings which are used to represent gas fuel in FERC Form 1
    reporting.
"""

ferc1_solar_strings = []

ferc1_wind_strings = []

ferc1_hydro_strings = []

ferc1_nuke_strings = [
    'nuclear', 'grams of uran', 'grams of', 'grams of  ura',
    'grams', 'nucleur', 'nulear', 'nucl', 'nucleart', 'nucelar',
    'gr.uranium', 'grams of urm', 'nuclear (9)', 'nulcear', 'nuc',
    'gr. uranium', 'nuclear mw da', 'grams of ura'
]
"""
list: A list of strings which are used to represent nuclear fuel in FERC Form
    1 reporting.
"""

ferc1_waste_strings = [
    'tires', 'tire', 'refuse', 'switchgrass', 'wood waste', 'woodchips',
    'biomass', 'wood', 'wood chips', 'rdf', 'tires/refuse', 'tire refuse',
    'waste oil', 'waste', 'woodships', 'tire chips'
]
"""
list: A list of strings which are used to represent waste fuel in FERC Form 1
    reporting.
"""

ferc1_other_strings = [
    'steam', 'purch steam', 'all', 'tdf', 'n/a', 'purch. steam', 'other',
    'composite', 'composit', 'mbtus', 'total', 'avg', 'avg.', 'blo',
    'all fuel', 'comb.', 'alt. fuels', 'na', 'comb', '/#=2\x80â\x91?',
    'kã\xadgv¸\x9d?', "mbtu's", 'gas, oil', 'rrm', '3\x9c', 'average',
    'furfural', '0', 'watson bng', 'toal', 'bng', '# 6 & used', 'combined',
    'blo bls', 'compsite', '*', 'compos.', 'gas / oil', 'mw days', 'g', 'c',
    'lime', 'all fuels', 'at right', '20', '1', 'comp oil/gas', 'all fuels to',
    'the right are', 'c omposite', 'all fuels are', 'total pr crk',
    'all fuels =', 'total pc', 'comp', 'alternative', 'alt. fuel', 'bio fuel',
    'total prairie', ''
]
"""list: A list of strings which are used to represent other fuels in FERC Form
    1 reporting.
"""

# There are also a bunch of other weird and hard to categorize strings
# that I don't know what to do with... hopefully they constitute only a
# small fraction of the overall generation.

ferc1_fuel_strings = {"coal": ferc1_coal_strings,
                      "oil": ferc1_oil_strings,
                      "gas": ferc1_gas_strings,
                      "solar": ferc1_solar_strings,
                      "wind": ferc1_wind_strings,
                      "hydro": ferc1_hydro_strings,
                      "nuclear": ferc1_nuke_strings,
                      "waste": ferc1_waste_strings,
                      "other": ferc1_other_strings
                      }
"""dict: A dictionary linking fuel types (keys) to lists of various strings
    representing that fuel (values)
"""
# Similarly, dictionary for cleaning up fuel unit strings
ferc1_ton_strings = ['toms', 'taons', 'tones', 'col-tons', 'toncoaleq', 'coal',
                     'tons coal eq', 'coal-tons', 'ton', 'tons', 'tons coal',
                     'coal-ton', 'tires-tons', 'coal tons -2 ',
                     'coal tons 200', 'ton-2000', 'coal tons -2', 'coal tons',
                     'coal-tone', 'tire-ton', 'tire-tons', 'ton coal eqv']
"""list: A list of fuel unit strings for tons."""

ferc1_mcf_strings = \
    ['mcf', "mcf's", 'mcfs', 'mcf.', 'gas mcf', '"gas" mcf', 'gas-mcf',
     'mfc', 'mct', ' mcf', 'msfs', 'mlf', 'mscf', 'mci', 'mcl', 'mcg',
     'm.cu.ft.', 'kcf', '(mcf)', 'mcf *(4)', 'mcf00', 'm.cu.ft..']
"""list: A list of fuel unit strings for thousand cubic feet."""

ferc1_bbl_strings = \
    ['barrel', 'bbls', 'bbl', 'barrels', 'bbrl', 'bbl.', 'bbls.',
     'oil 42 gal', 'oil-barrels', 'barrrels', 'bbl-42 gal',
     'oil-barrel', 'bb.', 'barrells', 'bar', 'bbld', 'oil- barrel',
     'barrels    .', 'bbl .', 'barels', 'barrell', 'berrels', 'bb',
     'bbl.s', 'oil-bbl', 'bls', 'bbl:', 'barrles', 'blb', 'propane-bbl',
     'barriel', 'berriel', 'barrile', '(bbl.)', 'barrel *(4)', '(4) barrel',
     'bbf', 'blb.', '(bbl)', 'bb1', 'bbsl', 'barrrel', 'barrels 100%',
     'bsrrels', "bbl's", '*barrels', 'oil - barrels', 'oil 42 gal ba', 'bll',
     'boiler barrel', 'gas barrel', '"boiler" barr', '"gas" barrel',
     '"boiler"barre', '"boiler barre', 'barrels .']
"""list: A list of fuel unit strings for barrels."""

ferc1_gal_strings = ['gallons', 'gal.', 'gals', 'gals.', 'gallon', 'gal',
                     'galllons']
"""list: A list of fuel unit strings for gallons."""

ferc1_1kgal_strings = ['oil(1000 gal)', 'oil(1000)', 'oil (1000)', 'oil(1000',
                       'oil(1000ga)']
"""list: A list of fuel unit strings for thousand gallons."""

ferc1_gramsU_strings = [  # noqa: N816 (U-ranium is capitalized...)
    'gram', 'grams', 'gm u', 'grams u235', 'grams u-235', 'grams of uran',
    'grams: u-235', 'grams:u-235', 'grams:u235', 'grams u308', 'grams: u235',
    'grams of', 'grams - n/a', 'gms uran', 's e uo2 grams', 'gms uranium',
    'grams of urm', 'gms. of uran', 'grams (100%)', 'grams v-235',
    'se uo2 grams'
]
"""list: A list of fuel unit strings for grams."""

ferc1_kgU_strings = [  # noqa: N816 (U-ranium is capitalized...)
    'kg of uranium', 'kg uranium', 'kilg. u-235', 'kg u-235', 'kilograms-u23',
    'kg', 'kilograms u-2', 'kilograms', 'kg of', 'kg-u-235', 'kilgrams',
    'kilogr. u235', 'uranium kg', 'kg uranium25', 'kilogr. u-235',
    'kg uranium 25', 'kilgr. u-235', 'kguranium 25', 'kg-u235'
]
"""list: A list of fuel unit strings for thousand grams."""

ferc1_mmbtu_strings = ['mmbtu', 'mmbtus', 'mbtus', '(mmbtu)',
                       "mmbtu's", 'nuclear-mmbtu', 'nuclear-mmbt']
"""list: A list of fuel unit strings for million British Thermal Units."""

ferc1_mwdth_strings = \
    ['mwd therman', 'mw days-therm', 'mwd thrml', 'mwd thermal',
     'mwd/mtu', 'mw days', 'mwdth', 'mwd', 'mw day', 'dth', 'mwdaysthermal',
     'mw day therml', 'mw days thrml', 'nuclear mwd', 'mmwd', 'mw day/therml'
     'mw days/therm', 'mw days (th', 'ermal)']
"""list: A list of fuel unit strings for megawatt days thermal."""

ferc1_mwhth_strings = ['mwh them', 'mwh threm', 'nwh therm', 'mwhth',
                       'mwh therm', 'mwh', 'mwh therms.', 'mwh term.uts',
                       'mwh thermal', 'mwh thermals', 'mw hr therm',
                       'mwh therma', 'mwh therm.uts']
"""list: A list of fuel unit strings for megawatt hours thermal."""

ferc1_fuel_unit_strings = {'ton': ferc1_ton_strings,
                           'mcf': ferc1_mcf_strings,
                           'bbl': ferc1_bbl_strings,
                           'gal': ferc1_gal_strings,
                           '1kgal': ferc1_1kgal_strings,
                           'gramsU': ferc1_gramsU_strings,
                           'kgU': ferc1_kgU_strings,
                           'mmbtu': ferc1_mmbtu_strings,
                           'mwdth': ferc1_mwdth_strings,
                           'mwhth': ferc1_mwhth_strings
                           }
"""
dict: A dictionary linking fuel units (keys) to lists of various strings
    representing those fuel units (values)
"""

# Categorizing the strings from the FERC Form 1 Plant Kind (plant_kind) field
# into lists. There are many strings that weren't categorized,
# Solar and Solar Project were not classified as these do not indicate if they
# are solar thermal or photovoltaic. Variants on Steam (e.g. "steam 72" and
# "steam and gas") were classified based on additional research of the plants
# on the Internet.

ferc1_plant_kind_steam_turbine = [
    'coal', 'steam', 'steam units 1 2 3', 'steam units 4 5',
    'steam fossil', 'steam turbine', 'steam a', 'steam 100',
    'steam units 1 2 3', 'steams', 'steam 1', 'steam retired 2013', 'stream',
    'steam units 1,2,3', 'steam units 4&5', 'steam units 4&6',
    'steam conventional', 'unit total-steam', 'unit total steam',
    '*resp. share steam', 'resp. share steam', 'steam (see note 1,',
    'steam (see note 3)', 'mpc 50%share steam', '40% share steam'
    'steam (2)', 'steam (3)', 'steam (4)', 'steam (5)', 'steam (6)',
    'steam (7)', 'steam (8)', 'steam units 1 and 2', 'steam units 3 and 4',
    'steam (note 1)', 'steam (retired)', 'steam (leased)', 'coal-fired steam',
    'oil-fired steam', 'steam/fossil', 'steam (a,b)', 'steam (a)', 'stean',
    'steam-internal comb', 'steam (see notes)', 'steam units 4 & 6',
    'resp share stm note3' 'mpc50% share steam', 'mpc40%share steam',
    'steam - 64%', 'steam - 100%', 'steam (1) & (2)', 'resp share st note3',
    'mpc 50% shares steam', 'steam-64%', 'steam-100%', 'steam (see note 1)',
    'mpc 50% share steam', 'steam units 1, 2, 3', 'steam units 4, 5',
    'steam (2)', 'steam (1)', 'steam 4, 5', 'steam - 72%', 'steam (incl i.c.)',
    'steam- 72%', 'steam;retired - 2013', "respondent's sh.-st.",
    "respondent's sh-st", '40% share steam', 'resp share stm note3',
    'mpc50% share steam', 'resp share st note 3', '\x02steam (1)',
]
"""
list: A list of strings from FERC Form 1 for the steam turbine plant kind.
"""

ferc1_plant_kind_combustion_turbine = [
    'combustion turbine', 'gt', 'gas turbine',
    'gas turbine # 1', 'gas turbine', 'gas turbine (note 1)',
    'gas turbines', 'simple cycle', 'combustion turbine',
    'comb.turb.peak.units', 'gas turbine', 'combustion turbine',
    'com turbine peaking', 'gas turbine peaking', 'comb turb peaking',
    'combustine turbine', 'comb. turine', 'conbustion turbine',
    'combustine turbine', 'gas turbine (leased)', 'combustion tubine',
    'gas turb', 'gas turbine peaker', 'gtg/gas', 'simple cycle turbine',
    'gas-turbine', 'gas turbine-simple', 'gas turbine - note 1',
    'gas turbine #1', 'simple cycle', 'gasturbine', 'combustionturbine',
    'gas turbine (2)', 'comb turb peak units', 'jet engine',
    'jet powered turbine', '*gas turbine', 'gas turb.(see note5)',
    'gas turb. (see note', 'combutsion turbine', 'combustion turbin',
    'gas turbine-unit 2', 'gas - turbine', 'comb turbine peaking',
    'gas expander turbine', 'jet turbine', 'gas turbin (lease',
    'gas turbine (leased', 'gas turbine/int. cm', 'comb.turb-gas oper.',
    'comb.turb.gas/oil op', 'comb.turb.oil oper.', 'jet', 'comb. turbine (a)',
    'gas turb.(see notes)', 'gas turb(see notes)', 'comb. turb-gas oper',
    'comb.turb.oil oper', 'gas turbin (leasd)', 'gas turbne/int comb',
    'gas turbine (note1)', 'combution turbin', '* gas turbine',
    'add to gas turbine', 'gas turbine (a)', 'gas turbinint comb',
    'gas turbine (note 3)', 'resp share gas note3', 'gas trubine',
    '*gas turbine(note3)', 'gas turbine note 3,6', 'gas turbine note 4,6',
    'gas turbine peakload', 'combusition turbine', 'gas turbine (lease)',
    'comb. turb-gas oper.', 'combution turbine', 'combusion turbine',
    'comb. turb. oil oper', 'combustion burbine', 'combustion and gas',
    'comb. turb.', 'gas turbine (lease', 'gas turbine (leasd)',
    'gas turbine/int comb', '*gas turbine(note 3)', 'gas turbine (see nos',
    'i.c.e./gas turbine', 'gas turbine/intcomb', 'cumbustion turbine',
    'gas turb, int. comb.', 'gas turb, diesel', 'gas turb, int. comb',
    'i.c.e/gas turbine', 'diesel turbine', 'comubstion turbine',
    'i.c.e. /gas turbine', 'i.c.e/ gas turbine', 'i.c.e./gas tubine',
]
"""list: A list of strings from FERC Form 1 for the combustion turbine plant
    kind.
"""

ferc1_plant_kind_combined_cycle = [
    'Combined cycle', 'combined cycle', 'combined', 'gas & steam turbine',
    'gas turb. & heat rec', 'combined cycle', 'com. cyc', 'com. cycle',
    'gas turb-combined cy', 'combined cycle ctg', 'combined cycle - 40%',
    'com cycle gas turb', 'combined cycle oper', 'gas turb/comb. cyc',
    'combine cycle', 'cc', 'comb. cycle', 'gas turb-combined cy',
    'steam and cc', 'steam cc', 'gas steam', 'ctg steam gas',
    'steam comb cycle', 'gas/steam comb. cycl', 'steam (comb. cycle)'
    'gas turbine/steam', 'steam & gas turbine', 'gas trb & heat rec',
    'steam & combined ce', 'st/gas turb comb cyc', 'gas tur & comb cycl',
    'combined cycle (a,b)', 'gas turbine/ steam', 'steam/gas turb.',
    'steam & comb cycle', 'gas/steam comb cycle', 'comb cycle (a,b)', 'igcc',
    'steam/gas turbine', 'gas turbine / steam', 'gas tur & comb cyc',
    'comb cyc (a) (b)', 'comb cycle', 'comb cyc', 'combined turbine',
    'combine cycle oper', 'comb cycle/steam tur', 'cc / gas turb',
    'steam (comb. cycle)', 'steam & cc', 'gas turbine/steam',
    'gas turb/cumbus cycl', 'gas turb/comb cycle', 'gasturb/comb cycle',
    'gas turb/cumb. cyc', 'igcc/gas turbine', 'gas / steam', 'ctg/steam-gas',
    'ctg/steam -gas'
]
"""
list: A list of strings from FERC Form 1 for the combined cycle plant kind.
"""

ferc1_plant_kind_nuke = [
    'nuclear', 'nuclear (3)', 'steam(nuclear)', 'nuclear(see note4)'
    'nuclear steam', 'nuclear turbine', 'nuclear - steam',
    'nuclear (a)(b)(c)', 'nuclear (b)(c)', '* nuclear', 'nuclear (b) (c)',
    'nuclear (see notes)', 'steam (nuclear)', '* nuclear (note 2)',
    'nuclear (note 2)', 'nuclear (see note 2)', 'nuclear(see note4)',
    'nuclear steam', 'nuclear(see notes)', 'nuclear-steam',
    'nuclear (see note 3)'
]
"""list: A list of strings from FERC Form 1 for the nuclear plant kind."""

ferc1_plant_kind_geothermal = [
    'steam - geothermal', 'steam_geothermal', 'geothermal'
]
"""list: A list of strings from FERC Form 1 for the geothermal plant kind."""

ferc_1_plant_kind_internal_combustion = [
    'ic', 'internal combustion', 'internal comb.', 'internl combustion'
    'diesel turbine', 'int combust (note 1)', 'int. combust (note1)',
    'int.combustine', 'comb. cyc', 'internal comb', 'diesel', 'diesel engine',
    'internal combustion', 'int combust - note 1', 'int. combust - note1',
    'internal comb recip', 'reciprocating engine', 'comb. turbine',
    'internal combust.', 'int. combustion (1)', '*int combustion (1)',
    "*internal combust'n", 'internal', 'internal comb.', 'steam internal comb',
    'combustion', 'int. combustion', 'int combust (note1)', 'int. combustine',
    'internl combustion', '*int. combustion (1)'
]
"""
list: A list of strings from FERC Form 1 for the internal combustion plant
    kind.
"""

ferc1_plant_kind_wind = [
    'wind', 'wind energy', 'wind turbine', 'wind - turbine', 'wind generation'
]
"""list: A list of strings from FERC Form 1 for the wind plant kind."""

ferc1_plant_kind_photovoltaic = [
    'solar photovoltaic', 'photovoltaic', 'solar', 'solar project'
]
"""list: A list of strings from FERC Form 1 for the photovoltaic plant kind."""

ferc1_plant_kind_solar_thermal = ['solar thermal']
"""
list: A list of strings from FERC Form 1 for the solar thermal plant kind.
"""

# Making a dictionary of lists from the lists of plant_fuel strings to create
# a dictionary of plant fuel lists.

ferc1_plant_kind_strings = {
    'steam': ferc1_plant_kind_steam_turbine,
    'combustion_turbine': ferc1_plant_kind_combustion_turbine,
    'combined_cycle': ferc1_plant_kind_combined_cycle,
    'nuclear': ferc1_plant_kind_nuke,
    'geothermal': ferc1_plant_kind_geothermal,
    'internal_combustion': ferc_1_plant_kind_internal_combustion,
    'wind': ferc1_plant_kind_wind,
    'photovoltaic': ferc1_plant_kind_photovoltaic,
    'solar_thermal': ferc1_plant_kind_solar_thermal
}
"""
dict: A dictionary of plant kinds (keys) and associated lists of plant_fuel
    strings (values).
"""

# This is an alternative set of strings for simplifying the plant kind field
# from Uday & Laura at CPI. For the moment we have reverted to using our own
# categorizations which are more detailed, but these are preserved here for
# comparison and testing, if need be.
cpi_diesel_strings = ['DIESEL', 'Diesel Engine', 'Diesel Turbine', ]
"""
list: A list of strings for fuel type diesel compiled by Climate Policy
    Initiative.
"""
cpi_geothermal_strings = ['Steam - Geothermal', ]
"""
list: A list of strings for fuel type geothermal compiled by Climate Policy
    Initiative.
"""
cpi_natural_gas_strings = [
    'Combined Cycle', 'Combustion Turbine', 'GT',
    'GAS TURBINE', 'Comb. Turbine', 'Gas Turbine #1', 'Combine Cycle Oper',
    'Combustion', 'Combined', 'Gas Turbine/Steam', 'Gas Turbine Peaker',
    'Gas Turbine - Note 1', 'Resp Share Gas Note3', 'Gas Turbines',
    'Simple Cycle', 'Gas / Steam', 'GasTurbine', 'Combine Cycle',
    'CTG/Steam-Gas', 'GTG/Gas', 'CTG/Steam -Gas', 'Steam/Gas Turbine',
    'CombustionTurbine', 'Gas Turbine-Simple', 'STEAM & GAS TURBINE',
    'Gas & Steam Turbine', 'Gas', 'Gas Turbine (2)', 'COMBUSTION AND GAS',
    'Com Turbine Peaking', 'Gas Turbine Peaking', 'Comb Turb Peaking',
    'JET ENGINE', 'Comb. Cyc', 'Com. Cyc', 'Com. Cycle',
    'GAS TURB-COMBINED CY', 'Gas Turb', 'Combined Cycle - 40%',
    'IGCC/Gas Turbine', 'CC', 'Combined Cycle Oper', 'Simple Cycle Turbine',
    'Steam and CC', 'Com Cycle Gas Turb', 'I.C.E/  Gas Turbine',
    'Combined Cycle CTG', 'GAS-TURBINE', 'Gas Expander Turbine',
    'Gas Turbine (Leased)', 'Gas Turbine # 1', 'Gas Turbine (Note 1)',
    'COMBUSTINE TURBINE', 'Gas Turb, Int. Comb.', 'Combined Turbine',
    'Comb Turb Peak Units', 'Combustion Tubine', 'Comb. Cycle',
    'COMB.TURB.PEAK.UNITS', 'Steam  and  CC', 'I.C.E. /Gas Turbine',
    'Conbustion Turbine', 'Gas Turbine/Int Comb', 'Steam & CC',
    'GAS TURB. & HEAT REC', 'Gas Turb/Comb. Cyc', 'Comb. Turine',
]
"""list: A list of strings for fuel type gas compiled by Climate Policy
    Initiative.
"""
cpi_nuclear_strings = ['Nuclear', 'Nuclear (3)', ]
"""list: A list of strings for fuel type nuclear compiled by Climate Policy
    Initiative.
"""
cpi_other_strings = [
    'IC', 'Internal Combustion', 'Int Combust - Note 1',
    'Resp. Share - Note 2', 'Int. Combust - Note1', 'Resp. Share - Note 4',
    'Resp Share - Note 5', 'Resp. Share - Note 7', 'Internal Comb Recip',
    'Reciprocating Engine', 'Internal Comb', 'Resp. Share - Note 8',
    'Resp. Share - Note 9', 'Resp Share - Note 11', 'Resp. Share - Note 6',
    'INT.COMBUSTINE', 'Steam (Incl I.C.)', 'Other', 'Int Combust (Note 1)',
    'Resp. Share (Note 2)', 'Int. Combust (Note1)', 'Resp. Share (Note 8)',
    'Resp. Share (Note 9)', 'Resp Share (Note 11)', 'Resp. Share (Note 4)',
    'Resp. Share (Note 6)', 'Plant retired- 2013', 'Retired - 2013',
]
"""list: A list of strings for fuel type other compiled by Climate Policy
    Initiative.
"""
cpi_steam_strings = [
    'Steam', 'Steam Units 1, 2, 3', 'Resp Share St Note 3',
    'Steam Turbine', 'Steam-Internal Comb', 'IGCC', 'Steam- 72%', 'Steam (1)',
    'Steam (1)', 'Steam Units 1,2,3', 'Steam/Fossil', 'Steams', 'Steam - 72%',
    'Steam - 100%', 'Stream', 'Steam Units 4, 5', 'Steam - 64%', 'Common',
    'Steam (A)', 'Coal', 'Steam;Retired - 2013', 'Steam Units 4 & 6',
]
"""list: A list of strings for fuel type steam compiled by Climate Policy
    Initiative.
"""
cpi_wind_strings = ['Wind', 'Wind Turbine', 'Wind - Turbine', 'Wind Energy', ]
"""list: A list of strings for fuel type wind compiled by Climate Policy
    Initiative.
"""
cpi_solar_strings = [
    'Solar Photovoltaic', 'Solar Thermal', 'SOLAR PROJECT', 'Solar',
    'Photovoltaic',
]
"""list: A list of strings for fuel type photovoltaic compiled by Climate
Policy Initiative.
"""
cpi_plant_kind_strings = {
    'natural_gas': cpi_natural_gas_strings,
    'diesel': cpi_diesel_strings,
    'geothermal': cpi_geothermal_strings,
    'nuclear': cpi_nuclear_strings,
    'steam': cpi_steam_strings,
    'wind': cpi_wind_strings,
    'solar': cpi_solar_strings,
    'other': cpi_other_strings,
}
"""dict: A dictionary linking fuel types (keys) to lists of strings associated
    by Climate Policy Institute with those fuel types (values).
"""
# Categorizing the strings from the FERC Form 1 Type of Plant Construction
# (construction_type) field into lists.
# There are many strings that weren't categorized, including crosses between
# conventional and outdoor, PV, wind, combined cycle, and internal combustion.
# The lists are broken out into the two types specified in Form 1:
# conventional and outdoor. These lists are inclusive so that variants of
# conventional (e.g. "conventional full") and outdoor (e.g. "outdoor full"
# and "outdoor hrsg") are included.

ferc1_const_type_outdoor = [
    'outdoor', 'outdoor boiler', 'full outdoor', 'outdoor boiler',
    'outdoor boilers', 'outboilers', 'fuel outdoor', 'full outdoor',
    'outdoors', 'outdoor', 'boiler outdoor& full', 'boiler outdoor&full',
    'outdoor boiler& full', 'full -outdoor', 'outdoor steam',
    'outdoor boiler', 'ob', 'outdoor automatic', 'outdoor repower',
    'full outdoor boiler', 'fo', 'outdoor boiler & ful', 'full-outdoor',
    'fuel outdoor', 'outoor', 'outdoor', 'outdoor  boiler&full',
    'boiler outdoor &full', 'outdoor boiler &full', 'boiler outdoor & ful',
    'outdoor-boiler', 'outdoor - boiler', 'outdoor const.',
    '4 outdoor boilers', '3 outdoor boilers', 'full outdoor', 'full outdoors',
    'full oudoors', 'outdoor (auto oper)', 'outside boiler',
    'outdoor boiler&full', 'outdoor hrsg', 'outdoor hrsg',
    'outdoor-steel encl.', 'boiler-outdr & full',
    'con.& full outdoor', 'partial outdoor', 'outdoor (auto. oper)',
    'outdoor (auto.oper)', 'outdoor construction', '1 outdoor boiler',
    '2 outdoor boilers', 'outdoor enclosure', '2 outoor boilers',
    'boiler outdr.& full', 'boiler outdr. & full', 'ful outdoor',
    'outdoor-steel enclos', 'outdoor (auto oper.)', 'con. & full outdoor',
    'outdore', 'boiler & full outdor', 'full & outdr boilers',
    'outodoor (auto oper)', 'outdoor steel encl.', 'full outoor',
    'boiler & outdoor ful', 'otdr. blr. & f. otdr', 'f.otdr & otdr.blr.',
    'oudoor (auto oper)', 'outdoor constructin', 'f. otdr. & otdr. blr',

]
"""list: A list of strings from FERC Form 1 associated with the outdoor
    construction type.
"""

ferc1_const_type_semioutdoor = [
    'more than 50% outdoo', 'more than 50% outdos', 'over 50% outdoor',
    'over 50% outdoors', 'semi-outdoor', 'semi - outdoor', 'semi outdoor',
    'semi-enclosed', 'semi-outdoor boiler', 'semi outdoor boiler',
    'semi- outdoor', 'semi - outdoors', 'semi -outdoor'
    'conven & semi-outdr', 'conv & semi-outdoor', 'conv & semi- outdoor',
    'convent. semi-outdr', 'conv. semi outdoor', 'conv(u1)/semiod(u2)',
    'conv u1/semi-od u2', 'conv-one blr-semi-od', 'convent semioutdoor',
    'conv. u1/semi-od u2', 'conv - 1 blr semi od', 'conv. ui/semi-od u2',
    'conv-1 blr semi-od', 'conven. semi-outdoor', 'conv semi-outdoor',
    'u1-conv./u2-semi-od', 'u1-conv./u2-semi -od', 'convent. semi-outdoo',
    'u1-conv. / u2-semi', 'conven & semi-outdr', 'semi -outdoor',
    'outdr & conventnl', 'conven. full outdoor', 'conv. & outdoor blr',
    'conv. & outdoor blr.', 'conv. & outdoor boil', 'conv. & outdr boiler',
    'conv. & out. boiler', 'convntl,outdoor blr', 'outdoor & conv.',
    '2 conv., 1 out. boil', 'outdoor/conventional', 'conv. boiler outdoor',
    'conv-one boiler-outd', 'conventional outdoor', 'conventional outdor',
    'conv. outdoor boiler', 'conv.outdoor boiler', 'conventional outdr.',
    'conven,outdoorboiler', 'conven full outdoor', 'conven,full outdoor',
    '1 out boil, 2 conv', 'conv. & full outdoor', 'conv. & outdr. boilr',
    'conv outdoor boiler', 'convention. outdoor', 'conv. sem. outdoor',
    'convntl, outdoor blr', 'conv & outdoor boil', 'conv & outdoor boil.',
    'outdoor & conv', 'conv. broiler outdor', '1 out boilr, 2 conv',
    'conv.& outdoor boil.', 'conven,outdr.boiler', 'conven,outdr boiler',
    'outdoor & conventil', '1 out boilr 2 conv', 'conv & outdr. boilr',
    'conven, full outdoor', 'conven full outdr.', 'conven, full outdr.',
    'conv/outdoor boiler', "convnt'l outdr boilr", '1 out boil 2 conv',
    'conv full outdoor', 'conven, outdr boiler', 'conventional/outdoor',
    'conv&outdoor boiler', 'outdoor & convention', 'conv & outdoor boilr',
    'conv & full outdoor', 'convntl. outdoor blr', 'conv - ob',
    "1conv'l/2odboilers", "2conv'l/1odboiler", 'conv-ob', 'conv.-ob',
    '1 conv/ 2odboilers', '2 conv /1 odboilers', 'conv- ob', 'conv -ob',
    'con sem outdoor', 'cnvntl, outdr, boilr', 'less than 50% outdoo',
    'under 50% outdoor', 'under 50% outdoors', '1cnvntnl/2odboilers',
    '2cnvntnl1/1odboiler', 'con & ob', 'combination (b)', 'indoor & outdoor',
    'conven. blr. & full', 'conv. & otdr. blr.', 'combination',
    'indoor and outdoor', 'conven boiler & full', "2conv'l/10dboiler",
    '4 indor/outdr boiler', '4 indr/outdr boilerr', '4 indr/outdr boiler',
    'indoor & outdoof',
]
"""list: A list of strings from FERC Form 1 associated with the semi - outdoor
    construction type, or a mix of conventional and outdoor construction.
"""

ferc1_const_type_conventional = [
    'conventional', 'conventional', 'conventional boiler', 'conv-b',
    'conventionall', 'convention', 'conventional', 'coventional',
    'conven full boiler', 'c0nventional', 'conventtional', 'convential'
    'underground', 'conventional bulb', 'conventrional',
    '*conventional', 'convential', 'convetional', 'conventioanl',
    'conventioinal', 'conventaional', 'indoor construction', 'convenional',
    'conventional steam', 'conventinal', 'convntional', 'conventionl',
    'conventionsl', 'conventiional', 'convntl steam plants', 'indoor const.',
    'full indoor', 'indoor', 'indoor automatic', 'indoor boiler',
    '(peak load) indoor', 'conventionl,indoor', 'conventionl, indoor',
    'conventional, indoor', 'comb. cycle indoor', '3 indoor boiler',
    '2 indoor boilers', '1 indoor boiler', '2 indoor boiler',
    '3 indoor boilers', 'fully contained', 'conv - b', 'conventional/boiler',
    'cnventional', 'comb. cycle indooor', 'sonventional',
]
"""list: A list of strings from FERC Form 1 associated with the conventional
    construction type.
"""

# Making a dictionary of lists from the lists of construction_type strings to
# create a dictionary of construction type lists.

ferc1_const_type_strings = {
    'outdoor': ferc1_const_type_outdoor,
    'semioutdoor': ferc1_const_type_semioutdoor,
    'conventional': ferc1_const_type_conventional,
}
"""dict: A dictionary of construction types (keys) and lists of construction
    type strings associated with each type (values) from FERC Form 1.
"""

ferc1_power_purchase_type = {
    'RQ': 'requirement',
    'LF': 'long_firm',
    'IF': 'intermediate_firm',
    'SF': 'short_firm',
    'LU': 'long_unit',
    'IU': 'intermediate_unit',
    'EX': 'electricity_exchange',
    'OS': 'other_service',
    'AD': 'adjustment'
}
"""dict: A dictionary of abbreviations (keys) and types (values) for power
    purchase agreements from FERC Form 1.
"""

# Dictionary mapping DBF files (w/o .DBF file extension) to DB table names
ferc1_dbf2tbl = {
    'F1_1': 'f1_respondent_id',
    'F1_2': 'f1_acb_epda',
    'F1_3': 'f1_accumdepr_prvsn',
    'F1_4': 'f1_accumdfrrdtaxcr',
    'F1_5': 'f1_adit_190_detail',
    'F1_6': 'f1_adit_190_notes',
    'F1_7': 'f1_adit_amrt_prop',
    'F1_8': 'f1_adit_other',
    'F1_9': 'f1_adit_other_prop',
    'F1_10': 'f1_allowances',
    'F1_11': 'f1_bal_sheet_cr',
    'F1_12': 'f1_capital_stock',
    'F1_13': 'f1_cash_flow',
    'F1_14': 'f1_cmmn_utlty_p_e',
    'F1_15': 'f1_comp_balance_db',
    'F1_16': 'f1_construction',
    'F1_17': 'f1_control_respdnt',
    'F1_18': 'f1_co_directors',
    'F1_19': 'f1_cptl_stk_expns',
    'F1_20': 'f1_csscslc_pcsircs',
    'F1_21': 'f1_dacs_epda',
    'F1_22': 'f1_dscnt_cptl_stk',
    'F1_23': 'f1_edcfu_epda',
    'F1_24': 'f1_elctrc_erg_acct',
    'F1_25': 'f1_elctrc_oper_rev',
    'F1_26': 'f1_elc_oper_rev_nb',
    'F1_27': 'f1_elc_op_mnt_expn',
    'F1_28': 'f1_electric',
    'F1_29': 'f1_envrnmntl_expns',
    'F1_30': 'f1_envrnmntl_fclty',
    'F1_31': 'f1_fuel',
    'F1_32': 'f1_general_info',
    'F1_33': 'f1_gnrt_plant',
    'F1_34': 'f1_important_chg',
    'F1_35': 'f1_incm_stmnt_2',
    'F1_36': 'f1_income_stmnt',
    'F1_37': 'f1_miscgen_expnelc',
    'F1_38': 'f1_misc_dfrrd_dr',
    'F1_39': 'f1_mthly_peak_otpt',
    'F1_40': 'f1_mtrl_spply',
    'F1_41': 'f1_nbr_elc_deptemp',
    'F1_42': 'f1_nonutility_prop',
    'F1_43': 'f1_note_fin_stmnt',  # 37% of DB
    'F1_44': 'f1_nuclear_fuel',
    'F1_45': 'f1_officers_co',
    'F1_46': 'f1_othr_dfrrd_cr',
    'F1_47': 'f1_othr_pd_in_cptl',
    'F1_48': 'f1_othr_reg_assets',
    'F1_49': 'f1_othr_reg_liab',
    'F1_50': 'f1_overhead',
    'F1_51': 'f1_pccidica',
    'F1_52': 'f1_plant_in_srvce',
    'F1_53': 'f1_pumped_storage',
    'F1_54': 'f1_purchased_pwr',
    'F1_55': 'f1_reconrpt_netinc',
    'F1_56': 'f1_reg_comm_expn',
    'F1_57': 'f1_respdnt_control',
    'F1_58': 'f1_retained_erng',
    'F1_59': 'f1_r_d_demo_actvty',
    'F1_60': 'f1_sales_by_sched',
    'F1_61': 'f1_sale_for_resale',
    'F1_62': 'f1_sbsdry_totals',
    'F1_63': 'f1_schedules_list',
    'F1_64': 'f1_security_holder',
    'F1_65': 'f1_slry_wg_dstrbtn',
    'F1_66': 'f1_substations',
    'F1_67': 'f1_taxacc_ppchrgyr',
    'F1_68': 'f1_unrcvrd_cost',
    'F1_69': 'f1_utltyplnt_smmry',
    'F1_70': 'f1_work',
    'F1_71': 'f1_xmssn_adds',
    'F1_72': 'f1_xmssn_elc_bothr',
    'F1_73': 'f1_xmssn_elc_fothr',
    'F1_74': 'f1_xmssn_line',
    'F1_75': 'f1_xtraordnry_loss',
    'F1_76': 'f1_codes_val',
    'F1_77': 'f1_sched_lit_tbl',
    'F1_78': 'f1_audit_log',
    'F1_79': 'f1_col_lit_tbl',
    'F1_80': 'f1_load_file_names',
    'F1_81': 'f1_privilege',
    'F1_82': 'f1_sys_error_log',
    'F1_83': 'f1_unique_num_val',
    'F1_84': 'f1_row_lit_tbl',
    'F1_85': 'f1_footnote_data',
    'F1_86': 'f1_hydro',
    'F1_87': 'f1_footnote_tbl',  # 52% of DB
    'F1_88': 'f1_ident_attsttn',
    'F1_89': 'f1_steam',
    'F1_90': 'f1_leased',
    'F1_91': 'f1_sbsdry_detail',
    'F1_92': 'f1_plant',
    'F1_93': 'f1_long_term_debt',
    'F1_106_2009': 'f1_106_2009',
    'F1_106A_2009': 'f1_106a_2009',
    'F1_106B_2009': 'f1_106b_2009',
    'F1_208_ELC_DEP': 'f1_208_elc_dep',
    'F1_231_TRN_STDYCST': 'f1_231_trn_stdycst',
    'F1_324_ELC_EXPNS': 'f1_324_elc_expns',
    'F1_325_ELC_CUST': 'f1_325_elc_cust',
    'F1_331_TRANSISO': 'f1_331_transiso',
    'F1_338_DEP_DEPL': 'f1_338_dep_depl',
    'F1_397_ISORTO_STL': 'f1_397_isorto_stl',
    'F1_398_ANCL_PS': 'f1_398_ancl_ps',
    'F1_399_MTH_PEAK': 'f1_399_mth_peak',
    'F1_400_SYS_PEAK': 'f1_400_sys_peak',
    'F1_400A_ISO_PEAK': 'f1_400a_iso_peak',
    'F1_429_TRANS_AFF': 'f1_429_trans_aff',
    'F1_ALLOWANCES_NOX': 'f1_allowances_nox',
    'F1_CMPINC_HEDGE_A': 'f1_cmpinc_hedge_a',
    'F1_CMPINC_HEDGE': 'f1_cmpinc_hedge',
    'F1_EMAIL': 'f1_email',
    'F1_RG_TRN_SRV_REV': 'f1_rg_trn_srv_rev',
    'F1_S0_CHECKS': 'f1_s0_checks',
    'F1_S0_FILING_LOG': 'f1_s0_filing_log',
    'F1_SECURITY': 'f1_security'
    # 'F1_PINS': 'f1_pins',  # private data, not publicized.
    # 'F1_FREEZE': 'f1_freeze', # private data, not publicized
}
"""dict: A dictionary mapping FERC Form 1 DBF files(w / o .DBF file extension)
   (keys) to database table names (values).
"""

ferc1_huge_tables = {
    'f1_footnote_tbl',
    'f1_footnote_data',
    'f1_note_fin_stmnt',
}
"""set: A set containing large FERC Form 1 tables.
"""

# Invert the map above so we can go either way as needed
ferc1_tbl2dbf = {v: k for k, v in ferc1_dbf2tbl.items()}

"""dict: A dictionary mapping database table names (keys) to FERC Form 1 DBF
    files(w / o .DBF file extension) (values).
"""

# This dictionary maps the strings which are used to denote field types in the
# DBF objects to the corresponding generic SQLAlchemy Column types:
# These definitions come from a combination of the dbfread example program
# dbf2sqlite and this DBF file format documentation page:
# http://www.dbase.com/KnowledgeBase/int/db7_file_fmt.htm
# Un-mapped types left as 'XXX' which should obviously make an error...
dbf_typemap = {
    'C': sa.String,
    'D': sa.Date,
    'F': sa.Float,
    'I': sa.Integer,
    'L': sa.Boolean,
    'M': sa.Text,  # 10 digit .DBT block number, stored as a string...
    'N': sa.Float,
    'T': sa.DateTime,
    '0': sa.Integer,  # based on dbf2sqlite mapping
    'B': 'XXX',  # .DBT block number, binary string
    '@': 'XXX',  # Timestamp... Date = Julian Day, Time is in milliseconds?
    '+': 'XXX',  # Autoincrement (e.g. for IDs)
    'O': 'XXX',  # Double, 8 bytes
    'G': 'XXX',  # OLE 10 digit/byte number of a .DBT block, stored as string
}
"""dict: A dictionary mapping field types in the DBF objects (keys) to the
    corresponding generic SQLAlchemy Column types.
"""

# This is the set of tables which have been successfully integrated into PUDL:
ferc1_pudl_tables = (
    'fuel_ferc1',  # Plant-level data, linked to plants_steam_ferc1
    'plants_steam_ferc1',  # Plant-level data
    'plants_small_ferc1',  # Plant-level data
    'plants_hydro_ferc1',  # Plant-level data
    'plants_pumped_storage_ferc1',  # Plant-level data
    'purchased_power_ferc1',  # Inter-utility electricity transactions
    'plant_in_service_ferc1',  # Row-mapped plant accounting data.
    # 'accumulated_depreciation_ferc1'  # Requires row-mapping to be useful.
)
"""tuple: A tuple containing the FERC Form 1 tables that can be successfully
    integrated into PUDL.
"""


table_map_ferc1_pudl = {
    'fuel_ferc1': 'f1_fuel',
    'plants_steam_ferc1': 'f1_steam',
    'plants_small_ferc1': 'f1_gnrt_plant',
    'plants_hydro_ferc1': 'f1_hydro',
    'plants_pumped_storage_ferc1': 'f1_pumped_storage',
    'plant_in_service_ferc1': 'f1_plant_in_srvce',
    'purchased_power_ferc1': 'f1_purchased_pwr',
    # 'accumulated_depreciation_ferc1': 'f1_accumdepr_prvsn'
}
"""dict: A dictionary mapping PUDL table names (keys) to the corresponding FERC
    Form 1 DBF table names.
"""

# This is the list of EIA923 tables that can be successfully pulled into PUDL
eia923_pudl_tables = ('generation_fuel_eia923',
                      'boiler_fuel_eia923',
                      'generation_eia923',
                      'coalmine_eia923',
                      'fuel_receipts_costs_eia923')
"""tuple: A tuple containing the EIA923 tables that can be successfully
    integrated into PUDL.
"""

epaipm_pudl_tables = (
    'transmission_single_epaipm',
    'transmission_joint_epaipm',
    'load_curves_epaipm',
    'plant_region_map_epaipm',
)
"""tuple: A tuple containing the EPA IPM tables that can be successfully
    integrated into PUDL.
"""

# List of entity tables
entity_tables = ['utilities_entity_eia',
                 'plants_entity_eia',
                 'generators_entity_eia',
                 'boilers_entity_eia',
                 'regions_entity_epaipm', ]
"""list: A list of PUDL entity tables.
"""

xlsx_maps_pkg = 'pudl.package_data.meta.xlsx_maps'
"""string: The location of the xlsx maps within the PUDL package data."""

##############################################################################
# EIA 923 Spreadsheet Metadata
##############################################################################
# patterns for matching columns to months:
month_dict_eia923 = {1: '_january$',
                     2: '_february$',
                     3: '_march$',
                     4: '_april$',
                     5: '_may$',
                     6: '_june$',
                     7: '_july$',
                     8: '_august$',
                     9: '_september$',
                     10: '_october$',
                     11: '_november$',
                     12: '_december$'}
"""dict: A dictionary mapping column numbers (keys) to months (values)."""

##############################################################################
# EIA 860 Spreadsheet Metadata
##############################################################################

# This is the list of EIA860 tables that can be successfully pulled into PUDL
eia860_pudl_tables = (
    'boiler_generator_assn_eia860',
    'utilities_eia860',
    'plants_eia860',
    'generators_eia860',
    'ownership_eia860'
)
"""tuple: A tuple enumerating EIA 860 tables for which PUDL's ETL works."""


# The set of FERC Form 1 tables that have the same composite primary keys: [
# respondent_id, report_year, report_prd, row_number, spplmnt_num ].
# TODO: THIS ONLY PERTAINS TO 2015 AND MAY NEED TO BE ADJUSTED BY YEAR...
ferc1_data_tables = (
    'f1_acb_epda', 'f1_accumdepr_prvsn', 'f1_accumdfrrdtaxcr',
    'f1_adit_190_detail', 'f1_adit_190_notes', 'f1_adit_amrt_prop',
    'f1_adit_other', 'f1_adit_other_prop', 'f1_allowances', 'f1_bal_sheet_cr',
    'f1_capital_stock', 'f1_cash_flow', 'f1_cmmn_utlty_p_e',
    'f1_comp_balance_db', 'f1_construction', 'f1_control_respdnt',
    'f1_co_directors', 'f1_cptl_stk_expns', 'f1_csscslc_pcsircs',
    'f1_dacs_epda', 'f1_dscnt_cptl_stk', 'f1_edcfu_epda', 'f1_elctrc_erg_acct',
    'f1_elctrc_oper_rev', 'f1_elc_oper_rev_nb', 'f1_elc_op_mnt_expn',
    'f1_electric', 'f1_envrnmntl_expns', 'f1_envrnmntl_fclty', 'f1_fuel',
    'f1_general_info', 'f1_gnrt_plant', 'f1_important_chg', 'f1_incm_stmnt_2',
    'f1_income_stmnt', 'f1_miscgen_expnelc', 'f1_misc_dfrrd_dr',
    'f1_mthly_peak_otpt', 'f1_mtrl_spply', 'f1_nbr_elc_deptemp',
    'f1_nonutility_prop', 'f1_note_fin_stmnt', 'f1_nuclear_fuel',
    'f1_officers_co', 'f1_othr_dfrrd_cr', 'f1_othr_pd_in_cptl',
    'f1_othr_reg_assets', 'f1_othr_reg_liab', 'f1_overhead', 'f1_pccidica',
    'f1_plant_in_srvce', 'f1_pumped_storage', 'f1_purchased_pwr',
    'f1_reconrpt_netinc', 'f1_reg_comm_expn', 'f1_respdnt_control',
    'f1_retained_erng', 'f1_r_d_demo_actvty', 'f1_sales_by_sched',
    'f1_sale_for_resale', 'f1_sbsdry_totals', 'f1_schedules_list',
    'f1_security_holder', 'f1_slry_wg_dstrbtn', 'f1_substations',
    'f1_taxacc_ppchrgyr', 'f1_unrcvrd_cost', 'f1_utltyplnt_smmry', 'f1_work',
    'f1_xmssn_adds', 'f1_xmssn_elc_bothr', 'f1_xmssn_elc_fothr',
    'f1_xmssn_line', 'f1_xtraordnry_loss',
    'f1_hydro', 'f1_steam', 'f1_leased', 'f1_sbsdry_detail',
    'f1_plant', 'f1_long_term_debt', 'f1_106_2009', 'f1_106a_2009',
    'f1_106b_2009', 'f1_208_elc_dep', 'f1_231_trn_stdycst', 'f1_324_elc_expns',
    'f1_325_elc_cust', 'f1_331_transiso', 'f1_338_dep_depl',
    'f1_397_isorto_stl', 'f1_398_ancl_ps', 'f1_399_mth_peak',
    'f1_400_sys_peak', 'f1_400a_iso_peak', 'f1_429_trans_aff',
    'f1_allowances_nox', 'f1_cmpinc_hedge_a', 'f1_cmpinc_hedge',
    'f1_rg_trn_srv_rev')
"""tuple: A tuple containing the FERC Form 1 tables that have the same composite
    primary keys: [respondent_id, report_year, report_prd, row_number,
    spplmnt_num].
"""
# Line numbers, and corresponding FERC account number
# from FERC Form 1 pages 204-207, Electric Plant in Service.
# Descriptions from: https://www.law.cornell.edu/cfr/text/18/part-101
ferc_electric_plant_accounts = pd.DataFrame.from_records([
    # 1. Intangible Plant
    (2, '301', 'Intangible: Organization'),
    (3, '302', 'Intangible: Franchises and consents'),
    (4, '303', 'Intangible: Miscellaneous intangible plant'),
    (5, 'subtotal_intangible', 'Subtotal: Intangible Plant'),
    # 2. Production Plant
    #  A. steam production
    (8, '310', 'Steam production: Land and land rights'),
    (9, '311', 'Steam production: Structures and improvements'),
    (10, '312', 'Steam production: Boiler plant equipment'),
    (11, '313', 'Steam production: Engines and engine-driven generators'),
    (12, '314', 'Steam production: Turbogenerator units'),
    (13, '315', 'Steam production: Accessory electric equipment'),
    (14, '316', 'Steam production: Miscellaneous power plant equipment'),
    (15, '317', 'Steam production: Asset retirement costs for steam production\
                                   plant'),
    (16, 'subtotal_steam_production', 'Subtotal: Steam Production Plant'),
    #  B. nuclear production
    (18, '320', 'Nuclear production: Land and land rights (Major only)'),
    (19, '321', 'Nuclear production: Structures and improvements (Major\
                                     only)'),
    (20, '322', 'Nuclear production: Reactor plant equipment (Major only)'),
    (21, '323', 'Nuclear production: Turbogenerator units (Major only)'),
    (22, '324', 'Nuclear production: Accessory electric equipment (Major\
                                     only)'),
    (23, '325', 'Nuclear production: Miscellaneous power plant equipment\
                                     (Major only)'),
    (24, '326', 'Nuclear production: Asset retirement costs for nuclear\
                                     production plant (Major only)'),
    (25, 'subtotal_nuclear_produciton', 'Subtotal: Nuclear Production Plant'),
    #  C. hydraulic production
    (27, '330', 'Hydraulic production: Land and land rights'),
    (28, '331', 'Hydraulic production: Structures and improvements'),
    (29, '332', 'Hydraulic production: Reservoirs, dams, and waterways'),
    (30, '333', 'Hydraulic production: Water wheels, turbines and generators'),
    (31, '334', 'Hydraulic production: Accessory electric equipment'),
    (32, '335', 'Hydraulic production: Miscellaneous power plant equipment'),
    (33, '336', 'Hydraulic production: Roads, railroads and bridges'),
    (34, '337', 'Hydraulic production: Asset retirement costs for hydraulic\
                                       production plant'),
    (35, 'subtotal_hydraulic_production', 'Subtotal: Hydraulic Production\
                                                     Plant'),
    #  D. other production
    (37, '340', 'Other production: Land and land rights'),
    (38, '341', 'Other production: Structures and improvements'),
    (39, '342', 'Other production: Fuel holders, producers, and accessories'),
    (40, '343', 'Other production: Prime movers'),
    (41, '344', 'Other production: Generators'),
    (42, '345', 'Other production: Accessory electric equipment'),
    (43, '346', 'Other production: Miscellaneous power plant equipment'),
    (44, '347', 'Other production: Asset retirement costs for other production\
                                   plant'),
    (None, '348', 'Other production: Energy Storage Equipment'),
    (45, 'subtotal_other_production', 'Subtotal: Other Production Plant'),
    (46, 'subtotal_production', 'Subtotal: Production Plant'),
    # 3. Transmission Plant,
    (48, '350', 'Transmission: Land and land rights'),
    (None, '351', 'Transmission: Energy Storage Equipment'),
    (49, '352', 'Transmission: Structures and improvements'),
    (50, '353', 'Transmission: Station equipment'),
    (51, '354', 'Transmission: Towers and fixtures'),
    (52, '355', 'Transmission: Poles and fixtures'),
    (53, '356', 'Transmission: Overhead conductors and devices'),
    (54, '357', 'Transmission: Underground conduit'),
    (55, '358', 'Transmission: Underground conductors and devices'),
    (56, '359', 'Transmission: Roads and trails'),
    (57, '359.1', 'Transmission: Asset retirement costs for transmission\
                                 plant'),
    (58, 'subtotal_transmission', 'Subtotal: Transmission Plant'),
    # 4. Distribution Plant
    (60, '360', 'Distribution: Land and land rights'),
    (61, '361', 'Distribution: Structures and improvements'),
    (62, '362', 'Distribution: Station equipment'),
    (63, '363', 'Distribution: Storage battery equipment'),
    (64, '364', 'Distribution: Poles, towers and fixtures'),
    (65, '365', 'Distribution: Overhead conductors and devices'),
    (66, '366', 'Distribution: Underground conduit'),
    (67, '367', 'Distribution: Underground conductors and devices'),
    (68, '368', 'Distribution: Line transformers'),
    (69, '369', 'Distribution: Services'),
    (70, '370', 'Distribution: Meters'),
    (71, '371', 'Distribution: Installations on customers\' premises'),
    (72, '372', 'Distribution: Leased property on customers\' premises'),
    (73, '373', 'Distribution: Street lighting and signal systems'),
    (74, '374', 'Distribution: Asset retirement costs for distribution plant'),
    (75, 'subtotal_distribution', 'Subtotal: Distribution Plant'),
    # 5. Regional Transmission and Market Operation Plant
    (77, '380', 'Regional transmission: Land and land rights'),
    (78, '381', 'Regional transmission: Structures and improvements'),
    (79, '382', 'Regional transmission: Computer hardware'),
    (80, '383', 'Regional transmission: Computer software'),
    (81, '384', 'Regional transmission: Communication Equipment'),
    (82, '385', 'Regional transmission: Miscellaneous Regional Transmission\
                                        and Market Operation Plant'),
    (83, '386', 'Regional transmission: Asset Retirement Costs for Regional\
                                        Transmission and Market Operation\
                                        Plant'),
    (84, 'subtotal_regional_transmission', 'Subtotal: Transmission and Market\
                                                      Operation Plant'),
    (None, '387', 'Regional transmission: [Reserved]'),
    # 6. General Plant
    (86, '389', 'General: Land and land rights'),
    (87, '390', 'General: Structures and improvements'),
    (88, '391', 'General: Office furniture and equipment'),
    (89, '392', 'General: Transportation equipment'),
    (90, '393', 'General: Stores equipment'),
    (91, '394', 'General: Tools, shop and garage equipment'),
    (92, '395', 'General: Laboratory equipment'),
    (93, '396', 'General: Power operated equipment'),
    (94, '397', 'General: Communication equipment'),
    (95, '398', 'General: Miscellaneous equipment'),
    (96, 'subtotal_general', 'Subtotal: General Plant'),
    (97, '399', 'General: Other tangible property'),
    (98, '399.1', 'General: Asset retirement costs for general plant'),
    (99, 'total_general', 'TOTAL General Plant'),
    (100, '101_and_106', 'Electric plant in service (Major only)'),
    (101, '102_purchased', 'Electric plant purchased'),
    (102, '102_sold', 'Electric plant sold'),
    (103, '103', 'Experimental plant unclassified'),
    (104, 'total_electric_plant', 'TOTAL Electric Plant in Service')],
    columns=['row_number', 'ferc_account_id', 'ferc_account_description'])
"""list: A list of tuples containing row numbers, FERC account IDs, and FERC
    account descriptions from FERC Form 1 pages 204 - 207, Electric Plant in
    Service.
"""

# Line numbers, and corresponding FERC account number
# from FERC Form 1 page 219, ACCUMULATED PROVISION FOR DEPRECIATION
# OF ELECTRIC UTILITY PLANT (Account 108).

ferc_accumulated_depreciation = pd.DataFrame.from_records([

    # Section A. Balances and Changes During Year
    (1, 'balance_beginning_of_year', 'Balance Beginning of Year'),
    (3, 'depreciation_expense', '(403) Depreciation Expense'),
    (4, 'depreciation_expense_asset_retirement', \
     '(403.1) Depreciation Expense for Asset Retirement Costs'),
    (5, 'expense_electric_plant_leased_to_others', \
     '(413) Exp. of Elec. Plt. Leas. to Others'),
    (6, 'transportation_expenses_clearing',\
     'Transportation Expenses-Clearing'),
    (7, 'other_clearing_accounts', 'Other Clearing Accounts'),
    (8, 'other_accounts_specified',\
     'Other Accounts (Specify, details in footnote):'),
    # blank: might also be other charges like line 17.
    (9, 'other_charges', 'Other Charges:'),
    (10, 'total_depreciation_provision_for_year',\
     'TOTAL Deprec. Prov for Year (Enter Total of lines 3 thru 9)'),
    (11, 'net_charges_for_plant_retired', 'Net Charges for Plant Retired:'),
    (12, 'book_cost_of_plant_retired', 'Book Cost of Plant Retired'),
    (13, 'cost_of_removal', 'Cost of Removal'),
    (14, 'salvage_credit', 'Salvage (Credit)'),
    (15, 'total_net_charges_for_plant_retired',\
     'TOTAL Net Chrgs. for Plant Ret. (Enter Total of lines 12 thru 14)'),
    (16, 'other_debit_or_credit_items',\
     'Other Debit or Cr. Items (Describe, details in footnote):'),
    # blank: can be "Other Charges", e.g. in 2012 for PSCo.
    (17, 'other_charges_2', 'Other Charges 2'),
    (18, 'book_cost_or_asset_retirement_costs_retired',\
     'Book Cost or Asset Retirement Costs Retired'),
    (19, 'balance_end_of_year', \
     'Balance End of Year (Enter Totals of lines 1, 10, 15, 16, and 18)'),
    # Section B. Balances at End of Year According to Functional Classification
    (20, 'steam_production_end_of_year', 'Steam Production'),
    (21, 'nuclear_production_end_of_year', 'Nuclear Production'),
    (22, 'hydraulic_production_end_of_year',\
     'Hydraulic Production-Conventional'),
    (23, 'pumped_storage_end_of_year', 'Hydraulic Production-Pumped Storage'),
    (24, 'other_production', 'Other Production'),
    (25, 'transmission', 'Transmission'),
    (26, 'distribution', 'Distribution'),
    (27, 'regional_transmission_and_market_operation',
     'Regional Transmission and Market Operation'),
    (28, 'general', 'General'),
    (29, 'total', 'TOTAL (Enter Total of lines 20 thru 28)')],

    columns=['row_number', 'line_id', 'ferc_account_description'])
"""list: A list of tuples containing row numbers, FERC account IDs, and FERC
    account descriptions from FERC Form 1 page 219, Accumulated Provision for
    Depreciation of electric utility plant(Account 108).
"""
######################################################################
# Constants from EIA From 923 used within init.py module
######################################################################

# From Page 7 of EIA Form 923, Census Region a US state is located in
census_region = {
    'NEW': 'New England',
    'MAT': 'Middle Atlantic',
    'SAT': 'South Atlantic',
    'ESC': 'East South Central',
    'WSC': 'West South Central',
    'ENC': 'East North Central',
    'WNC': 'West North Central',
    'MTN': 'Mountain',
    'PACC': 'Pacific Contiguous (OR, WA, CA)',
    'PACN': 'Pacific Non-Contiguous (AK, HI)',
}
"""dict: A dictionary mapping Census Region abbreviations (keys) to Census
    Region names (values).
"""

# From Page 7 of EIA Form923
# Static list of NERC (North American Electric Reliability Corporation)
# regions, used for where plant is located
nerc_region = {
    'NPCC': 'Northeast Power Coordinating Council',
    'ASCC': 'Alaska Systems Coordinating Council',
    'HICC': 'Hawaiian Islands Coordinating Council',
    'MRO': 'Midwest Reliability Organization',
    'SERC': 'SERC Reliability Corporation',
    'RFC': 'Reliability First Corporation',
    'SPP': 'Southwest Power Pool',
    'TRE': 'Texas Regional Entity',
    'FRCC': 'Florida Reliability Coordinating Council',
    'WECC': 'Western Electricity Coordinating Council'
}
"""dict: A dictionary mapping NERC Region abbreviations (keys) to NERC
    Region names (values).
"""

# From Page 7 of EIA Form 923 EIA’s internal consolidated NAICS sectors.
# For internal purposes, EIA consolidates NAICS categories into seven groups.
sector_eia = {
    # traditional regulated electric utilities
    '1': 'Electric Utility',

    # Independent power producers which are not cogenerators
    '2': 'NAICS-22 Non-Cogen',

    # Independent power producers which are cogenerators, but whose
    # primary business purpose is the sale of electricity to the public
    '3': 'NAICS-22 Cogen',

    # Commercial non-cogeneration facilities that produce electric power,
    # are connected to the gird, and can sell power to the public
    '4': 'Commercial NAICS Non-Cogen',

    # Commercial cogeneration facilities that produce electric power, are
    # connected to the grid, and can sell power to the public
    '5': 'Commercial NAICS Cogen',

    # Industrial non-cogeneration facilities that produce electric power, are
    # connected to the gird, and can sell power to the public
    '6': 'Industrial NAICS Non-Cogen',

    # Industrial cogeneration facilities that produce electric power, are
    # connected to the gird, and can sell power to the public
    '7': 'Industrial NAICS Cogen'
}
"""dict: A dictionary mapping EIA numeric codes (keys) to EIA’s internal
    consolidated NAICS sectors (values).
"""

# EIA 923: EIA Type of prime mover:
prime_movers_eia923 = {
    'BA': 'Energy Storage, Battery',
    'BT': 'Turbines Used in a Binary Cycle. Including those used for geothermal applications',
    'CA': 'Combined-Cycle -- Steam Part',
    'CE': 'Energy Storage, Compressed Air',
    'CP': 'Energy Storage, Concentrated Solar Power',
    'CS': 'Combined-Cycle Single-Shaft Combustion Turbine and Steam Turbine share of single',
    'CT': 'Combined-Cycle Combustion Turbine Part',
    'ES': 'Energy Storage, Other (Specify on Schedule 9, Comments)',
    'FC': 'Fuel Cell',
    'FW': 'Energy Storage, Flywheel',
    'GT': 'Combustion (Gas) Turbine. Including Jet Engine design',
    'HA': 'Hydrokinetic, Axial Flow Turbine',
    'HB': 'Hydrokinetic, Wave Buoy',
    'HK': 'Hydrokinetic, Other',
    'HY': 'Hydraulic Turbine. Including turbines associated with delivery of water by pipeline.',
    'IC': 'Internal Combustion (diesel, piston, reciprocating) Engine',
    'PS': 'Energy Storage, Reversible Hydraulic Turbine (Pumped Storage)',
    'OT': 'Other',
    'ST': 'Steam Turbine. Including Nuclear, Geothermal, and Solar Steam (does not include Combined Cycle).',
    'PV': 'Photovoltaic',
    'WT': 'Wind Turbine, Onshore',
    'WS': 'Wind Turbine, Offshore'
}
"""dict: A dictionary mapping EIA 923 prime mover codes (keys) and prime mover
    names / descriptions (values).
"""

# EIA 923: The fuel code reported to EIA.Two or three letter alphanumeric:
fuel_type_eia923 = {
    'AB': 'Agricultural By-Products',
    'ANT': 'Anthracite Coal',
    'BFG': 'Blast Furnace Gas',
    'BIT': 'Bituminous Coal',
    'BLQ': 'Black Liquor',
    'CBL': 'Coal, Blended',
    'DFO': 'Distillate Fuel Oil. Including diesel, No. 1, No. 2, and No. 4 fuel oils.',
    'GEO': 'Geothermal',
    'JF': 'Jet Fuel',
    'KER': 'Kerosene',
    'LFG': 'Landfill Gas',
    'LIG': 'Lignite Coal',
    'MSB': 'Biogenic Municipal Solid Waste',
    'MSN': 'Non-biogenic Municipal Solid Waste',
    'MSW': 'Municipal Solid Waste',
    'MWH': 'Electricity used for energy storage',
    'NG': 'Natural Gas',
    'NUC': 'Nuclear. Including Uranium, Plutonium, and Thorium.',
    'OBG': 'Other Biomass Gas. Including digester gas, methane, and other biomass gases.',
    'OBL': 'Other Biomass Liquids',
    'OBS': 'Other Biomass Solids',
    'OG': 'Other Gas',
    'OTH': 'Other Fuel',
    'PC': 'Petroleum Coke',
    'PG': 'Gaseous Propane',
    'PUR': 'Purchased Steam',
    'RC': 'Refined Coal',
    'RFO': 'Residual Fuel Oil. Including No. 5 & 6 fuel oils and bunker C fuel oil.',
    'SC': 'Coal-based Synfuel. Including briquettes, pellets, or extrusions, which are formed by binding materials or processes that recycle materials.',
    'SGC': 'Coal-Derived Synthesis Gas',
    'SGP': 'Synthesis Gas from Petroleum Coke',
    'SLW': 'Sludge Waste',
    'SUB': 'Subbituminous Coal',
    'SUN': 'Solar',
    'TDF': 'Tire-derived Fuels',
    'WAT': 'Water at a Conventional Hydroelectric Turbine and water used in Wave Buoy Hydrokinetic Technology, current Hydrokinetic Technology, Tidal Hydrokinetic Technology, and Pumping Energy for Reversible (Pumped Storage) Hydroelectric Turbines.',
    'WC': 'Waste/Other Coal. Including anthracite culm, bituminous gob, fine coal, lignite waste, waste coal.',
    'WDL': 'Wood Waste Liquids, excluding Black Liquor. Including red liquor, sludge wood, spent sulfite liquor, and other wood-based liquids.',
    'WDS': 'Wood/Wood Waste Solids. Including paper pellets, railroad ties, utility polies, wood chips, bark, and other wood waste solids.',
    'WH': 'Waste Heat not directly attributed to a fuel source',
    'WND': 'Wind',
    'WO': 'Waste/Other Oil. Including crude oil, liquid butane, liquid propane, naphtha, oil waste, re-refined moto oil, sludge oil, tar oil, or other petroleum-based liquid wastes.'
}
"""dict: A dictionary mapping EIA 923 fuel type codes (keys) and fuel type
    names / descriptions (values).
"""

# Fuel type strings for EIA 923 generator fuel table

fuel_type_eia923_gen_fuel_coal_strings = [
    'ant', 'bit', 'cbl', 'lig', 'pc', 'rc', 'sc', 'sub', 'wc', ]
"""list: The list of EIA 923 Generation Fuel strings associated with coal fuel.
"""

fuel_type_eia923_gen_fuel_oil_strings = [
    'dfo', 'rfo', 'wo', 'jf', 'ker', ]
"""list: The list of EIA 923 Generation Fuel strings associated with oil fuel.
"""

fuel_type_eia923_gen_fuel_gas_strings = [
    'bfg', 'lfg', 'ng', 'og', 'obg', 'pg', 'sgc', 'sgp', ]
"""list: The list of EIA 923 Generation Fuel strings associated with gas fuel.
"""

fuel_type_eia923_gen_fuel_solar_strings = ['sun', ]
"""list: The list of EIA 923 Generation Fuel strings associated with solar
    power.
"""

fuel_type_eia923_gen_fuel_wind_strings = ['wnd', ]
"""list: The list of EIA 923 Generation Fuel strings associated with wind
    power.
"""
fuel_type_eia923_gen_fuel_hydro_strings = ['wat', ]
"""list: The list of EIA 923 Generation Fuel strings associated with hydro
    power.
"""
fuel_type_eia923_gen_fuel_nuclear_strings = ['nuc', ]
"""list: The list of EIA 923 Generation Fuel strings associated with nuclear
    power.
"""
fuel_type_eia923_gen_fuel_waste_strings = [
    'ab', 'blq', 'msb', 'msn', 'msw', 'obl', 'obs', 'slw', 'tdf', 'wdl', 'wds']
"""list: The list of EIA 923 Generation Fuel strings associated with solid waste
    fuel.
"""
fuel_type_eia923_gen_fuel_other_strings = ['geo', 'mwh', 'oth', 'pur', 'wh', ]
"""list: The list of EIA 923 Generation Fuel strings associated with geothermal
    power.
"""


fuel_type_eia923_gen_fuel_simple_map = {
    'coal': fuel_type_eia923_gen_fuel_coal_strings,
    'oil': fuel_type_eia923_gen_fuel_oil_strings,
    'gas': fuel_type_eia923_gen_fuel_gas_strings,
    'solar': fuel_type_eia923_gen_fuel_solar_strings,
    'wind': fuel_type_eia923_gen_fuel_wind_strings,
    'hydro': fuel_type_eia923_gen_fuel_hydro_strings,
    'nuclear': fuel_type_eia923_gen_fuel_nuclear_strings,
    'waste': fuel_type_eia923_gen_fuel_waste_strings,
    'other': fuel_type_eia923_gen_fuel_other_strings,
}
"""dict: A dictionary mapping EIA 923 Generation Fuel fuel types (keys) to lists
    of strings associated with that fuel type (values).
"""

# Fuel type strings for EIA 923 boiler fuel table

fuel_type_eia923_boiler_fuel_coal_strings = [
    'ant', 'bit', 'lig', 'pc', 'rc', 'sc', 'sub', 'wc', ]
"""list: A list of strings from EIA 923 Boiler Fuel associated with fuel type
    coal.
"""

fuel_type_eia923_boiler_fuel_oil_strings = ['dfo', 'rfo', 'wo', 'jf', 'ker', ]
"""list: A list of strings from EIA 923 Boiler Fuel associated with fuel type
    oil.
"""
fuel_type_eia923_boiler_fuel_gas_strings = [
    'bfg', 'lfg', 'ng', 'og', 'obg', 'pg', 'sgc', 'sgp', ]
"""list: A list of strings from EIA 923 Boiler Fuel associated with fuel type
    gas.
"""
fuel_type_eia923_boiler_fuel_waste_strings = [
    'ab', 'blq', 'msb', 'msn', 'obl', 'obs', 'slw', 'tdf', 'wdl', 'wds', ]
"""list: A list of strings from EIA 923 Boiler Fuel associated with fuel type
    waste.
"""
fuel_type_eia923_boiler_fuel_other_strings = ['oth', 'pur', 'wh', ]
"""list: A list of strings from EIA 923 Boiler Fuel associated with fuel type
    other.
"""

fuel_type_eia923_boiler_fuel_simple_map = {
    'coal': fuel_type_eia923_boiler_fuel_coal_strings,
    'oil': fuel_type_eia923_boiler_fuel_oil_strings,
    'gas': fuel_type_eia923_boiler_fuel_gas_strings,
    'waste': fuel_type_eia923_boiler_fuel_waste_strings,
    'other': fuel_type_eia923_boiler_fuel_other_strings,
}
"""dict: A dictionary mapping EIA 923 Boiler Fuel fuel types (keys) to lists
    of strings associated with that fuel type (values).
"""

# PUDL consolidation of EIA923 AER fuel type strings into same categories as
# 'energy_source_eia923' plus additional renewable and nuclear categories.
# These classifications are not currently used, as the EIA fuel type and energy
# source designations provide more detailed information.

aer_coal_strings = ['col', 'woc', 'pc']
"""list: A list of EIA 923 AER fuel type strings associated with coal.
"""

aer_gas_strings = ['mlg', 'ng', 'oog']
"""list: A list of EIA 923 AER fuel type strings associated with gas.
"""

aer_oil_strings = ['dfo', 'rfo', 'woo']
"""list: A list of EIA 923 AER fuel type strings associated with oil.
"""

aer_solar_strings = ['sun']
"""list: A list of EIA 923 AER fuel type strings associated with solar power.
"""

aer_wind_strings = ['wnd']
"""list: A list of EIA 923 AER fuel type strings associated with wind power.
"""

aer_hydro_strings = ['hps', 'hyc']
"""list: A list of EIA 923 AER fuel type strings associated with hydro power.
"""

aer_nuclear_strings = ['nuc']
"""list:  A list of EIA 923 AER fuel type strings associated with nuclear power.
"""

aer_waste_strings = ['www']
"""list: A list of EIA 923 AER fuel type strings associated with waste.
"""

aer_other_strings = ['geo', 'orw', 'oth']
"""list: A list of EIA 923 AER fuel type strings associated with other fuel.
"""

aer_fuel_type_strings = {
    'coal': aer_coal_strings,
    'gas': aer_gas_strings,
    'oil': aer_oil_strings,
    'solar': aer_solar_strings,
    'wind': aer_wind_strings,
    'hydro': aer_hydro_strings,
    'nuclear': aer_nuclear_strings,
    'waste': aer_waste_strings,
    'other': aer_other_strings
}
"""dict: A dictionary mapping EIA 923 AER fuel types (keys) to lists
    of strings associated with that fuel type (values).
"""


# EIA 923: A partial aggregation of the reported fuel type codes into
# larger categories used by EIA in, for example,
# the Annual Energy Review (AER).Two or three letter alphanumeric.
# See the Fuel Code table (Table 5), below:
fuel_type_aer_eia923 = {
    'SUN': 'Solar PV and thermal',
    'COL': 'Coal',
    'DFO': 'Distillate Petroleum',
    'GEO': 'Geothermal',
    'HPS': 'Hydroelectric Pumped Storage',
    'HYC': 'Hydroelectric Conventional',
    'MLG': 'Biogenic Municipal Solid Waste and Landfill Gas',
    'NG': 'Natural Gas',
    'NUC': 'Nuclear',
    'OOG': 'Other Gases',
    'ORW': 'Other Renewables',
    'OTH': 'Other (including nonbiogenic MSW)',
    'PC': 'Petroleum Coke',
    'RFO': 'Residual Petroleum',
    'WND': 'Wind',
    'WOC': 'Waste Coal',
    'WOO': 'Waste Oil',
    'WWW': 'Wood and Wood Waste'
}
"""dict: A dictionary mapping EIA 923 AER fuel types (keys) to lists
    of strings associated with that fuel type (values).
"""

fuel_type_eia860_coal_strings = ['ant', 'bit', 'cbl', 'lig', 'pc', 'rc', 'sc',
                                 'sub', 'wc', 'coal', 'petroleum coke', 'col',
                                 'woc']
"""list: A list of strings from EIA 860 associated with fuel type coal.
"""

fuel_type_eia860_oil_strings = ['dfo', 'jf', 'ker', 'rfo', 'wo', 'woo',
                                'petroleum']
"""list: A list of strings from EIA 860 associated with fuel type oil.
"""

fuel_type_eia860_gas_strings = ['bfg', 'lfg', 'mlg', 'ng', 'obg', 'og', 'pg',
                                'sgc', 'sgp', 'natural gas', 'other gas',
                                'oog', 'sg']
"""list: A list of strings from EIA 860 associated with fuel type gas.
"""

fuel_type_eia860_solar_strings = ['sun', 'solar']
"""list: A list of strings from EIA 860 associated with solar power.
"""

fuel_type_eia860_wind_strings = ['wnd', 'wind', 'wt']
"""list: A list of strings from EIA 860 associated with wind power.
"""

fuel_type_eia860_hydro_strings = ['wat', 'hyc', 'hps', 'hydro']
"""list: A list of strings from EIA 860 associated with hydro power.
"""

fuel_type_eia860_nuclear_strings = ['nuc', 'nuclear']
"""list:  A list of strings from EIA 860 associated with nuclear power.
"""

fuel_type_eia860_waste_strings = ['ab', 'blq', 'bm', 'msb', 'msn', 'obl',
                                  'obs', 'slw', 'tdf', 'wdl', 'wds', 'biomass',
                                  'msw', 'www']
"""list: A list of strings from EIA 860 associated with fuel type waste.
"""

fuel_type_eia860_other_strings = ['mwh', 'oth', 'pur', 'wh', 'geo', 'none',
                                  'orw', 'other']
"""list:  A list of strings from EIA 860 associated with fuel type other.
"""

fuel_type_eia860_simple_map = {
    'coal': fuel_type_eia860_coal_strings,
    'oil': fuel_type_eia860_oil_strings,
    'gas': fuel_type_eia860_gas_strings,
    'solar': fuel_type_eia860_solar_strings,
    'wind': fuel_type_eia860_wind_strings,
    'hydro': fuel_type_eia860_hydro_strings,
    'nuclear': fuel_type_eia860_nuclear_strings,
    'waste': fuel_type_eia860_waste_strings,
    'other': fuel_type_eia860_other_strings,
}
"""dict: A dictionary mapping EIA 860 fuel types (keys) to lists
    of strings associated with that fuel type (values).
"""

# EIA 923/860: Lumping of energy source categories.
energy_source_eia_simple_map = {
    'coal': ['ANT', 'BIT', 'LIG', 'PC', 'SUB', 'WC', 'RC'],
    'oil': ['DFO', 'JF', 'KER', 'RFO', 'WO'],
    'gas': ['BFG', 'LFG', 'NG', 'OBG', 'OG', 'PG', 'SG', 'SGC', 'SGP'],
    'solar': ['SUN'],
    'wind': ['WND'],
    'hydro': ['WAT'],
    'nuclear': ['NUC'],
    'waste': ['AB', 'BLQ', 'MSW', 'OBL', 'OBS', 'SLW', 'TDF', 'WDL', 'WDS'],
    'other': ['GEO', 'MWH', 'OTH', 'PUR', 'WH']
}
"""dict: A dictionary mapping EIA fuel types (keys) to fuel codes (values).
"""

fuel_group_eia923_simple_map = {
    'coal': ['coal', 'petroleum coke'],
    'oil': ['petroleum'],
    'gas': ['natural gas', 'other gas']
}
"""dict: A dictionary mapping EIA 923 simple fuel types("oil", "coal", "gas")
    (keys) to fuel types (values).
"""

# EIA 923: The type of physical units fuel consumption is reported in.
# All consumption is reported in either short tons for solids,
# thousands of cubic feet for gases, and barrels for liquids.
fuel_units_eia923 = {
    'mcf': 'Thousands of cubic feet (for gases)',
    'short_tons': 'Short tons (for solids)',
    'barrels': 'Barrels (for liquids)'
}
"""dict: A dictionary mapping EIA 923 fuel units (keys) to fuel unit
    descriptions (values).
"""

# EIA 923: Designates the purchase type under which receipts occurred
# in the reporting month. One or two character alphanumeric:
contract_type_eia923 = {
    'C': 'Contract - Fuel received under a purchase order or contract with a term of one year or longer.  Contracts with a shorter term are considered spot purchases ',
    'NC': 'New Contract - Fuel received under a purchase order or contract with duration of one year or longer, under which deliveries were first made during the reporting month',
    'S': 'Spot Purchase',
    'T': 'Tolling Agreement – Fuel received under a tolling agreement (bartering arrangement of fuel for generation)'
}
"""dict: A dictionary mapping EIA 923 contract codes (keys) to contract
    descriptions (values) for each month in the Fuel Receipts and Costs table.
"""

# EIA 923: The fuel code associated with the fuel receipt.
# Defined on Page 7 of EIA Form 923
# Two or three character alphanumeric:
energy_source_eia923 = {
    'ANT': 'Anthracite Coal',
    'BFG': 'Blast Furnace Gas',
    'BM': 'Biomass',
    'BIT': 'Bituminous Coal',
    'DFO': 'Distillate Fuel Oil. Including diesel, No. 1, No. 2, and No. 4 fuel oils.',
    'JF': 'Jet Fuel',
    'KER': 'Kerosene',
    'LIG': 'Lignite Coal',
    'NG': 'Natural Gas',
    'PC': 'Petroleum Coke',
    'PG': 'Gaseous Propone',
    'OG': 'Other Gas',
    'RC': 'Refined Coal',
    'RFO': 'Residual Fuel Oil. Including No. 5 & 6 fuel oils and bunker C fuel oil.',
    'SG': 'Synthesis Gas from Petroleum Coke',
    'SGP': 'Petroleum Coke Derived Synthesis Gas',
    'SC': 'Coal-based Synfuel. Including briquettes, pellets, or extrusions, which are formed by binding materials or processes that recycle materials.',
    'SUB': 'Subbituminous Coal',
    'WC': 'Waste/Other Coal. Including anthracite culm, bituminous gob, fine coal, lignite waste, waste coal.',
    'WO': 'Waste/Other Oil. Including crude oil, liquid butane, liquid propane, naphtha, oil waste, re-refined moto oil, sludge oil, tar oil, or other petroleum-based liquid wastes.',
}
"""dict: A dictionary mapping fuel codes (keys) to fuel descriptions (values)
    for each fuel receipt from the EIA 923 Fuel Receipts and Costs table.
"""

# EIA 923 Fuel Group, from Page 7 EIA Form 923
# Groups fossil fuel energy sources into fuel groups that are located in the
# Electric Power Monthly:  Coal, Natural Gas, Petroleum, Petroleum Coke.
fuel_group_eia923 = (
    'coal',
    'natural_gas',
    'petroleum',
    'petroleum_coke',
    'other_gas'
)
"""tuple: A tuple containing EIA 923 fuel groups.
"""

# EIA 923: Type of Coal Mine as defined on Page 7 of EIA Form 923
coalmine_type_eia923 = {
    'P': 'Preparation Plant',
    'S': 'Surface',
    'U': 'Underground',
    'US': 'Both an underground and surface mine with most coal extracted from underground',
    'SU': 'Both an underground and surface mine with most coal extracted from surface',
}
"""dict: A dictionary mapping EIA 923 coal mine type codes (keys) to
    descriptions (values).
"""

# EIA 923: State abbreviation related to coal mine location.
# Country abbreviations are also used in this category, but they are
# non-standard because of collisions with US state names. Instead of using
# the provided non-standard names, we convert to ISO-3166-1 three letter
# country codes https://en.wikipedia.org/wiki/ISO_3166-1_alpha-3
coalmine_country_eia923 = {
    'AU': 'AUS',  # Australia
    'CL': 'COL',  # Colombia
    'CN': 'CAN',  # Canada
    'IS': 'IDN',  # Indonesia
    'PL': 'POL',  # Poland
    'RS': 'RUS',  # Russia
    'UK': 'GBR',  # United Kingdom of Great Britain
    'VZ': 'VEN',  # Venezuela
    'OC': 'other_country',
    'IM': 'unknown'
}
"""dict: A dictionary mapping coal mine country codes (keys) to ISO-3166-1 three
    letter country codes (values).
"""

# EIA 923: Mode for the longest / second longest distance.
transport_modes_eia923 = {
    'RR': 'Rail: Shipments of fuel moved to consumers by rail \
        (private or public/commercial). Included is coal hauled to or \
        away from a railroad siding by truck if the truck did not use public\
        roads.',
    'RV': 'River:  Shipments of fuel moved to consumers via river by barge.  \
        Not included are shipments to Great Lakes coal loading docks, \
        tidewater piers, or coastal ports.',
    'GL': 'Great Lakes:  Shipments of coal moved to consumers via \
        the Great Lakes. These shipments are moved via the Great Lakes \
        coal loading docks, which are identified by name and location as \
        follows: Conneaut Coal Storage & Transfer, Conneaut, Ohio;  \
        NS Coal Dock (Ashtabula Coal Dock), Ashtabula, Ohio;  \
        Sandusky Coal Pier, Sandusky, Ohio;  Toledo Docks, Toledo, Ohio; \
        KCBX Terminals Inc., Chicago, Illinois;  \
        Superior Midwest Energy Terminal, Superior, Wisconsin',
    'TP': 'Tidewater Piers and Coastal Ports:  Shipments of coal moved to \
        Tidewater Piers and Coastal Ports for further shipments to consumers \
        via coastal water or ocean.  The Tidewater Piers and Coastal Ports \
        are identified by name and location as follows:  Dominion Terminal \
        Associates, Newport News, Virginia; McDuffie Coal Terminal, Mobile, \
        Alabama; IC Railmarine Terminal, Convent, Louisiana;  \
        International Marine Terminals, Myrtle Grove, Louisiana;  \
        Cooper/T. Smith Stevedoring Co. Inc., Darrow, Louisiana;  \
        Seward Terminal Inc., Seward, Alaska;  Los Angeles Export Terminal, \
        Inc., Los Angeles, California;  Levin-Richmond Terminal Corp., \
        Richmond, California; Baltimore Terminal, Baltimore, Maryland;  \
        Norfolk Southern Lamberts Point P-6, Norfolk, Virginia;  \
        Chesapeake Bay Piers, Baltimore, Maryland;  Pier IX Terminal Company, \
        Newport News, Virginia;  Electro-Coal Transport Corp., Davant, \
        Louisiana',
    'WT': 'Water: Shipments of fuel moved to consumers by other waterways.',
    'TR': 'Truck: Shipments of fuel moved to consumers by truck.  \
        Not included is fuel hauled to or away from a railroad siding by \
        truck on non-public roads.',
    'tr': 'Truck: Shipments of fuel moved to consumers by truck.  \
        Not included is fuel hauled to or away from a railroad siding by \
        truck on non-public roads.',
    'TC': 'Tramway/Conveyor: Shipments of fuel moved to consumers \
        by tramway or conveyor.',
    'SP': 'Slurry Pipeline: Shipments of coal moved to consumers \
        by slurry pipeline.',
    'PL': 'Pipeline: Shipments of fuel moved to consumers by pipeline'
}
"""dict: A dictionary mapping primary and secondary transportation mode codes
    (keys) to descriptions (values).
"""

# we need to include all of the columns which we want to keep for either the
# entity or annual tables. The order here matters. We need to harvest the plant
# location before harvesting the location of the utilites for example.
entities = {
<<<<<<< HEAD
=======
    'balancing_authorities': [
        # base cols
        ['balancing_authority_id_eia'],
        # static cols
        ['balancing_authority_code_eia', 'balancing_authority_name_eia'],
        # annual cols
        [],
        # need type fixing
        {},
    ],
>>>>>>> bc2c125c
    'plants': [
        # base cols
        ['plant_id_eia'],
        # static cols
        ['balancing_authority_code_eia', 'balancing_authority_name_eia',
         'city', 'county', 'ferc_cogen_status',
         'ferc_exempt_wholesale_generator', 'ferc_small_power_producer',
         'grid_voltage_2_kv', 'grid_voltage_3_kv', 'grid_voltage_kv',
         'iso_rto_code', 'latitude', 'longitude',
         'nerc_region', 'plant_name_eia', 'primary_purpose_naics_id',
         'sector_id', 'sector_name', 'state', 'street_address', 'zip_code'],
        # annual cols
        ['ash_impoundment', 'ash_impoundment_lined', 'ash_impoundment_status',
         'energy_storage', 'ferc_cogen_docket_no', 'water_source',
         'ferc_exempt_wholesale_generator_docket_no',
         'ferc_small_power_producer_docket_no',
         'liquefied_natural_gas_storage',
         'natural_gas_local_distribution_company', 'natural_gas_storage',
         'natural_gas_pipeline_name_1', 'natural_gas_pipeline_name_2',
         'natural_gas_pipeline_name_3', 'net_metering', 'pipeline_notes',
         'regulatory_status_code', 'transmission_distribution_owner_id',
         'transmission_distribution_owner_name',
         'transmission_distribution_owner_state', 'utility_id_eia'],
        # need type fixing
        {},
    ],
    'generators': [
        # base cols
        ['plant_id_eia', 'generator_id'],
        # static cols
        ['prime_mover_code', 'duct_burners', 'operating_date',
         'topping_bottoming_code', 'solid_fuel_gasification',
         'pulverized_coal_tech', 'fluidized_bed_tech', 'subcritical_tech',
         'supercritical_tech', 'ultrasupercritical_tech', 'stoker_tech',
         'other_combustion_tech', 'bypass_heat_recovery',
         'rto_iso_lmp_node_id', 'rto_iso_location_wholesale_reporting_id',
         'associated_combined_heat_power', 'original_planned_operating_date',
         'operating_switch', 'previously_canceled'],
        # annual cols
        ['capacity_mw', 'fuel_type_code_pudl', 'multiple_fuels',
         'ownership_code', 'deliver_power_transgrid', 'summer_capacity_mw',
         'winter_capacity_mw', 'minimum_load_mw', 'technology_description',
         'energy_source_code_1', 'energy_source_code_2',
         'energy_source_code_3', 'energy_source_code_4',
         'energy_source_code_5', 'energy_source_code_6',
         'startup_source_code_1', 'startup_source_code_2',
         'startup_source_code_3', 'startup_source_code_4',
         'time_cold_shutdown_full_load_code', 'syncronized_transmission_grid',
         'turbines_num', 'operational_status_code', 'operational_status',
         'planned_modifications', 'planned_net_summer_capacity_uprate_mw',
         'planned_net_winter_capacity_uprate_mw', 'planned_new_capacity_mw',
         'planned_uprate_date', 'planned_net_summer_capacity_derate_mw',
         'planned_net_winter_capacity_derate_mw', 'planned_derate_date',
         'planned_new_prime_mover_code', 'planned_energy_source_code_1',
         'planned_repower_date', 'other_planned_modifications',
         'other_modifications_date', 'planned_retirement_date',
         'carbon_capture', 'cofire_fuels', 'switch_oil_gas',
         'turbines_inverters_hydrokinetics', 'nameplate_power_factor',
         'uprate_derate_during_year', 'uprate_derate_completed_date',
         'current_planned_operating_date', 'summer_estimated_capability_mw',
         'winter_estimated_capability_mw', 'retirement_date', 'utility_id_eia'],
        # need type fixing
        {}
    ],
    # utilities must come after plants. plant location needs to be
    # removed before the utility locations are compiled
    'utilities': [
        # base cols
        ['utility_id_eia'],
        # static cols
        ['utility_name_eia',
         'entity_type'],
        # annual cols
        ['street_address', 'city', 'state', 'zip_code',
         'plants_reported_owner', 'plants_reported_operator',
         'plants_reported_asset_manager', 'plants_reported_other_relationship',
         ],
        # need type fixing
        {'utility_id_eia': 'int64', }, ],
    'boilers': [
        # base cols
        ['plant_id_eia', 'boiler_id'],
        # static cols
        ['prime_mover_code'],
        # annual cols
        [],
        # need type fixing
        {},
    ]
}
"""dict: A dictionary containing table name strings (keys) and lists of columns
    to keep for those tables (values).
"""

# EPA CEMS constants #####

epacems_rename_dict = {
    "STATE": "state",
    # "FACILITY_NAME": "plant_name",  # Not reading from CSV
    "ORISPL_CODE": "plant_id_eia",
    "UNITID": "unitid",
    # These op_date, op_hour, and op_time variables get converted to
    # operating_date, operating_datetime and operating_time_interval in
    # transform/epacems.py
    "OP_DATE": "op_date",
    "OP_HOUR": "op_hour",
    "OP_TIME": "operating_time_hours",
    "GLOAD (MW)": "gross_load_mw",
    "GLOAD": "gross_load_mw",
    "SLOAD (1000 lbs)": "steam_load_1000_lbs",
    "SLOAD (1000lb/hr)": "steam_load_1000_lbs",
    "SLOAD": "steam_load_1000_lbs",
    "SO2_MASS (lbs)": "so2_mass_lbs",
    "SO2_MASS": "so2_mass_lbs",
    "SO2_MASS_MEASURE_FLG": "so2_mass_measurement_code",
    # "SO2_RATE (lbs/mmBtu)": "so2_rate_lbs_mmbtu",  # Not reading from CSV
    # "SO2_RATE": "so2_rate_lbs_mmbtu",  # Not reading from CSV
    # "SO2_RATE_MEASURE_FLG": "so2_rate_measure_flg",  # Not reading from CSV
    "NOX_RATE (lbs/mmBtu)": "nox_rate_lbs_mmbtu",
    "NOX_RATE": "nox_rate_lbs_mmbtu",
    "NOX_RATE_MEASURE_FLG": "nox_rate_measurement_code",
    "NOX_MASS (lbs)": "nox_mass_lbs",
    "NOX_MASS": "nox_mass_lbs",
    "NOX_MASS_MEASURE_FLG": "nox_mass_measurement_code",
    "CO2_MASS (tons)": "co2_mass_tons",
    "CO2_MASS": "co2_mass_tons",
    "CO2_MASS_MEASURE_FLG": "co2_mass_measurement_code",
    # "CO2_RATE (tons/mmBtu)": "co2_rate_tons_mmbtu",  # Not reading from CSV
    # "CO2_RATE": "co2_rate_tons_mmbtu",  # Not reading from CSV
    # "CO2_RATE_MEASURE_FLG": "co2_rate_measure_flg",  # Not reading from CSV
    "HEAT_INPUT (mmBtu)": "heat_content_mmbtu",
    "HEAT_INPUT": "heat_content_mmbtu",
    "FAC_ID": "facility_id",
    "UNIT_ID": "unit_id_epa",
}
"""dict: A dictionary containing EPA CEMS column names (keys) and replacement
    names to use when reading those columns into PUDL (values).
"""
# Any column that exactly matches one of these won't be read
epacems_columns_to_ignore = {
    "FACILITY_NAME",
    "SO2_RATE (lbs/mmBtu)",
    "SO2_RATE",
    "SO2_RATE_MEASURE_FLG",
    "CO2_RATE (tons/mmBtu)",
    "CO2_RATE",
    "CO2_RATE_MEASURE_FLG",
}
"""set: The set of EPA CEMS columns to ignore when reading data.
"""
# Specify dtypes to for reading the CEMS CSVs
epacems_csv_dtypes = {
    "STATE": pd.StringDtype(),
    # "FACILITY_NAME": str,  # Not reading from CSV
    "ORISPL_CODE": pd.Int64Dtype(),
    "UNITID": pd.StringDtype(),
    # These op_date, op_hour, and op_time variables get converted to
    # operating_date, operating_datetime and operating_time_interval in
    # transform/epacems.py
    "OP_DATE": pd.StringDtype(),
    "OP_HOUR": pd.Int64Dtype(),
    "OP_TIME": float,
    "GLOAD (MW)": float,
    "GLOAD": float,
    "SLOAD (1000 lbs)": float,
    "SLOAD (1000lb/hr)": float,
    "SLOAD": float,
    "SO2_MASS (lbs)": float,
    "SO2_MASS": float,
    "SO2_MASS_MEASURE_FLG": pd.StringDtype(),
    # "SO2_RATE (lbs/mmBtu)": float,  # Not reading from CSV
    # "SO2_RATE": float,  # Not reading from CSV
    # "SO2_RATE_MEASURE_FLG": str,  # Not reading from CSV
    "NOX_RATE (lbs/mmBtu)": float,
    "NOX_RATE": float,
    "NOX_RATE_MEASURE_FLG": pd.StringDtype(),
    "NOX_MASS (lbs)": float,
    "NOX_MASS": float,
    "NOX_MASS_MEASURE_FLG": pd.StringDtype(),
    "CO2_MASS (tons)": float,
    "CO2_MASS": float,
    "CO2_MASS_MEASURE_FLG": pd.StringDtype(),
    # "CO2_RATE (tons/mmBtu)": float,  # Not reading from CSV
    # "CO2_RATE": float,  # Not reading from CSV
    # "CO2_RATE_MEASURE_FLG": str,  # Not reading from CSV
    "HEAT_INPUT (mmBtu)": float,
    "HEAT_INPUT": float,
    "FAC_ID": pd.Int64Dtype(),
    "UNIT_ID": pd.Int64Dtype(),
}
"""dict: A dictionary containing column names (keys) and data types (values)
for EPA CEMS.
"""

epacems_tables = ("hourly_emissions_epacems")
"""tuple: A tuple containing tables of EPA CEMS data to pull into PUDL.
"""

epacems_additional_plant_info_file = importlib.resources.open_text(
    'pudl.package_data.epa.cems', 'plant_info_for_additional_cems_plants.csv')
"""typing.TextIO:

    Todo:
        Return to
"""

files_dict_epaipm = {
    'transmission_single_epaipm': '*table_3-21*',
    'transmission_joint_epaipm': '*transmission_joint_ipm*',
    'load_curves_epaipm': '*table_2-2_*',
    'plant_region_map_epaipm': '*needs_v6*',
}
"""dict: A dictionary of EPA IPM tables and strings that files of those tables
    contain.
"""

epaipm_url_ext = {
    'transmission_single_epaipm': 'table_3-21_annual_transmission_capabilities_of_u.s._model_regions_in_epa_platform_v6_-_2021.xlsx',
    'load_curves_epaipm': 'table_2-2_load_duration_curves_used_in_epa_platform_v6.xlsx',
    'plant_region_map_epaipm': 'needs_v6_november_2018_reference_case_0.xlsx',
}
"""dict: A dictionary of EPA IPM tables and associated URLs extensions for
    downloading that table's data.
"""

read_excel_epaipm_dict = {
    'transmission_single_epaipm': dict(
        skiprows=3,
        usecols='B:F',
        index_col=[0, 1],
    ),
    'transmission_joint_epaipm': {},
    'load_curves_epaipm': dict(
        skiprows=3,
        usecols='B:AB',
    ),
    'plant_region_map_epaipm_active': dict(
        sheet_name='NEEDS v6_Active',
        usecols='C,I',
    ),
    'plant_region_map_epaipm_retired': dict(
        sheet_name='NEEDS v6_Retired_Through2021',
        usecols='C,I',
    ),
}
"""
dict: A dictionary of dictionaries containing EPA IPM tables and associated
    information for reading those tables into PUDL (values).
"""

epaipm_region_names = [
    'ERC_PHDL', 'ERC_REST', 'ERC_FRNT', 'ERC_GWAY', 'ERC_WEST',
    'FRCC', 'NENG_CT', 'NENGREST', 'NENG_ME', 'MIS_AR', 'MIS_IL',
    'MIS_INKY', 'MIS_IA', 'MIS_MIDA', 'MIS_LA', 'MIS_LMI', 'MIS_MNWI',
    'MIS_D_MS', 'MIS_MO', 'MIS_MAPP', 'MIS_AMSO', 'MIS_WOTA',
    'MIS_WUMS', 'NY_Z_A', 'NY_Z_B', 'NY_Z_C&E', 'NY_Z_D', 'NY_Z_F',
    'NY_Z_G-I', 'NY_Z_J', 'NY_Z_K', 'PJM_West', 'PJM_AP', 'PJM_ATSI',
    'PJM_COMD', 'PJM_Dom', 'PJM_EMAC', 'PJM_PENE', 'PJM_SMAC',
    'PJM_WMAC', 'S_C_KY', 'S_C_TVA', 'S_D_AECI', 'S_SOU', 'S_VACA',
    'SPP_NEBR', 'SPP_N', 'SPP_SPS', 'SPP_WEST', 'SPP_KIAM', 'SPP_WAUE',
    'WECC_AZ', 'WEC_BANC', 'WECC_CO', 'WECC_ID', 'WECC_IID',
    'WEC_LADW', 'WECC_MT', 'WECC_NM', 'WEC_CALN', 'WECC_NNV',
    'WECC_PNW', 'WEC_SDGE', 'WECC_SCE', 'WECC_SNV', 'WECC_UT',
    'WECC_WY', 'CN_AB', 'CN_BC', 'CN_NL', 'CN_MB', 'CN_NB', 'CN_NF',
    'CN_NS', 'CN_ON', 'CN_PE', 'CN_PQ', 'CN_SK',
]
"""list: A list of EPA IPM region names."""

epaipm_region_aggregations = {
    'PJM': [
        'PJM_AP', 'PJM_ATSI', 'PJM_COMD', 'PJM_Dom',
        'PJM_EMAC', 'PJM_PENE', 'PJM_SMAC', 'PJM_WMAC'
    ],
    'NYISO': [
        'NY_Z_A', 'NY_Z_B', 'NY_Z_C&E', 'NY_Z_D',
        'NY_Z_F', 'NY_Z_G-I', 'NY_Z_J', 'NY_Z_K'
    ],
    'ISONE': ['NENG_CT', 'NENGREST', 'NENG_ME'],
    'MISO': [
        'MIS_AR', 'MIS_IL', 'MIS_INKY', 'MIS_IA',
        'MIS_MIDA', 'MIS_LA', 'MIS_LMI', 'MIS_MNWI', 'MIS_D_MS',
        'MIS_MO', 'MIS_MAPP', 'MIS_AMSO', 'MIS_WOTA', 'MIS_WUMS'
    ],
    'SPP': [
        'SPP_NEBR', 'SPP_N', 'SPP_SPS', 'SPP_WEST', 'SPP_KIAM', 'SPP_WAUE'
    ],
    'WECC_NW': [
        'WECC_CO', 'WECC_ID', 'WECC_MT', 'WECC_NNV',
        'WECC_PNW', 'WECC_UT', 'WECC_WY'
    ]

}
"""
dict: A dictionary containing EPA IPM regions (keys) and lists of their
    associated abbreviations (values).
"""

epaipm_rename_dict = {
    'transmission_single_epaipm': {
        'From': 'region_from',
        'To': 'region_to',
        'Capacity TTC (MW)': 'firm_ttc_mw',
        'Energy TTC (MW)': 'nonfirm_ttc_mw',
        'Transmission Tariff (2016 mills/kWh)': 'tariff_mills_kwh',
    },
    'load_curves_epaipm': {
        'day': 'day_of_year',
        'region': 'region_id_epaipm',
    },
    'plant_region_map_epaipm': {
        'ORIS Plant Code': 'plant_id_eia',
        'Region Name': 'region',
    },
}
glue_pudl_tables = ('plants_eia', 'plants_ferc', 'plants', 'utilities_eia',
                    'utilities_ferc', 'utilities', 'utility_plant_assn')
"""
dict: A dictionary of dictionaries containing EPA IPM tables (keys) and items
    for each table to be renamed along with the replacement name (values).
"""

data_sources = (
    'eia860',
    'eia861',
    'eia923',
    'epacems',
    'epaipm',
    'ferc1',
    'ferc714',
    # 'pudl'
)
"""tuple: A tuple containing the data sources we are able to pull into PUDL."""

# All the years for which we ought to be able to download these data sources
data_years = {
    'eia860': tuple(range(2001, 2019)),
    'eia861': tuple(range(1990, 2019)),
    'eia923': tuple(range(2001, 2020)),
    'epacems': tuple(range(1995, 2019)),
    'epaipm': (None, ),
    'ferc1': tuple(range(1994, 2019)),
    'ferc714': (None, ),
}
"""
dict: A dictionary of data sources (keys) and tuples containing the years
    that we expect to be able to download for each data source (values).
"""

# The full set of years we currently expect to be able to ingest, per source:
working_years = {
    'eia860': tuple(range(2009, 2019)),
    'eia861': tuple(range(2001, 2019)),
    'eia923': tuple(range(2009, 2019)),
    'epacems': tuple(range(1995, 2019)),
    'epaipm': (None, ),
    'ferc1': tuple(range(1994, 2019)),
    'ferc714': (None, ),
}
"""
dict: A dictionary of data sources (keys) and tuples containing the years for
    each data source that are able to be ingested into PUDL.
"""

pudl_tables = {
    'eia860': eia860_pudl_tables,
    'eia861': (
        "service_territory_eia861",
        "balancing_authority_eia861",
        "sales_eia861",
        "advanced_metering_infrastructure_eia861",
        "demand_response_eia861",
        "distribution_systems_eia861",
        "dynamic_pricing_eia861",
        "green_pricing_eia861",
<<<<<<< HEAD
=======
        "mergers_eia861",
        "net_metering_eia861",
>>>>>>> bc2c125c
    ),
    'eia923': eia923_pudl_tables,
    'epacems': epacems_tables,
    'epaipm': epaipm_pudl_tables,
    'ferc1': ferc1_pudl_tables,
    'ferc714': (
        "respondent_id_ferc714",
        "id_certification_ferc714",
        "gen_plants_ba_ferc714",
        "demand_monthly_ba_ferc714",
        "net_energy_load_ba_ferc714",
        "adjacency_ba_ferc714",
        "interchange_ba_ferc714",
        "lambda_hourly_ba_ferc714",
        "lambda_description_ferc714",
        "description_pa_ferc714",
        "demand_forecast_pa_ferc714",
        "demand_hourly_pa_ferc714",
    ),
    'glue': glue_pudl_tables,
}
"""
dict: A dictionary containing data sources (keys) and the list of associated
    tables from that datasource that can be pulled into PUDL (values).
"""

base_data_urls = {
    'eia860': 'https://www.eia.gov/electricity/data/eia860',
    'eia861': 'https://www.eia.gov/electricity/data/eia861/zip',
    'eia923': 'https://www.eia.gov/electricity/data/eia923',
    'epacems': 'ftp://newftp.epa.gov/dmdnload/emissions/hourly/monthly',
    'ferc1': 'ftp://eforms1.ferc.gov/f1allyears',
    'ferc714': 'https://www.ferc.gov/docs-filing/forms/form-714/data',
    'ferceqr': 'ftp://eqrdownload.ferc.gov/DownloadRepositoryProd/BulkNew/CSV',
    'msha': 'https://arlweb.msha.gov/OpenGovernmentData/DataSets',
    'epaipm': 'https://www.epa.gov/sites/production/files/2019-03',
    'pudl': 'https://catalyst.coop/pudl/'
}
"""
dict: A dictionary containing data sources (keys) and their base data URLs
    (values).
"""

need_fix_inting = {
    'plants_steam_ferc1': ('construction_year', 'installation_year'),
    'plants_small_ferc1': ('construction_year', 'ferc_license_id'),
    'plants_hydro_ferc1': ('construction_year', 'installation_year',),
    'plants_pumped_storage_ferc1': ('construction_year', 'installation_year',),
    'hourly_emissions_epacems': ('facility_id', 'unit_id_epa',),
}
"""
dict: A dictionary containing tables (keys) and column names (values)
    containing integer - type columns whose null values need fixing.
"""

contributors = {
    "catalyst-cooperative": {
        "title": "Catalyst Cooperative",
        "path": "https://catalyst.coop/",
        "role": "publisher",
        "email": "pudl@catalyst.coop",
        "organization": "Catalyst Cooperative",
    },
    "zane-selvans": {
        "title": "Zane Selvans",
        "email": "zane.selvans@catalyst.coop",
        "path": "https://amateurearthling.org/",
        "role": "wrangler",
        "organization": "Catalyst Cooperative"
    },
    "christina-gosnell": {
        "title": "Christina Gosnell",
        "email": "christina.gosnell@catalyst.coop",
        "role": "contributor",
        "organization": "Catalyst Cooperative",
    },
    "steven-winter": {
        "title": "Steven Winter",
        "email": "steven.winter@catalyst.coop",
        "role": "contributor",
        "organization": "Catalyst Cooperative",
    },
    "alana-wilson": {
        "title": "Alana Wilson",
        "email": "alana.wilson@catalyst.coop",
        "role": "contributor",
        "organization": "Catalyst Cooperative",
    },
    "karl-dunkle-werner": {
        "title": "Karl Dunkle Werner",
        "email": "karldw@berkeley.edu",
        "path": "https://karldw.org/",
        "role": "contributor",
        "organization": "UC Berkeley",
    },
    'greg-schivley': {
        "title": "Greg Schivley",
        "role": "contributor",
    },
}
"""
dict: A dictionary of dictionaries containing organization names (keys) and
    their attributes (values).
"""

data_source_info = {
    "eia860": {
        "title": "EIA Form 860",
        "path": "https://www.eia.gov/electricity/data/eia860/",
    },
    "eia861": {
        "title": "EIA Form 861",
        "path": "https://www.eia.gov/electricity/data/eia861/",
    },
    "eia923": {
        "title": "EIA Form 923",
        "path": "https://www.eia.gov/electricity/data/eia923/",
    },
    "eiawater": {
        "title": "EIA Water Use for Power",
        "path": "https://www.eia.gov/electricity/data/water/",
    },
    "epacems": {
        "title": "EPA Air Markets Program Data",
        "path": "https://ampd.epa.gov/ampd/",
    },
    "epaipm": {
        "title": "EPA Integrated Planning Model",
        "path": "https://www.epa.gov/airmarkets/national-electric-energy-data-system-needs-v6",
    },
    "ferc1": {
        "title": "FERC Form 1",
        "path": "https://www.ferc.gov/docs-filing/forms/form-1/data.asp",
    },
    "ferc714": {
        "title": "FERC Form 714",
        "path": "https://www.ferc.gov/docs-filing/forms/form-714/data.asp",
    },
    "ferceqr": {
        "title": "FERC Electric Quarterly Report",
        "path": "https://www.ferc.gov/docs-filing/eqr.asp",
    },
    "msha": {
        "title": "Mining Safety and Health Administration",
        "path": "https://www.msha.gov/mine-data-retrieval-system",
    },
    "phmsa": {
        "title": "Pipelines and Hazardous Materials Safety Administration",
        "path": "https://www.phmsa.dot.gov/data-and-statistics/pipeline/data-and-statistics-overview",
    },
    "pudl": {
        "title": "The Public Utility Data Liberation Project (PUDL)",
        "path": "https://catalyst.coop/pudl/",
        "email": "pudl@catalyst.coop",
    },
}
"""
dict: A dictionary of dictionaries containing datasources (keys) and
    associated attributes (values)
"""

contributors_by_source = {
    "pudl": [
        "catalyst-cooperative",
        "zane-selvans",
        "christina-gosnell",
        "steven-winter",
        "alana-wilson",
        "karl-dunkle-werner",
    ],
    "eia923": [
        "catalyst-cooperative",
        "zane-selvans",
        "christina-gosnell",
        "steven-winter",
    ],
    "eia860": [
        "catalyst-cooperative",
        "zane-selvans",
        "christina-gosnell",
        "steven-winter",
        "alana-wilson",
    ],
    "ferc1": [
        "catalyst-cooperative",
        "zane-selvans",
        "christina-gosnell",
        "steven-winter",
        "alana-wilson",
    ],
    "epacems": [
        "catalyst-cooperative",
        "karl-dunkle-werner",
        "zane-selvans",
    ],
    "epaipm": [
        "greg-schivley",
    ],
}
"""
dict: A dictionary of data sources (keys) and lists of contributors (values).
"""

licenses = {
    "cc-by-4.0": {
        "name": "CC-BY-4.0",
        "title": "Creative Commons Attribution 4.0",
        "path": "https://creativecommons.org/licenses/by/4.0/"
    },
    "us-govt": {
        "name": "other-pd",
        "title": "U.S. Government Work",
        "path": "http://www.usa.gov/publicdomain/label/1.0/",
    }
}
"""
dict: A dictionary of dictionaries containing license types and their
    attributes.
"""

output_formats = [
    'sqlite',
    'parquet',
    'datapkg',
    'notebook',
]
"""list: A list of types of PUDL output formats."""


keywords_by_data_source = {
    'pudl': [
        'us', 'electricity',
    ],
    'eia860': [
        'electricity', 'electric', 'boiler', 'generator', 'plant', 'utility',
        'fuel', 'coal', 'natural gas', 'prime mover', 'eia860', 'retirement',
        'capacity', 'planned', 'proposed', 'energy', 'hydro', 'solar', 'wind',
        'nuclear', 'form 860', 'eia', 'annual', 'gas', 'ownership', 'steam',
        'turbine', 'combustion', 'combined cycle', 'eia',
        'energy information administration'
    ],
    'eia923': [
        'fuel', 'boiler', 'generator', 'plant', 'utility', 'cost', 'price',
        'natural gas', 'coal', 'eia923', 'energy', 'electricity', 'form 923',
        'receipts', 'generation', 'net generation', 'monthly', 'annual', 'gas',
        'fuel consumption', 'MWh', 'energy information administration', 'eia',
        'mercury', 'sulfur', 'ash', 'lignite', 'bituminous', 'subbituminous',
        'heat content'
    ],
    'epacems': [
        'epa', 'us', 'emissions', 'pollution', 'ghg', 'so2', 'co2', 'sox',
        'nox', 'load', 'utility', 'electricity', 'plant', 'generator', 'unit',
        'generation', 'capacity', 'output', 'power', 'heat content', 'mmbtu',
        'steam', 'cems', 'continuous emissions monitoring system', 'hourly'
        'environmental protection agency', 'ampd', 'air markets program data',
    ],
    'ferc1': [
        'electricity', 'electric', 'utility', 'plant', 'steam', 'generation',
        'cost', 'expense', 'price', 'heat content', 'ferc', 'form 1',
        'federal energy regulatory commission', 'capital', 'accounting',
        'depreciation', 'finance', 'plant in service', 'hydro', 'coal',
        'natural gas', 'gas', 'opex', 'capex', 'accounts', 'investment',
        'capacity'
    ],
    'epaipm': [
        'epaipm', 'integrated planning',
    ]
}

ENTITY_TYPE_DICT = {
    'M': 'Municipal',
    'C': 'Cooperative',
    'R': 'Retail Power Marketer',
    'I': 'Investor Owned',
    'P': 'Political Subdivision',
    'T': 'Transmission',
    'S': 'State',
    'W': 'Wholesale Power Marketer',
    'F': 'Federal',
    'A': 'Municipal Mktg Authority',
    'G': 'Community Choice Aggregator',
    'D': 'Nonutility DSM Administrator',
    'B': 'Behind the Meter',
    'Q': 'Independent Power Producer',
    'IND': 'Industrial',
    'COM': 'Commercial',
    float('nan'): 'Unregulated'
}

"""dict: A dictionary of datasets (keys) and keywords (values). """

column_dtypes = {
    "ferc1": {  # Obviously this is not yet a complete list...
        "construction_year": pd.Int64Dtype(),
        "installation_year": pd.Int64Dtype(),
        'utility_id_ferc1': pd.Int64Dtype(),
        'plant_id_pudl': pd.Int64Dtype(),
        'plant_id_ferc1': pd.Int64Dtype(),
        'utility_id_pudl': pd.Int64Dtype(),
        'report_year': pd.Int64Dtype(),
        'report_date': 'datetime64[ns]',
    },
    "ferc714": {  # INCOMPLETE
        "report_year": pd.Int64Dtype(),
        "respondent_id_ferc714": pd.Int64Dtype(),
        "eia_code": pd.Int64Dtype(),
        "respondent_name_ferc714": pd.StringDtype(),
        "timezone": pd.CategoricalDtype(categories=[
            "America/New_York", "America/Chicago", "America/Denver",
            "America/Los_Angeles", "America/Anchorage", "Pacific/Honolulu"]),
        "utc_datetime": "datetime64[ns]",
        "peak_demand_summer_mw": float,
        "peak_demand_winter_mw": float,
    },
    "epacems": {
        'state': pd.StringDtype(),
        'plant_id_eia': pd.Int64Dtype(),  # Nullable Integer
        'unitid': pd.StringDtype(),
        'operating_datetime_utc': "datetime64[ns]",
        'operating_time_hours': float,
        'gross_load_mw': float,
        'steam_load_1000_lbs': float,
        'so2_mass_lbs': float,
        'so2_mass_measurement_code': pd.StringDtype(),
        'nox_rate_lbs_mmbtu': float,
        'nox_rate_measurement_code': pd.StringDtype(),
        'nox_mass_lbs': float,
        'nox_mass_measurement_code': pd.StringDtype(),
        'co2_mass_tons': float,
        'co2_mass_measurement_code': pd.StringDtype(),
        'heat_content_mmbtu': float,
        'facility_id': pd.Int64Dtype(),  # Nullable Integer
        'unit_id_epa': pd.Int64Dtype(),  # Nullable Integer
    },
    "eia": {
        'actual_peak_demand_savings_mw': float,  # Added by AES for DR table
        'advanced_metering_infrastructure': float,  # Added by AES for AMI table
        'ash_content_pct': float,
        'ash_impoundment': pd.BooleanDtype(),
        'ash_impoundment_lined': pd.BooleanDtype(),
        # TODO: convert this field to more descriptive words
        'ash_impoundment_status': pd.StringDtype(),
        'associated_combined_heat_power': pd.BooleanDtype(),
        'automated_meter_reading': float,  # Added by AES for AMI table
        'balancing_authority_code_eia': pd.CategoricalDtype(),
        'balancing_authority_id_eia': pd.Int64Dtype(),
        'balancing_authority_name_eia': pd.StringDtype(),
        'bga_source': pd.StringDtype(),
        'boiler_id': pd.StringDtype(),
        'business_model': pd.CategoricalDtype(categories=[
            "retail", "energy_services"]),
        'bypass_heat_recovery': pd.BooleanDtype(),
        'capacity_mw': float,
        'carbon_capture': pd.BooleanDtype(),
        'chlorine_content_ppm': float,
        'circuits_with_voltage_optimization': pd.Int64Dtype(),  # Added by AES for DS table
        'city': pd.StringDtype(),
        'cofire_fuels': pd.BooleanDtype(),
        'contact_firstname': pd.StringDtype(),
        'contact_firstname2': pd.StringDtype(),
        'contact_lastname': pd.StringDtype(),
        'contact_lastname2': pd.StringDtype(),
        'contact_title': pd.StringDtype(),
        'contact_title2': pd.StringDtype(),
        'contract_expiration_date': 'datetime64[ns]',
        'contract_type_code': pd.StringDtype(),
        'county': pd.StringDtype(),
        'county_id_fips': pd.StringDtype(),  # Must preserve leading zeroes
        'critical_peak_pricing': pd.BooleanDtype(),  # Added by AES for DP table
        'critical_peak_rebate': pd.BooleanDtype(),  # Added by AES for DP table
<<<<<<< HEAD
        'current_planned_operating_date': 'datetime64[ns]',
        'customers': pd.Int64Dtype(),
=======
        # Added by AES for NM table
        'current_flow_type': pd.CategoricalDtype(categories=['AC', 'DC']),
        'current_planned_operating_date': 'datetime64[ns]',
        'customers': pd.Int64Dtype(),  # Used by AES for NM table
>>>>>>> bc2c125c
        'customer_class': pd.CategoricalDtype(categories=[
            "residential", "commercial", "industrial", "transportation",
            "other", "total",
        ]),
        'customer_incentives_cost': float,  # Added by AES for DR table
        'daily_digital_access_customers': float,  # Added by AES for AMI table
        'data_observed': pd.BooleanDtype(),
        'deliver_power_transgrid': pd.BooleanDtype(),
        'direct_load_control_customers': float,  # Added by AES for AMI table
        'distribution_circuits': pd.Int64Dtype(),  # Added by AES for DS table
        'duct_burners': pd.BooleanDtype(),
<<<<<<< HEAD
=======
        'energy_displaced_mwh': float,  # Added by AES for NM table
>>>>>>> bc2c125c
        'energy_savings_mwh': float,  # Added by AES for DR table
        'energy_served_ami_mwh': float,  # Added by AES for AMI table
        'energy_source_code': pd.StringDtype(),
        'energy_source_code_1': pd.StringDtype(),
        'energy_source_code_2': pd.StringDtype(),
        'energy_source_code_3': pd.StringDtype(),
        'energy_source_code_4': pd.StringDtype(),
        'energy_source_code_5': pd.StringDtype(),
        'energy_source_code_6': pd.StringDtype(),
        'energy_storage': pd.BooleanDtype(),
        # Modified by AES for Merger table
        'entity_type': pd.CategoricalDtype(categories=ENTITY_TYPE_DICT.values()),
        'ferc_cogen_docket_no': pd.StringDtype(),
        'ferc_cogen_status': pd.BooleanDtype(),
        'ferc_exempt_wholesale_generator': pd.BooleanDtype(),
        'ferc_exempt_wholesale_generator_docket_no': pd.StringDtype(),
        'ferc_small_power_producer': pd.BooleanDtype(),
        'ferc_small_power_producer_docket_no': pd.StringDtype(),
        'fluidized_bed_tech': pd.BooleanDtype(),
        'fraction_owned': float,
        # Added by AES for NM table (might want to consider merging with another fuel label)
        'fuel_class': pd.CategoricalDtype(categories=['pv', 'wind', 'chpcogen', 'other', 'total']),
        'fuel_consumed_for_electricity_mmbtu': float,
        'fuel_consumed_for_electricity_units': float,
        'fuel_consumed_mmbtu': float,
        'fuel_consumed_units': float,
        'fuel_cost_per_mmbtu': float,
        'fuel_group_code': pd.StringDtype(),
        'fuel_group_code_simple': pd.StringDtype(),
        'fuel_mmbtu_per_unit': float,
        'fuel_qty_units': float,
        # are fuel_type and fuel_type_code the same??
        # fuel_type includes 40 code-like things.. WAT, SUN, NUC, etc.
        'fuel_type': pd.StringDtype(),
        # from the boiler_fuel_eia923 table, there are 30 code-like things, like NG, BIT, LIG
        'fuel_type_code': pd.StringDtype(),
        'fuel_type_code_aer': pd.StringDtype(),
        'fuel_type_code_pudl': pd.StringDtype(),
        # this is a mix of integer-like values (2 or 5) and strings like AUGSF
        'generator_id': pd.StringDtype(),
        # Added by AES for GP table (added green pricing prefix for now)
        'green_pricing_revenue': float,
        'grid_voltage_2_kv': float,
        'grid_voltage_3_kv': float,
        'grid_voltage_kv': float,
        'heat_content_mmbtu_per_unit': float,
        'home_area_network': float,  # Added by AES for AMI table
        'iso_rto_code': pd.StringDtype(),
        'latitude': float,
        'liquefied_natural_gas_storage': pd.BooleanDtype(),
        'longitude': float,
        'mercury_content_ppm': float,
        'merge_address': pd.StringDtype(),  # Added by AES for Mergers table
        'merge_city': pd.StringDtype(),  # Added by AES for Mergers table
        'merge_company': pd.StringDtype(),  # Added by AES for Mergers table
        'merge_date': 'datetime64[ns]',  # Added by AES for Mergers table
        'merge_state': pd.StringDtype(),  # Added by AES for Mergers table
        'merge_zip_4': pd.StringDtype(),  # Added by AES for Mergers table
        'merge_zip_5': pd.StringDtype(),  # Added by AES for Mergers tables
        'mine_id_msha': pd.Int64Dtype(),
        'mine_id_pudl': pd.Int64Dtype(),
        'mine_name': pd.StringDtype(),
        'mine_type_code': pd.StringDtype(),
        'minimum_load_mw': float,
        'moisture_content_pct': float,
        'multiple_fuels': pd.BooleanDtype(),
        'nameplate_power_factor': float,
        'natural_gas_delivery_contract_type_code': pd.StringDtype(),
        'natural_gas_local_distribution_company': pd.StringDtype(),
        'natural_gas_pipeline_name_1': pd.StringDtype(),
        'natural_gas_pipeline_name_2': pd.StringDtype(),
        'natural_gas_pipeline_name_3': pd.StringDtype(),
        'natural_gas_storage': pd.BooleanDtype(),
        'natural_gas_transport_code': pd.StringDtype(),
        'nerc_region': pd.StringDtype(),
        'net_generation_mwh': float,
        'net_metering': pd.BooleanDtype(),
<<<<<<< HEAD
=======
        'new_parent': pd.StringDtype(),  # Added by AES for Mergers table
>>>>>>> bc2c125c
        'non_amr_ami': float,  # Added by AES for AMI table
        'nuclear_unit_id': pd.Int64Dtype(),
        'operating_date': 'datetime64[ns]',
        'operating_switch': pd.StringDtype(),
        # TODO: double check this for early 860 years
        'operational_status': pd.StringDtype(),
        'operational_status_code': pd.StringDtype(),
        'original_planned_operating_date': 'datetime64[ns]',
        'other_combustion_tech': pd.BooleanDtype(),
        'other_costs': float,  # Added by AES for DR table
        'other_modifications_date': 'datetime64[ns]',
        'other_planned_modifications': pd.BooleanDtype(),
        'owner_city': pd.StringDtype(),
        'owner_name': pd.StringDtype(),
        'owner_state': pd.StringDtype(),
        'owner_street_address': pd.StringDtype(),
        'owner_utility_id_eia': pd.Int64Dtype(),
        'owner_zip_code': pd.StringDtype(),  # Must preserve leading zeroes.
        # we should transition these into readable codes, not a one letter thing
<<<<<<< HEAD
        'ownership_code': pd.StringDtype(),
        'ownership_type': pd.CategoricalDtype(),
=======
>>>>>>> bc2c125c
        'pipeline_notes': pd.StringDtype(),
        'planned_derate_date': 'datetime64[ns]',
        'planned_energy_source_code_1': pd.StringDtype(),
        'planned_modifications': pd.BooleanDtype(),
        'planned_net_summer_capacity_derate_mw': float,
        'planned_net_summer_capacity_uprate_mw': float,
        'planned_net_winter_capacity_derate_mw': float,
        'planned_net_winter_capacity_uprate_mw': float,
        'planned_new_capacity_mw': float,
        'planned_new_prime_mover_code': pd.StringDtype(),
        'planned_repower_date': 'datetime64[ns]',
        'planned_retirement_date': 'datetime64[ns]',
        'planned_uprate_date': 'datetime64[ns]',
        'plant_id_eia': pd.Int64Dtype(),
        'plant_id_pudl': pd.Int64Dtype(),
        'plant_name_eia': pd.StringDtype(),
        'plants_reported_asset_manager': pd.BooleanDtype(),
        'plants_reported_operator': pd.BooleanDtype(),
        'plants_reported_other_relationship': pd.BooleanDtype(),
        'plants_reported_owner': pd.BooleanDtype(),
        'potential_peak_demand_savings_mw': float,  # Added by AES for DR table
        'pulverized_coal_tech': pd.BooleanDtype(),
        'previously_canceled': pd.BooleanDtype(),
        'primary_transportation_mode_code': pd.StringDtype(),
        'primary_purpose_naics_id': pd.Int64Dtype(),
        'prime_mover_code': pd.StringDtype(),
        'real_time_pricing_program': pd.BooleanDtype(),  # Added by AES for DP table
<<<<<<< HEAD
        'rec_revenues': float,  # Added by AES for GP table
        'rec_sales_mwh': float,  # Added by AES for GP table
        'regulatory_status_code': pd.StringDtype(),
        'report_date': 'datetime64[ns]',
        'revenues': float,  # Added by AES for GP table
        'rto_iso_lmp_node_id': pd.StringDtype(),
        'rto_iso_location_wholesale_reporting_id': pd.StringDtype(),
        'retirement_date': 'datetime64[ns]',
        'revenues': float,
        'sales_mwh': float,
=======
        'rec_revenue': float,  # Added by AES for GP table
        'rec_sales_mwh': float,  # Added by AES for GP table
        'regulatory_status_code': pd.StringDtype(),
        'report_date': 'datetime64[ns]',
        'retirement_date': 'datetime64[ns]',
        'rto_iso_lmp_node_id': pd.StringDtype(),
        'rto_iso_location_wholesale_reporting_id': pd.StringDtype(),
        'sales_mwh': float,
        'sales_revenue': float,  # Added sales prefix for now
>>>>>>> bc2c125c
        'secondary_transportation_mode_code': pd.StringDtype(),
        'sector_id': pd.Int64Dtype(),
        'sector_name': pd.StringDtype(),
        'service_type': pd.CategoricalDtype(categories=[
            "bundled", "energy", "delivery",
        ]),
<<<<<<< HEAD
=======
        'sold_to_utility_mwh': float,  # Added by AES for NM table
>>>>>>> bc2c125c
        'solid_fuel_gasification': pd.BooleanDtype(),
        'startup_source_code_1': pd.StringDtype(),
        'startup_source_code_2': pd.StringDtype(),
        'startup_source_code_3': pd.StringDtype(),
        'startup_source_code_4': pd.StringDtype(),
        'state': pd.StringDtype(),
        'state_id_fips': pd.StringDtype(),  # Must preserve leading zeroes
        'street_address': pd.StringDtype(),
        'stoker_tech': pd.BooleanDtype(),
        'storage_capacity_mw': float,  # Added by AES for NM table
        'storage_customers': pd.Int64Dtype(),  # Added by AES for NM table
        'subcritical_tech': pd.BooleanDtype(),
        'sulfur_content_pct': float,
        'summer_capacity_mw': float,
        # TODO: check if there is any data pre-2016
        'summer_estimated_capability_mw': float,
        'supercritical_tech': pd.BooleanDtype(),
        'supplier_name': pd.StringDtype(),
        'switch_oil_gas': pd.BooleanDtype(),
        'syncronized_transmission_grid': pd.BooleanDtype(),
        'technology_description': pd.StringDtype(),
        'time_cold_shutdown_full_load_code': pd.StringDtype(),
        'time_of_use_pricing_program': pd.BooleanDtype(),  # Added by AES for DP table
        'timezone': pd.StringDtype(),
        'topping_bottoming_code': pd.StringDtype(),
        'total_meters': float,  # Added by AES for AMI table
        'transmission_distribution_owner_id': pd.Int64Dtype(),
        'transmission_distribution_owner_name': pd.StringDtype(),
        'transmission_distribution_owner_state': pd.StringDtype(),
        'turbines_inverters_hydrokinetics': float,
        'turbines_num': pd.Int64Dtype(),  # TODO: check if any turbines show up pre-2016
        'ultrasupercritical_tech': pd.BooleanDtype(),
        'unit_id_eia': pd.StringDtype(),
        'unit_id_pudl': pd.Int64Dtype(),
        'uprate_derate_completed_date': 'datetime64[ns]',
        'uprate_derate_during_year': pd.BooleanDtype(),
        'utility_attn': pd.StringDtype(),
        'utility_id_eia': pd.Int64Dtype(),
        'utility_id_pudl': pd.Int64Dtype(),
        'utility_name_eia': pd.StringDtype(),
        'utility_pobox': pd.StringDtype(),
        'utility_zip4': pd.StringDtype(),
        'variable_peak_pricing_program': pd.BooleanDtype(),  # Added by AES for DP table
<<<<<<< HEAD
=======
        'virtual_capacity_mw': float,  # Added by AES for NM table
        'virtual_customers': pd.Int64Dtype(),  # Added by AES for NM table
>>>>>>> bc2c125c
        'water_heater': pd.Int64Dtype(),  # Added by AES for DR table
        'water_source': pd.StringDtype(),
        'winter_capacity_mw': float,
        'winter_estimated_capability_mw': float,
        'zip_code': pd.StringDtype(),
    },
}<|MERGE_RESOLUTION|>--- conflicted
+++ resolved
@@ -1849,19 +1849,6 @@
 # entity or annual tables. The order here matters. We need to harvest the plant
 # location before harvesting the location of the utilites for example.
 entities = {
-<<<<<<< HEAD
-=======
-    'balancing_authorities': [
-        # base cols
-        ['balancing_authority_id_eia'],
-        # static cols
-        ['balancing_authority_code_eia', 'balancing_authority_name_eia'],
-        # annual cols
-        [],
-        # need type fixing
-        {},
-    ],
->>>>>>> bc2c125c
     'plants': [
         # base cols
         ['plant_id_eia'],
@@ -2236,11 +2223,8 @@
         "distribution_systems_eia861",
         "dynamic_pricing_eia861",
         "green_pricing_eia861",
-<<<<<<< HEAD
-=======
         "mergers_eia861",
         "net_metering_eia861",
->>>>>>> bc2c125c
     ),
     'eia923': eia923_pudl_tables,
     'epacems': epacems_tables,
@@ -2611,15 +2595,10 @@
         'county_id_fips': pd.StringDtype(),  # Must preserve leading zeroes
         'critical_peak_pricing': pd.BooleanDtype(),  # Added by AES for DP table
         'critical_peak_rebate': pd.BooleanDtype(),  # Added by AES for DP table
-<<<<<<< HEAD
-        'current_planned_operating_date': 'datetime64[ns]',
-        'customers': pd.Int64Dtype(),
-=======
         # Added by AES for NM table
         'current_flow_type': pd.CategoricalDtype(categories=['AC', 'DC']),
         'current_planned_operating_date': 'datetime64[ns]',
         'customers': pd.Int64Dtype(),  # Used by AES for NM table
->>>>>>> bc2c125c
         'customer_class': pd.CategoricalDtype(categories=[
             "residential", "commercial", "industrial", "transportation",
             "other", "total",
@@ -2631,10 +2610,7 @@
         'direct_load_control_customers': float,  # Added by AES for AMI table
         'distribution_circuits': pd.Int64Dtype(),  # Added by AES for DS table
         'duct_burners': pd.BooleanDtype(),
-<<<<<<< HEAD
-=======
         'energy_displaced_mwh': float,  # Added by AES for NM table
->>>>>>> bc2c125c
         'energy_savings_mwh': float,  # Added by AES for DR table
         'energy_served_ami_mwh': float,  # Added by AES for AMI table
         'energy_source_code': pd.StringDtype(),
@@ -2712,10 +2688,7 @@
         'nerc_region': pd.StringDtype(),
         'net_generation_mwh': float,
         'net_metering': pd.BooleanDtype(),
-<<<<<<< HEAD
-=======
         'new_parent': pd.StringDtype(),  # Added by AES for Mergers table
->>>>>>> bc2c125c
         'non_amr_ami': float,  # Added by AES for AMI table
         'nuclear_unit_id': pd.Int64Dtype(),
         'operating_date': 'datetime64[ns]',
@@ -2735,11 +2708,6 @@
         'owner_utility_id_eia': pd.Int64Dtype(),
         'owner_zip_code': pd.StringDtype(),  # Must preserve leading zeroes.
         # we should transition these into readable codes, not a one letter thing
-<<<<<<< HEAD
-        'ownership_code': pd.StringDtype(),
-        'ownership_type': pd.CategoricalDtype(),
-=======
->>>>>>> bc2c125c
         'pipeline_notes': pd.StringDtype(),
         'planned_derate_date': 'datetime64[ns]',
         'planned_energy_source_code_1': pd.StringDtype(),
@@ -2767,18 +2735,6 @@
         'primary_purpose_naics_id': pd.Int64Dtype(),
         'prime_mover_code': pd.StringDtype(),
         'real_time_pricing_program': pd.BooleanDtype(),  # Added by AES for DP table
-<<<<<<< HEAD
-        'rec_revenues': float,  # Added by AES for GP table
-        'rec_sales_mwh': float,  # Added by AES for GP table
-        'regulatory_status_code': pd.StringDtype(),
-        'report_date': 'datetime64[ns]',
-        'revenues': float,  # Added by AES for GP table
-        'rto_iso_lmp_node_id': pd.StringDtype(),
-        'rto_iso_location_wholesale_reporting_id': pd.StringDtype(),
-        'retirement_date': 'datetime64[ns]',
-        'revenues': float,
-        'sales_mwh': float,
-=======
         'rec_revenue': float,  # Added by AES for GP table
         'rec_sales_mwh': float,  # Added by AES for GP table
         'regulatory_status_code': pd.StringDtype(),
@@ -2788,17 +2744,13 @@
         'rto_iso_location_wholesale_reporting_id': pd.StringDtype(),
         'sales_mwh': float,
         'sales_revenue': float,  # Added sales prefix for now
->>>>>>> bc2c125c
         'secondary_transportation_mode_code': pd.StringDtype(),
         'sector_id': pd.Int64Dtype(),
         'sector_name': pd.StringDtype(),
         'service_type': pd.CategoricalDtype(categories=[
             "bundled", "energy", "delivery",
         ]),
-<<<<<<< HEAD
-=======
         'sold_to_utility_mwh': float,  # Added by AES for NM table
->>>>>>> bc2c125c
         'solid_fuel_gasification': pd.BooleanDtype(),
         'startup_source_code_1': pd.StringDtype(),
         'startup_source_code_2': pd.StringDtype(),
@@ -2842,11 +2794,8 @@
         'utility_pobox': pd.StringDtype(),
         'utility_zip4': pd.StringDtype(),
         'variable_peak_pricing_program': pd.BooleanDtype(),  # Added by AES for DP table
-<<<<<<< HEAD
-=======
         'virtual_capacity_mw': float,  # Added by AES for NM table
         'virtual_customers': pd.Int64Dtype(),  # Added by AES for NM table
->>>>>>> bc2c125c
         'water_heater': pd.Int64Dtype(),  # Added by AES for DR table
         'water_source': pd.StringDtype(),
         'winter_capacity_mw': float,
