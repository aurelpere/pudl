--- conflicted
+++ resolved
@@ -33,16 +33,10 @@
 # EIA EXPORT FUNCTIONS
 ###############################################################################
 
-<<<<<<< HEAD
-
-def _validate_params_eia(etl_params):
+
+def _validate_params_eia(etl_params):  # noqa: C901
     # extract all of the etl_params for the EIA ETL function
     # empty dictionary to compile etl_params
-=======
-def _validate_input_eia(inputs):  # noqa: C901
-    # extract all of the inputs for the EIA ETL function
-    # empty dictionary to compile inputs
->>>>>>> 88e8cb48
     eia_input_dict = {}
     # when nothing is set in the settings file, the years will default as none
     try:
@@ -204,7 +198,7 @@
 ###############################################################################
 
 
-def _validate_params_ferc1(etl_params):
+def _validate_params_ferc1(etl_params):  # noqa: C901
     ferc1_dict = {}
     # pull out the etl_params from the dictionary passed into this function
     try:
@@ -581,7 +575,7 @@
     return flattened_params_dict
 
 
-def get_flattened_etl_parameters(pkg_bundle_settings):
+def get_flattened_etl_parameters(pkg_bundle_settings):  # noqa: C901
     """
     Compile flattened etl parameters.
 
