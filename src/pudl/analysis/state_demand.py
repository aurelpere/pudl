--- conflicted
+++ resolved
@@ -30,10 +30,6 @@
 import matplotlib.pyplot as plt
 import numpy as np
 import pandas as pd
-<<<<<<< HEAD
-=======
-import sqlalchemy as sa
->>>>>>> ff117c1c
 from dagster import AssetKey, AssetOut, Field, asset, multi_asset
 
 import pudl.analysis.timeseries_cleaning
@@ -525,11 +521,7 @@
     Returns:
         Dataframe with columns `county_id_fips` and `population`.
     """
-<<<<<<< HEAD
-    return county_censusdp1[["geoid10", "dp0010001"]].rename(
-=======
     return county_censusdp1["geoid10", "dp0010001"].rename(
->>>>>>> ff117c1c
         columns={"geoid10": "county_id_fips", "dp0010001": "population"}
     )
 
