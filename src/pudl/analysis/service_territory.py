--- conflicted
+++ resolved
@@ -13,11 +13,7 @@
 
 import pandas as pd
 import sqlalchemy as sa
-<<<<<<< HEAD
 from dagster import AssetKey, AssetsDefinition, Field, asset
-=======
-from dagster import AssetKey
->>>>>>> 82cde06d
 from matplotlib import pyplot as plt
 
 import pudl
