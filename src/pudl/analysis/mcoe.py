--- conflicted
+++ resolved
@@ -5,7 +5,6 @@
 from dagster import AssetIn, AssetsDefinition, Field, asset
 
 import pudl
-from pudl.helpers import oob_to_nan
 from pudl.metadata.fields import apply_pudl_dtypes
 
 DEFAULT_GENS_COLS = [
@@ -631,7 +630,7 @@
             pudl.helpers.oob_to_nan,
             ["fuel_cost_per_mwh"],
             lb=min_fuel_cost_per_mwh,
-            ub=None,
+            ub=1e10,
         )
         .pipe(
             pudl.helpers.oob_to_nan,
@@ -699,23 +698,9 @@
             how="left" if all_gens else "right",
         ).pipe(pudl.validate.no_null_rows, df_name="mcoe_all_gens", thresh=0.9)
 
-<<<<<<< HEAD
     # Organize the dataframe for easier legibility
-    mcoe_gens_out = mcoe_gens_out.pipe(
-        pudl.helpers.organize_cols,
-        DEFAULT_GENS_COLS,
-    ).sort_values(
-        [
-            "plant_id_eia",
-            "unit_id_pudl",
-            "generator_id",
-            "report_date",
-        ]
-=======
-    # Remove inf values from fuel cost and organize the dataframe for easier legibility
-    mcoe_out = (
-        mcoe_out.pipe(oob_to_nan, ["fuel_cost_per_mwh"], ub=1e10)
-        .pipe(
+    mcoe_gens_out = (
+        mcoe_gens_out.pipe(
             pudl.helpers.organize_cols,
             DEFAULT_GENS_COLS,
         )
@@ -728,7 +713,6 @@
             ]
         )
         .pipe(apply_pudl_dtypes, group="eia")
->>>>>>> cce89d18
     )
 
     return mcoe_gens_out