--- conflicted
+++ resolved
@@ -17,11 +17,7 @@
 from functools import partial
 from importlib import resources
 from io import BytesIO
-<<<<<<< HEAD
-from typing import Dict
-=======
 from typing import Any, DefaultDict, Dict, List, Literal, Set, Union
->>>>>>> 323d38a4
 
 import addfips
 import numpy as np
