--- conflicted
+++ resolved
@@ -235,12 +235,8 @@
         check for foreign key failures once all of the data has been loaded into
         the database using the `foreign_key_check` and `foreign_key_list` PRAGMAs.
 
-<<<<<<< HEAD
-        Read about the PRAGMAs here: https://www.sqlite.org/pragma.html#pragma_foreign_key_check
-=======
         You can learn more about the PRAGMAs in the `SQLite docs
         <https://www.sqlite.org/pragma.html#pragma_foreign_key_check>`__.
->>>>>>> 76a986fa
 
         Raises:
             ForeignKeyErrors: if data in the database violate foreign key constraints.
