--- conflicted
+++ resolved
@@ -571,11 +571,8 @@
       - retained_earnings_ferc1
       - electric_operating_revenues_ferc1
       - cash_flow_ferc1
-<<<<<<< HEAD
       - electricity_sales_by_rate_schedule_ferc1
-=======
       - other_regulatory_liabilities_ferc1
->>>>>>> 149860f9
     years:
       [
         1994,
