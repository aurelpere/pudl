---
###########################################################################
# Settings for ferc_to_sqlite script
###########################################################################
ferc_to_sqlite_settings:
  ferc1_dbf_to_sqlite_settings:
    # What years of original FERC data should be cloned into the SQLite DB?
    years:
      [
        1994,
        1995,
        1996,
        1997,
        1998,
        1999,
        2000,
        2001,
        2002,
        2003,
        2004,
        2005,
        2006,
        2007,
        2008,
        2009,
        2010,
        2011,
        2012,
        2013,
        2014,
        2015,
        2016,
        2017,
        2018,
        2019,
        2020,
      ]
      # A list of tables to be loaded into the local SQLite database. These are
      # the table names as they appear in the 2015 FERC Form 1 database.
    tables:
      - f1_respondent_id
      - f1_acb_epda
      - f1_accumdepr_prvsn
      - f1_accumdfrrdtaxcr
      - f1_adit_190_detail
      - f1_adit_190_notes
      - f1_adit_amrt_prop
      - f1_adit_other
      - f1_adit_other_prop
      - f1_allowances
      - f1_bal_sheet_cr
      - f1_capital_stock
      - f1_cash_flow
      - f1_cmmn_utlty_p_e
      - f1_comp_balance_db
      - f1_construction
      - f1_control_respdnt
      - f1_co_directors
      - f1_cptl_stk_expns
      - f1_csscslc_pcsircs
      - f1_dacs_epda
      - f1_dscnt_cptl_stk
      - f1_edcfu_epda
      - f1_elctrc_erg_acct
      - f1_elctrc_oper_rev
      - f1_elc_oper_rev_nb
      - f1_elc_op_mnt_expn
      - f1_electric
      - f1_envrnmntl_expns
      - f1_envrnmntl_fclty
      - f1_fuel
      - f1_general_info
      - f1_gnrt_plant
      - f1_important_chg
      - f1_incm_stmnt_2
      - f1_income_stmnt
      - f1_miscgen_expnelc
      - f1_misc_dfrrd_dr
      - f1_mthly_peak_otpt
      - f1_mtrl_spply
      - f1_nbr_elc_deptemp
      - f1_nonutility_prop
      - f1_nuclear_fuel
      - f1_officers_co
      - f1_othr_dfrrd_cr
      - f1_othr_pd_in_cptl
      - f1_othr_reg_assets
      - f1_othr_reg_liab
      - f1_overhead
      - f1_pccidica
      - f1_plant_in_srvce
      - f1_pumped_storage
      - f1_purchased_pwr
      - f1_reconrpt_netinc
      - f1_reg_comm_expn
      - f1_respdnt_control
      - f1_retained_erng
      - f1_r_d_demo_actvty
      - f1_sales_by_sched
      - f1_sale_for_resale
      - f1_sbsdry_totals
      - f1_schedules_list
      - f1_security_holder
      - f1_slry_wg_dstrbtn
      - f1_substations
      - f1_taxacc_ppchrgyr
      - f1_unrcvrd_cost
      - f1_utltyplnt_smmry
      - f1_work
      - f1_xmssn_adds
      - f1_xmssn_elc_bothr
      - f1_xmssn_elc_fothr
      - f1_xmssn_line
      - f1_xtraordnry_loss
      - f1_codes_val
      - f1_sched_lit_tbl
      - f1_audit_log
      - f1_col_lit_tbl
      - f1_load_file_names
      - f1_privilege
      - f1_sys_error_log
      - f1_unique_num_val
      - f1_row_lit_tbl
      - f1_hydro
      - f1_ident_attsttn
      - f1_steam
      - f1_leased
      - f1_sbsdry_detail
      - f1_plant
      - f1_long_term_debt
      - f1_106_2009
      - f1_106a_2009
      - f1_106b_2009
      - f1_208_elc_dep
      - f1_231_trn_stdycst
      - f1_324_elc_expns
      - f1_325_elc_cust
      - f1_331_transiso
      - f1_338_dep_depl
      - f1_397_isorto_stl
      - f1_398_ancl_ps
      - f1_399_mth_peak
      - f1_400_sys_peak
      - f1_400a_iso_peak
      - f1_429_trans_aff
      - f1_allowances_nox
      - f1_cmpinc_hedge_a
      - f1_cmpinc_hedge
      - f1_email
      - f1_rg_trn_srv_rev
      - f1_s0_checks
      - f1_s0_filing_log
      - f1_security
      # - f1_note_fin_stmnt  # Huge junk table, 52% of the data by MB
      # - f1_footnote_tbl    # Huge junk table, 37% of DB
      # - f1_footnote_data   # Only useful with f1_footnote_tbl
      # - f1_pins     # private database table, not publicly distributed
      # - f1_freeze   # private database table, not publicly distributed

  ferc1_xbrl_to_sqlite_settings:
    years: [2021]
    # A list of tables to be loaded into the local SQLite database. These are
    # the table names as created from the 2022 XBRL taxonomy.
    tables:
      - corporate_officer_certification_001_duration
      - corporate_officer_certification_001_instant
      - identification_001_duration
      - identification_001_instant
      - list_of_schedules_002_duration
      - list_of_schedules_002_instant
      - general_information_101_duration
      - general_information_101_instant
      - control_over_respondent_102_duration
      - control_over_respondent_102_instant
      - corporations_controlled_by_respondent_103_duration
      - corporations_controlled_by_respondent_103_instant
      - officers_104_duration
      - officers_104_instant
      - directors_105_duration
      - directors_105_instant
      - information_on_formula_rates_106_duration
      - information_on_formula_rates_106_instant
      - information_on_formula_rates_106a_duration
      - information_on_formula_rates_106a_instant
      - information_on_formula_rates_106b_duration
      - information_on_formula_rates_106b_instant
      - important_changes_during_the_quarter_year_108_duration
      - important_changes_during_the_quarter_year_108_instant
      - comparative_balance_sheet_assets_and_other_debits_110_duration
      - comparative_balance_sheet_assets_and_other_debits_110_instant
      - comparative_balance_sheet_liabilities_and_other_credits_110_duration
      - comparative_balance_sheet_liabilities_and_other_credits_110_instant
      - statement_of_income_114_duration
      - statement_of_income_114_instant
      - retained_earnings_118_duration
      - retained_earnings_118_instant
      - retained_earnings_appropriated_118_duration
      - retained_earnings_appropriated_118_instant
      - retained_earnings_appropriations_118_duration
      - retained_earnings_appropriations_118_instant
      - retained_earnings_common_stock_118_duration
      - retained_earnings_common_stock_118_instant
      - retained_earnings_credit_118_duration
      - retained_earnings_credit_118_instant
      - retained_earnings_debit_118_duration
      - retained_earnings_debit_118_instant
      - retained_earnings_preferred_stock_118_duration
      - retained_earnings_preferred_stock_118_instant
      - retained_earnings_unappropriated_undistributed_subsidiary_earnings_118_duration
      - retained_earnings_unappropriated_undistributed_subsidiary_earnings_118_instant
      - statement_of_cash_flows_120_duration
      - statement_of_cash_flows_120_instant
      - statement_of_cash_flows_other_payment_for_retirement_to_financing_acitivities_120_duration
      - statement_of_cash_flows_other_payment_for_retirement_to_financing_acitivities_120_instant
      - statement_of_cash_flows_sequence_other_adjustments_by_outside_forces_to_financing_cash_flows_120_duration
      - statement_of_cash_flows_sequence_other_adjustments_by_outside_forces_to_financing_cash_flows_120_instant
      - statement_of_cash_flows_sequence_other_adjustments_to_financing_cash_flows_120_duration
      - statement_of_cash_flows_sequence_other_adjustments_to_financing_cash_flows_120_instant
      - statement_of_cash_flows_sequence_other_adjustments_to_investing_cash_flows_120_duration
      - statement_of_cash_flows_sequence_other_adjustments_to_investing_cash_flows_120_instant
      - statement_of_cash_flows_sequence_other_adjustments_to_operating_cash_flows_120_duration
      - statement_of_cash_flows_sequence_other_adjustments_to_operating_cash_flows_120_instant
      - statement_of_cash_flows_sequence_other_items_for_investing_cash_flows_120_duration
      - statement_of_cash_flows_sequence_other_items_for_investing_cash_flows_120_instant
      - statement_of_cash_flows_sequence_other_operating_cash_flows_120_duration
      - statement_of_cash_flows_sequence_other_operating_cash_flows_120_instant
      - notes_to_financial_statements_122_duration
      - notes_to_financial_statements_122_instant
      - statement_of_accumulated_other_comprehensive_income_comprehensive_income_and_hedging_activities_122a_duration
      - statement_of_accumulated_other_comprehensive_income_comprehensive_income_and_hedging_activities_122a_instant
      - summary_of_utility_plant_and_accumulated_provisions_for_depreciation_amortization_and_depletion_200_duration
      - summary_of_utility_plant_and_accumulated_provisions_for_depreciation_amortization_and_depletion_200_instant
      - nuclear_fuel_materials_202_duration
      - nuclear_fuel_materials_202_instant
      - electric_plant_in_service_204_duration
      - electric_plant_in_service_204_instant
      - electric_plant_leased_to_others_213_duration
      - electric_plant_leased_to_others_213_instant
      - electric_plant_leased_to_others_totals_213_duration
      - electric_plant_leased_to_others_totals_213_instant
      - electric_plant_held_for_future_use_214_duration
      - electric_plant_held_for_future_use_214_instant
      - electric_plant_held_for_future_use_totals_214_duration
      - electric_plant_held_for_future_use_totals_214_instant
      - construction_work_in_progress_electric_216_duration
      - construction_work_in_progress_electric_216_instant
      - construction_work_in_progress_electric_total_216_duration
      - construction_work_in_progress_electric_total_216_instant
      - accumulated_provision_for_depreciation_of_electric_utility_plant_changes_section_a_219_duration
      - accumulated_provision_for_depreciation_of_electric_utility_plant_changes_section_a_219_instant
      - accumulated_provision_for_depreciation_of_electric_utility_plant_changes_section_a_sequence_other_accounts_219_duration
      - accumulated_provision_for_depreciation_of_electric_utility_plant_changes_section_a_sequence_other_accounts_219_instant
      - accumulated_provision_for_depreciation_of_electric_utility_plant_changes_section_a_sequence_other_items_219_duration
      - accumulated_provision_for_depreciation_of_electric_utility_plant_changes_section_a_sequence_other_items_219_instant
      - accumulated_provision_for_depreciation_of_electric_utility_plant_functional_classification_section_b_219_duration
      - accumulated_provision_for_depreciation_of_electric_utility_plant_functional_classification_section_b_219_instant
      - investments_in_subsidiary_companies_224_duration
      - investments_in_subsidiary_companies_224_instant
      - investments_in_subsidiary_companies_totals_224_duration
      - investments_in_subsidiary_companies_totals_224_instant
      - materials_and_supplies_227_duration
      - materials_and_supplies_227_instant
      - materials_and_supplies_other_classes_227_duration
      - materials_and_supplies_other_classes_227_instant
      - allowances_accounts_1581_and_1582_228a_duration
      - allowances_accounts_1581_and_1582_228a_instant
      - allowances_accounts_1581_and_1582_cost_of_sales_and_transfers_228a_duration
      - allowances_accounts_1581_and_1582_cost_of_sales_and_transfers_228a_instant
      - allowances_accounts_1581_and_1582_other_relinquished_228a_duration
      - allowances_accounts_1581_and_1582_other_relinquished_228a_instant
      - allowances_accounts_1581_and_1582_purchases_and_transfers_228a_duration
      - allowances_accounts_1581_and_1582_purchases_and_transfers_228a_instant
      - allowances_accounts_1581_and_1582_cost_of_sales_and_transfers_section_b_228b_duration
      - allowances_accounts_1581_and_1582_cost_of_sales_and_transfers_section_b_228b_instant
      - allowances_accounts_1581_and_1582_other_relinquished_section_b_228b_duration
      - allowances_accounts_1581_and_1582_other_relinquished_section_b_228b_instant
      - allowances_accounts_1581_and_1582_purchases_and_transfers_section_b_228b_duration
      - allowances_accounts_1581_and_1582_purchases_and_transfers_section_b_228b_instant
      - allowances_accounts_1581_and_1582_section_b_228b_duration
      - allowances_accounts_1581_and_1582_section_b_228b_instant
      - extraordinary_property_losses_230a_duration
      - extraordinary_property_losses_230a_instant
      - extraordinary_property_losses_totals_230a_duration
      - extraordinary_property_losses_totals_230a_instant
      - unrecovered_plant_and_regulatory_study_costs_230b_duration
      - unrecovered_plant_and_regulatory_study_costs_230b_instant
      - unrecovered_plant_and_regulatory_study_costs_totals_230b_duration
      - unrecovered_plant_and_regulatory_study_costs_totals_230b_instant
      - transmission_service_and_generation_interconnection_study_costs_231_duration
      - transmission_service_and_generation_interconnection_study_costs_231_instant
      - transmission_service_and_generation_interconnection_study_costs_totals_231_duration
      - transmission_service_and_generation_interconnection_study_costs_totals_231_instant
      - other_regulatory_assets_account_1823_232_duration
      - other_regulatory_assets_account_1823_232_instant
      - other_regulatory_assets_account_1823_totals_232_duration
      - other_regulatory_assets_account_1823_totals_232_instant
      - miscellaneous_deferred_debits_account_186_233_duration
      - miscellaneous_deferred_debits_account_186_233_instant
      - miscellaneous_deferred_debits_account_186_totals_233_duration
      - miscellaneous_deferred_debits_account_186_totals_233_instant
      - accumulated_deferred_income_taxes_account_190_234_duration
      - accumulated_deferred_income_taxes_account_190_234_instant
      - accumulated_deferred_income_taxes_account_190_electric_234_duration
      - accumulated_deferred_income_taxes_account_190_electric_234_instant
      - accumulated_deferred_income_taxes_account_190_gas_234_duration
      - accumulated_deferred_income_taxes_account_190_gas_234_instant
      - accumulated_deferred_income_taxes_account_190_notes_234_duration
      - accumulated_deferred_income_taxes_account_190_notes_234_instant
      - accumulated_deferred_income_taxes_account_190_other_234_duration
      - accumulated_deferred_income_taxes_account_190_other_234_instant
      - capital_stock_account_201_and_204_250_duration
      - capital_stock_account_201_and_204_250_instant
      - capital_stock_account_201_and_204_totals_250_duration
      - capital_stock_account_201_and_204_totals_250_instant
      - capital_stock_common_stock_account_201_250_duration
      - capital_stock_common_stock_account_201_250_instant
      - capital_stock_common_stock_account_201_totals_250_duration
      - capital_stock_common_stock_account_201_totals_250_instant
      - capital_stock_preferred_stock_account_204_250_duration
      - capital_stock_preferred_stock_account_204_250_instant
      - capital_stock_preferred_stock_account_204_totals_250_duration
      - capital_stock_preferred_stock_account_204_totals_250_instant
      - other_paid_in_capital_accounts_208211_253_duration
      - other_paid_in_capital_accounts_208211_253_instant
      - other_paid_in_capital_accounts_208211_donations_received_from_stockholders_253_duration
      - other_paid_in_capital_accounts_208211_donations_received_from_stockholders_253_instant
      - other_paid_in_capital_accounts_208211_miscellaneous_paid_in_capital_253_duration
      - other_paid_in_capital_accounts_208211_miscellaneous_paid_in_capital_253_instant
      - other_paid_in_capital_accounts_208211_reduction_in_par_or_stated_value_of_capital_stock_253_duration
      - other_paid_in_capital_accounts_208211_reduction_in_par_or_stated_value_of_capital_stock_253_instant
      - other_paid_in_capital_accounts_208211_required_capital_stock_253_duration
      - other_paid_in_capital_accounts_208211_required_capital_stock_253_instant
      - other_paid_in_capital_accounts_208211_total_253_duration
      - other_paid_in_capital_accounts_208211_total_253_instant
      - capital_stock_expense_account_214_254b_duration
      - capital_stock_expense_account_214_254b_instant
      - capital_stock_expense_account_214_totals_254b_duration
      - capital_stock_expense_account_214_totals_254b_instant
      - long_term_debt_account_221_222_223_and_224_256_duration
      - long_term_debt_account_221_222_223_and_224_256_instant
      - long_term_debt_account_221_222_223_and_224_subtotals_256_duration
      - long_term_debt_account_221_222_223_and_224_subtotals_256_instant
      - long_term_debt_account_221_222_223_and_224_totals_256_duration
      - long_term_debt_account_221_222_223_and_224_totals_256_instant
      - long_term_debt_advances_from_associated_companies_223_256_duration
      - long_term_debt_advances_from_associated_companies_223_256_instant
      - long_term_debt_bonds_221_256_duration
      - long_term_debt_bonds_221_256_instant
      - long_term_debt_other_long_term_debt_224_256_duration
      - long_term_debt_other_long_term_debt_224_256_instant
      - long_term_debt_reacquired_bonds_222_256_duration
      - long_term_debt_reacquired_bonds_222_256_instant
      - reconciliation_of_reported_net_income_with_taxable_income_for_federal_income_taxes_261_duration
      - reconciliation_of_reported_net_income_with_taxable_income_for_federal_income_taxes_261_instant
      - reconciliation_of_reported_net_income_with_taxable_income_for_federal_income_taxes_deductions_recorded_on_books_not_deducted_for_return_261_duration
      - reconciliation_of_reported_net_income_with_taxable_income_for_federal_income_taxes_deductions_recorded_on_books_not_deducted_for_return_261_instant
      - reconciliation_of_reported_net_income_with_taxable_income_for_federal_income_taxes_deductions_on_return_not_charged_against_book_income_261_duration
      - reconciliation_of_reported_net_income_with_taxable_income_for_federal_income_taxes_deductions_on_return_not_charged_against_book_income_261_instant
      - reconciliation_of_reported_net_income_with_taxable_income_for_federal_income_taxes_income_recorded_on_books_not_included_in_return_261_duration
      - reconciliation_of_reported_net_income_with_taxable_income_for_federal_income_taxes_income_recorded_on_books_not_included_in_return_261_instant
      - reconciliation_of_reported_net_income_with_taxable_income_for_federal_income_taxes_show_computation_of_tax_261_duration
      - reconciliation_of_reported_net_income_with_taxable_income_for_federal_income_taxes_show_computation_of_tax_261_instant
      - reconciliation_of_reported_net_income_with_taxable_income_for_federal_income_taxes_taxable_income_not_reported_on_books_261_duration
      - reconciliation_of_reported_net_income_with_taxable_income_for_federal_income_taxes_taxable_income_not_reported_on_books_261_instant
      - taxes_accrued_prepaid_and_charged_during_year_262_duration
      - taxes_accrued_prepaid_and_charged_during_year_262_instant
      - taxes_accrued_prepaid_and_charged_during_year_totals_262_duration
      - taxes_accrued_prepaid_and_charged_during_year_totals_262_instant
      - accumulated_deferred_investment_tax_credits_account_255_266_duration
      - accumulated_deferred_investment_tax_credits_account_255_266_instant
      - accumulated_deferred_investment_tax_credits_account_255_total_266_duration
      - accumulated_deferred_investment_tax_credits_account_255_total_266_instant
      - other_deferred_credits_account_253_269_duration
      - other_deferred_credits_account_253_269_instant
      - other_deferred_credits_account_253_totals_269_duration
      - other_deferred_credits_account_253_totals_269_instant
      - accumulated_deferred_income_taxes_accelerated_amortization_property_account_281_classified_by_tax_types_272_duration
      - accumulated_deferred_income_taxes_accelerated_amortization_property_account_281_classified_by_tax_types_272_instant
      - accumulated_deferred_income_taxes_accelerated_amortization_property_account_281_classified_by_utility_types_272_duration
      - accumulated_deferred_income_taxes_accelerated_amortization_property_account_281_classified_by_utility_types_272_instant
      - accumulated_deferred_income_taxes_accelerated_amortization_property_account_281_other_272_duration
      - accumulated_deferred_income_taxes_accelerated_amortization_property_account_281_other_272_instant
      - accumulated_deferred_income_taxes_accelerated_amortization_property_account_281_other_electric_272_duration
      - accumulated_deferred_income_taxes_accelerated_amortization_property_account_281_other_electric_272_instant
      - accumulated_deferred_income_taxes_accelerated_amortization_property_account_281_other_gas_272_duration
      - accumulated_deferred_income_taxes_accelerated_amortization_property_account_281_other_gas_272_instant
      - accumulated_deferred_income_taxes_other_property_account_282_classified_by_business_activities_274_duration
      - accumulated_deferred_income_taxes_other_property_account_282_classified_by_business_activities_274_instant
      - accumulated_deferred_income_taxes_other_property_account_282_classified_by_tax_types_274_duration
      - accumulated_deferred_income_taxes_other_property_account_282_classified_by_tax_types_274_instant
      - accumulated_deferred_income_taxes_other_property_account_282_non_utility_details_274_duration
      - accumulated_deferred_income_taxes_other_property_account_282_non_utility_details_274_instant
      - accumulated_deferred_income_taxes_other_account_283_classified_by_business_activities_276_duration
      - accumulated_deferred_income_taxes_other_account_283_classified_by_business_activities_276_instant
      - accumulated_deferred_income_taxes_other_account_283_classified_by_business_activities_total_276_duration
      - accumulated_deferred_income_taxes_other_account_283_classified_by_business_activities_total_276_instant
      - accumulated_deferred_income_taxes_other_account_283_classified_by_tax_types_276_duration
      - accumulated_deferred_income_taxes_other_account_283_classified_by_tax_types_276_instant
      - accumulated_deferred_income_taxes_other_account_283_classified_by_tax_types_notes_276_duration
      - accumulated_deferred_income_taxes_other_account_283_classified_by_tax_types_notes_276_instant
      - accumulated_deferred_income_taxes_other_account_283_electric_276_duration
      - accumulated_deferred_income_taxes_other_account_283_electric_276_instant
      - accumulated_deferred_income_taxes_other_account_283_gas_276_duration
      - accumulated_deferred_income_taxes_other_account_283_gas_276_instant
      - other_regulatory_liabilities_account_254_278_duration
      - other_regulatory_liabilities_account_254_278_instant
      - other_regulatory_liabilities_account_254_totals_278_duration
      - other_regulatory_liabilities_account_254_totals_278_instant
      - electric_operating_revenues_300_duration
      - electric_operating_revenues_300_instant
      - electric_operating_revenues_other_300_duration
      - electric_operating_revenues_other_300_instant
      - electric_operating_revenues_unbilled_revenues_300_duration
      - electric_operating_revenues_unbilled_revenues_300_instant
      - regional_transmission_service_revenues_account_4571_302_duration
      - regional_transmission_service_revenues_account_4571_302_instant
      - regional_transmission_service_revenues_account_4571_totals_302_duration
      - regional_transmission_service_revenues_account_4571_totals_302_instant
      - sales_of_electricity_by_rate_schedules_account_440_residential_304_duration
      - sales_of_electricity_by_rate_schedules_account_440_residential_304_instant
      - sales_of_electricity_by_rate_schedules_account_442_commercial_304_duration
      - sales_of_electricity_by_rate_schedules_account_442_commercial_304_instant
      - sales_of_electricity_by_rate_schedules_account_442_industrial_304_duration
      - sales_of_electricity_by_rate_schedules_account_442_industrial_304_instant
      - sales_of_electricity_by_rate_schedules_account_442_total_commercial_and_industrial_304_duration
      - sales_of_electricity_by_rate_schedules_account_442_total_commercial_and_industrial_304_instant
      - sales_of_electricity_by_rate_schedules_account_444_public_street_and_highway_lighting_304_duration
      - sales_of_electricity_by_rate_schedules_account_444_public_street_and_highway_lighting_304_instant
      - sales_of_electricity_by_rate_schedules_account_445_other_sales_to_public_authorities_304_duration
      - sales_of_electricity_by_rate_schedules_account_445_other_sales_to_public_authorities_304_instant
      - sales_of_electricity_by_rate_schedules_account_446_sales_to_railroads_and_railways_304_duration
      - sales_of_electricity_by_rate_schedules_account_446_sales_to_railroads_and_railways_304_instant
      - sales_of_electricity_by_rate_schedules_account_448_interdepartmental_sales_304_duration
      - sales_of_electricity_by_rate_schedules_account_448_interdepartmental_sales_304_instant
      - sales_of_electricity_by_rate_schedules_account_4491_provision_for_rate_refunds_304_duration
      - sales_of_electricity_by_rate_schedules_account_4491_provision_for_rate_refunds_304_instant
      - sales_of_electricity_by_rate_schedules_account_totals_304_duration
      - sales_of_electricity_by_rate_schedules_account_totals_304_instant
      - sales_of_electricity_by_rate_schedules_historical_data_304_duration
      - sales_of_electricity_by_rate_schedules_historical_data_304_instant
      - sales_of_electricity_by_rate_schedules_historical_data_totals_304_duration
      - sales_of_electricity_by_rate_schedules_historical_data_totals_304_instant
      - sales_for_resale_account_447_310_duration
      - sales_for_resale_account_447_310_instant
      - sales_for_resale_account_447_total_310_duration
      - sales_for_resale_account_447_total_310_instant
      - electric_operations_and_maintenance_expenses_320_duration
      - electric_operations_and_maintenance_expenses_320_instant
      - purchased_power_326_duration
      - purchased_power_326_instant
      - purchased_power_totals_326_duration
      - purchased_power_totals_326_instant
      - transmission_of_electricity_for_others_328_duration
      - transmission_of_electricity_for_others_328_instant
      - transmission_of_electricity_for_others_totals_328_duration
      - transmission_of_electricity_for_others_totals_328_instant
      - transmission_of_electricity_by_iso_rtos_331_duration
      - transmission_of_electricity_by_iso_rtos_331_instant
      - transmission_of_electricity_by_iso_rtos_totals_331_duration
      - transmission_of_electricity_by_iso_rtos_totals_331_instant
      - transmission_of_electricity_by_others_332_duration
      - transmission_of_electricity_by_others_332_instant
      - transmission_of_electricity_by_others_totals_332_duration
      - transmission_of_electricity_by_others_totals_332_instant
      - miscellaneous_general_expenses_335_duration
      - miscellaneous_general_expenses_335_instant
      - miscellaneous_general_expenses_totals_335_duration
      - miscellaneous_general_expenses_totals_335_instant
      - basis_for_amortization_changes_section_b_336_duration
      - basis_for_amortization_changes_section_b_336_instant
      - factors_used_in_estimating_depreciation_charges_section_c_336_duration
      - factors_used_in_estimating_depreciation_charges_section_c_336_instant
      - summary_of_depreciation_and_amortization_charges_section_a_336_duration
      - summary_of_depreciation_and_amortization_charges_section_a_336_instant
      - regulatory_commission_expenses_350_duration
      - regulatory_commission_expenses_350_instant
      - regulatory_commission_expenses_total_350_duration
      - regulatory_commission_expenses_total_350_instant
      - research_development_and_demonstration_activities_352_duration
      - research_development_and_demonstration_activities_352_instant
      - distribution_of_salaries_and_wages_354_duration
      - distribution_of_salaries_and_wages_354_instant
      - distribution_of_salaries_and_wages_other_accounts_354_duration
      - distribution_of_salaries_and_wages_other_accounts_354_instant
      - common_utility_plant_and_expenses_356_duration
      - common_utility_plant_and_expenses_356_instant
      - amounts_included_in_iso_rto_settlement_statements_397_duration
      - amounts_included_in_iso_rto_settlement_statements_397_instant
      - amounts_included_in_iso_rto_settlement_statements_other_397_duration
      - amounts_included_in_iso_rto_settlement_statements_other_397_instant
      - purchases_and_sales_of_ancillary_services_398_duration
      - purchases_and_sales_of_ancillary_services_398_instant
      - monthly_transmission_system_peak_load_400_duration
      - monthly_transmission_system_peak_load_400_instant
      - monthly_iso_rto_transmission_system_peak_load_400a_duration
      - monthly_iso_rto_transmission_system_peak_load_400a_instant
      - electric_energy_account_401a_duration
      - electric_energy_account_401a_instant
      - monthly_peaks_and_output_401b_duration
      - monthly_peaks_and_output_401b_instant
      - steam_electric_generating_plant_statistics_large_plants_402_duration
      - steam_electric_generating_plant_statistics_large_plants_402_instant
      - steam_electric_generating_plant_statistics_large_plants_fuel_statistics_402_duration
      - steam_electric_generating_plant_statistics_large_plants_fuel_statistics_402_instant
      - hydroelectric_generating_plant_statistics_large_plants_406_duration
      - hydroelectric_generating_plant_statistics_large_plants_406_instant
      - pumped_storage_generating_plant_statistics_large_plants_408_duration
      - pumped_storage_generating_plant_statistics_large_plants_408_instant
      - generating_plant_statistics_410_duration
      - generating_plant_statistics_410_instant
      - energy_storage_operations_large_plants_414_duration
      - energy_storage_operations_large_plants_414_instant
      - energy_storage_operations_large_plants_totals_414_duration
      - energy_storage_operations_large_plants_totals_414_instant
      - transmission_line_statistics_422_duration
      - transmission_line_statistics_422_instant
      - transmission_line_statistics_totals_422_duration
      - transmission_line_statistics_totals_422_instant
      - transmission_lines_added_during_year_424_duration
      - transmission_lines_added_during_year_424_instant
      - transmission_lines_added_during_year_total_424_duration
      - transmission_lines_added_during_year_total_424_instant
      - substations_426_duration
      - substations_426_instant
      - substations_total_426_duration
      - substations_total_426_instant
      - transactions_with_associated_affiliated_companies_provided_by_429_duration
      - transactions_with_associated_affiliated_companies_provided_by_429_instant
      - transactions_with_associated_affiliated_companies_provided_for_429_duration
      - transactions_with_associated_affiliated_companies_provided_for_429_instant

  ferc2_xbrl_to_sqlite_settings:
    years: [2021]
  ferc6_xbrl_to_sqlite_settings:
    years: [2021]
  ferc60_xbrl_to_sqlite_settings:
    years: [2021]
  ferc714_xbrl_to_sqlite_settings:
    years: [2021]

###########################################################################
# Settings for pudl_etl script
###########################################################################
name: pudl-full
title: PUDL Full ETL
description: >
  All available data for FERC 1 and EIA 860/923 (output to SQLite) plus all
  years of EPA CEMS hourly emissions data (output to Parquet).
version: 0.1.0
datasets:
  ferc1:
    tables:
      - fuel_ferc1 # requires plants_steam_ferc1 to load properly
      - plants_steam_ferc1
      - plants_small_ferc1
      - plants_hydro_ferc1
      - plants_pumped_storage_ferc1
      - plant_in_service_ferc1
      - purchased_power_ferc1
      - transmission_ferc1
      - electric_energy_sources_ferc1
      - electric_energy_dispositions_ferc1
      - utility_plant_summary_ferc1
<<<<<<< HEAD
      - electric_oandm_ferc1
=======
      - depreciation_amortization_summary_ferc1
      - balance_sheet_assets_ferc1
      - income_statement_ferc1
>>>>>>> c9a6c815
    years:
      [
        1994,
        1995,
        1996,
        1997,
        1998,
        1999,
        2000,
        2001,
        2002,
        2003,
        2004,
        2005,
        2006,
        2007,
        2008,
        2009,
        2010,
        2011,
        2012,
        2013,
        2014,
        2015,
        2016,
        2017,
        2018,
        2019,
        2020,
        2021,
      ]
  eia:
    eia923:
      tables:
        - generation_fuel_eia923
        - boiler_fuel_eia923
        - generation_eia923
        - coalmine_eia923 # REQUIRES fuel_receipts_costs_eia923
        - fuel_receipts_costs_eia923
      years:
        [
          2001,
          2002,
          2003,
          2004,
          2005,
          2006,
          2007,
          2008,
          2009,
          2010,
          2011,
          2012,
          2013,
          2014,
          2015,
          2016,
          2017,
          2018,
          2019,
          2020,
          2021,
        ]
    eia860:
      tables:
        - boiler_generator_assn_eia860
        - utilities_eia860
        - plants_eia860
        - generators_eia860
        - ownership_eia860
      years:
        [
          2001,
          2002,
          2003,
          2004,
          2005,
          2006,
          2007,
          2008,
          2009,
          2010,
          2011,
          2012,
          2013,
          2014,
          2015,
          2016,
          2017,
          2018,
          2019,
          2020,
          2021,
        ]
      eia860m: true
  epacems:
    # Note that the CEMS data relies on EIA 860 data for plant locations,
    # so if you're loading CEMS data for a particular year, you should
    # also load the EIA 860 data for that year if possible
    states: [all]
    years:
      [
        1995,
        1996,
        1997,
        1998,
        1999,
        2000,
        2001,
        2002,
        2003,
        2004,
        2005,
        2006,
        2007,
        2008,
        2009,
        2010,
        2011,
        2012,
        2013,
        2014,
        2015,
        2016,
        2017,
        2018,
        2019,
        2020,
        2021,
      ]<|MERGE_RESOLUTION|>--- conflicted
+++ resolved
@@ -561,13 +561,10 @@
       - electric_energy_sources_ferc1
       - electric_energy_dispositions_ferc1
       - utility_plant_summary_ferc1
-<<<<<<< HEAD
       - electric_oandm_ferc1
-=======
       - depreciation_amortization_summary_ferc1
       - balance_sheet_assets_ferc1
       - income_statement_ferc1
->>>>>>> c9a6c815
     years:
       [
         1994,
