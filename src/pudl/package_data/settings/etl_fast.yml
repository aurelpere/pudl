---
###########################################################################
# Settings for ferc_to_sqlite script
###########################################################################
ferc_to_sqlite_settings:
  ferc1_dbf_to_sqlite_settings:
    # What years of original FERC data should be cloned into the SQLite DB?
    years: [2020]
    # A list of tables to be loaded into the local SQLite database. These are
    # the table names as they appear in the 2015 FERC Form 1 database.
    tables:
      - f1_respondent_id
      - f1_gnrt_plant
      - f1_steam
      - f1_fuel
      - f1_plant_in_srvce
      - f1_hydro
      - f1_pumped_storage
      - f1_purchased_pwr
      - f1_elctrc_erg_acct
      - f1_utltyplnt_smmry
      - f1_xmssn_line
      - f1_elc_op_mnt_expn
      - f1_bal_sheet_cr
      - f1_comp_balance_db
      - f1_income_stmnt
      - f1_incm_stmnt_2
      - f1_dacs_epda
      - f1_accumdepr_prvsn
      - f1_retained_erng

  ferc1_xbrl_to_sqlite_settings:
    years: [2021]
    # A list of tables to be loaded into the local SQLite database. These are
    # the table names as created from the 2022 XBRL taxonomy.
    tables:
      - identification_001_duration
      - identification_001_instant
      - steam_electric_generating_plant_statistics_large_plants_402_duration
      - steam_electric_generating_plant_statistics_large_plants_402_instant
      - steam_electric_generating_plant_statistics_large_plants_fuel_statistics_402_duration
      - steam_electric_generating_plant_statistics_large_plants_fuel_statistics_402_instant
      - hydroelectric_generating_plant_statistics_large_plants_406_duration
      - hydroelectric_generating_plant_statistics_large_plants_406_instant
      - pumped_storage_generating_plant_statistics_large_plants_408_duration
      - pumped_storage_generating_plant_statistics_large_plants_408_instant
      - generating_plant_statistics_410_duration
      - generating_plant_statistics_410_instant
      - electric_plant_in_service_204_duration
      - electric_plant_in_service_204_instant
      - purchased_power_326_duration
      - purchased_power_326_instant
      - electric_energy_account_401a_duration
      - electric_energy_account_401a_instant
      - summary_of_utility_plant_and_accumulated_provisions_for_depreciation_amortization_and_depletion_200_duration
      - summary_of_utility_plant_and_accumulated_provisions_for_depreciation_amortization_and_depletion_200_instant
      - transmission_line_statistics_422_duration
      - transmission_line_statistics_422_instant
      - comparative_balance_sheet_liabilities_and_other_credits_110_duration
      - comparative_balance_sheet_liabilities_and_other_credits_110_instant
      - comparative_balance_sheet_assets_and_other_debits_110_duration
      - comparative_balance_sheet_assets_and_other_debits_110_instant
      - statement_of_income_114_duration
      - statement_of_income_114_instant
      - summary_of_depreciation_and_amortization_charges_section_a_336_duration
      - summary_of_depreciation_and_amortization_charges_section_a_336_instant
<<<<<<< HEAD
      - accumulated_provision_for_depreciation_of_electric_utility_plant_changes_section_a_219_duration
      - accumulated_provision_for_depreciation_of_electric_utility_plant_changes_section_a_219_instant
      - accumulated_provision_for_depreciation_of_electric_utility_plant_functional_classification_section_b_219_duration
      - accumulated_provision_for_depreciation_of_electric_utility_plant_functional_classification_section_b_219_instant
=======
      - electric_operations_and_maintenance_expenses_320_duration
      - electric_operations_and_maintenance_expenses_320_instant
>>>>>>> 50d68c35
      - retained_earnings_118_duration
      - retained_earnings_118_instant

  ferc2_xbrl_to_sqlite_settings:
    years: [2021]
  ferc6_xbrl_to_sqlite_settings:
    years: [2021]
  ferc60_xbrl_to_sqlite_settings:
    years: [2021]
  ferc714_xbrl_to_sqlite_settings:
    years: [2021]

###########################################################################
# Settings for pudl_etl script
###########################################################################
name: pudl-fast
title: PUDL Fast ETL
description: >
  FERC 1 and EIA 860/923 from 2020 (output to SQLite) plus
  EPA CEMS hourly emissions data from 2020 (output to Parquet).
version: 0.1.0
datasets:
  ferc1:
    tables:
      - fuel_ferc1 # requires plants_steam_ferc1 to load properly
      - plants_steam_ferc1
      - plants_small_ferc1
      - plants_hydro_ferc1
      - plants_pumped_storage_ferc1
      - plant_in_service_ferc1
      - purchased_power_ferc1
      - transmission_statistics_ferc1
      - electric_energy_sources_ferc1
      - electric_energy_dispositions_ferc1
      - electric_opex_ferc1
      - utility_plant_summary_ferc1
      - balance_sheet_liabilities_ferc1
      - depreciation_amortization_summary_ferc1
      - balance_sheet_assets_ferc1
      - income_statement_ferc1
      - electric_plant_depreciation_changes_ferc1
      - retained_earnings_ferc1
    years: [2020, 2021]
  eia:
    eia923:
      tables:
        - generation_fuel_eia923
        - boiler_fuel_eia923
        - generation_eia923
        - coalmine_eia923 # REQUIRES fuel_receipts_costs_eia923
        - fuel_receipts_costs_eia923
      years: [2020, 2021]
    eia860:
      tables:
        - boiler_generator_assn_eia860
        - utilities_eia860
        - plants_eia860
        - generators_eia860
        - ownership_eia860
      years: [2020, 2021]
      eia860m: true
  epacems:
    # Note that the CEMS data relies on EIA 860 data for plant locations,
    # so if you're loading CEMS data for a particular year, you should
    # also load the EIA 860 data for that year if possible
    states: [ID, ME]
    years: [2019, 2020, 2021]<|MERGE_RESOLUTION|>--- conflicted
+++ resolved
@@ -64,15 +64,12 @@
       - statement_of_income_114_instant
       - summary_of_depreciation_and_amortization_charges_section_a_336_duration
       - summary_of_depreciation_and_amortization_charges_section_a_336_instant
-<<<<<<< HEAD
       - accumulated_provision_for_depreciation_of_electric_utility_plant_changes_section_a_219_duration
       - accumulated_provision_for_depreciation_of_electric_utility_plant_changes_section_a_219_instant
       - accumulated_provision_for_depreciation_of_electric_utility_plant_functional_classification_section_b_219_duration
       - accumulated_provision_for_depreciation_of_electric_utility_plant_functional_classification_section_b_219_instant
-=======
       - electric_operations_and_maintenance_expenses_320_duration
       - electric_operations_and_maintenance_expenses_320_instant
->>>>>>> 50d68c35
       - retained_earnings_118_duration
       - retained_earnings_118_instant
 
