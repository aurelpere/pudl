--- conflicted
+++ resolved
@@ -100,14 +100,9 @@
     "raw_generation_fuel_eia923",
     "raw_generator_eia923",
     "raw_stocks_eia923",
-<<<<<<< HEAD
-    # We have emissions_control metadata to extract the spreadsheet, but weirdly the
-    # archived spreadsheets from 2018 don't include Schedule 8. See comments on:
-=======
     # There's an issue with the EIA-923 archive for 2018 which prevents this table
     # from being extracted currently. When we update to a new DOI this problem will
     # probably fix itself. See comments on this issue:
->>>>>>> b14a8c15
     # https://github.com/catalyst-cooperative/pudl/issues/2448
     # "raw_emissions_control_eia923",
 )
