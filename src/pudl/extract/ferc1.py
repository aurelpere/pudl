"""Tools for extracting data from the FERC Form 1 FoxPro database for use in PUDL.

FERC distributes the annual responses to Form 1 as binary FoxPro database
files. This format is no longer widely supported, and so our first challenge in
accessing the Form 1 data is to convert it into a modern format. In addition,
FERC distributes one database for each year, and these databases are not
explicitly linked together. Over time the structure has changed as new tables
and fields have been added. In order to be able to use the data to do analyses
across many years, we need to bring all of it into a unified structure. However
it appears that these changes are only entirely additive -- the most recent
versions of the DB contain all the tables and fields that existed in earlier
versions.

PUDL uses the most recently released year of data as a template, and infers the
structure of the FERC Form 1 database based on the strings embedded within the
binary files, pulling out the names of tables and their constituent columns.
The structure of the database is also informed by information we found on the
FERC website, including a mapping between the table names, DBF file names,
and the pages of the Form 1 (add link to file, which should distributed with
the docs) that the data was gathered from, as well as a diagram of the
structure of the database as it existed in 2015 (add link/embed image).

Using this inferred structure PUDL creates an SQLite database mirroring the
FERC database using :mod:`sqlalchemy`. Then we use a python package called
`dbfread <https://dbfread.readthedocs.io/en/latest/>`__ to extract the data from
the DBF tables, and insert it virtually unchanged into the SQLite database.
However, we do compile a master table of the all the respondent IDs and
respondent names, which all the other tables refer to. Unlike the other tables,
this table has no ``report_year`` and so it represents a merge of all the years
of data. In the event that the name associated with a given respondent ID has
changed over time, we retain the most recently reported name.

Ths SQLite based compilation of the original FERC Form 1 databases can
accommodate all 116 tables from all the published years of data (beginning in
1994). Including all the data through 2018, the database takes up more than
7GB of disk space. However, almost 90% of that "data" is embeded binary files
in two tables. If those tables are excluded, the database is less than 800MB
in size.

The process of cloning the FERC Form 1 database(s) is coordinated by a script
called ``ferc1_to_sqlite`` implemented in :mod:`pudl.convert.ferc1_to_sqlite`
which is controlled by a YAML file. See the example file distributed with the
package.

Once the cloned SQLite database has been created, we use it as an input into
the PUDL ETL pipeline, and we extract a small subset of the available tables
for further processing and integration with other data sources like the EIA 860
and EIA 923.

"""
import csv
import importlib
import io
import json
import time
from datetime import datetime
from pathlib import Path

import dbfread
import pandas as pd
import sqlalchemy as sa
from dbfread import DBF
from ferc_xbrl_extractor import xbrl
<<<<<<< HEAD
from ferc_xbrl_extractor.instance import InstanceBuilder
from sqlalchemy import or_
=======
from ferc_xbrl_extractor.instance import Instance
>>>>>>> 47a606b1

import pudl
from pudl.helpers import get_logger
from pudl.metadata.classes import DataSource
from pudl.metadata.constants import DBF_TABLES_FILENAMES
from pudl.settings import (
    Ferc1DbfToSqliteSettings,
    Ferc1Settings,
    Ferc1XbrlToSqliteSettings,
)
from pudl.workspace.datastore import Datastore

logger = get_logger(__name__)

DBF_TYPES = {
    "C": sa.String,
    "D": sa.Date,
    "F": sa.Float,
    "I": sa.Integer,
    "L": sa.Boolean,
    "M": sa.Text,  # 10 digit .DBT block number, stored as a string...
    "N": sa.Float,
    "T": sa.DateTime,
    "0": sa.Integer,  # based on dbf2sqlite mapping
    "B": "XXX",  # .DBT block number, binary string
    "@": "XXX",  # Timestamp... Date = Julian Day, Time is in milliseconds?
    "+": "XXX",  # Autoincrement (e.g. for IDs)
    "O": "XXX",  # Double, 8 bytes
    "G": "XXX",  # OLE 10 digit/byte number of a .DBT block, stored as string
}
"""dict: A mapping of DBF field types to SQLAlchemy Column types.

This dictionary maps the strings which are used to denote field types in the
DBF objects to the corresponding generic SQLAlchemy Column types:
These definitions come from a combination of the dbfread example program
dbf2sqlite and this DBF file format documentation page:
http://www.dbase.com/KnowledgeBase/int/db7_file_fmt.htm
Un-mapped types left as 'XXX' which should obviously make an error.
"""

TABLE_NAME_MAP = {
    "fuel_ferc1": {
        "xbrl": "steam_electric_generating_plant_statistics_large_plants_fuel_statistics_402",
        "dbf": "f1_fuel",
    },
    "plants_steam_ferc1": {
        "xbrl": "steam_electric_generating_plant_statistics_large_plants_402",
        "dbf": "f1_steam",
    },
    "plants_small_ferc1": {
        "dbf": "f1_gnrt_plant",
    },
    "plants_hydro_ferc1": {
        "dbf": "f1_hydro",
    },
    "plants_pumped_storage_ferc1": {
        "dbf": "f1_pumped_storage",
    },
    "plant_in_service_ferc1": {
        "dbf": "f1_plant_in_srvce",
    },
    "purchased_power_ferc1": {
        "dbf": "f1_purchased_pwr",
    },
}
"""Map output table names to XBRL and DBF input names."""

PUDL_RIDS = {
    514: "AEP Texas",
    519: "Upper Michigan Energy Resources Company",
    522: "Luning Energy Holdings LLC, Invenergy Investments",
    529: "Tri-State Generation and Transmission Association",
    531: "Basin Electric Power Cooperative",
}
"""Missing FERC 1 Respondent IDs for which we have identified the respondent."""


def missing_respondents(reported, observed, identified):
    """Fill in missing respondents for the f1_respondent_id table.

    Args:
        reported (iterable): Respondent IDs appearing in f1_respondent_id.
        observed (iterable): Respondent IDs appearing anywhere in the ferc1 DB.
        identified (dict): A {respondent_id: respondent_name} mapping for those
            observed but not reported respondent IDs which we have been able to
            identify based on circumstantial evidence. See also:
            `pudl.extract.ferc1.PUDL_RIDS`

    Returns:
        list: A list of dictionaries representing minimal f1_respondent_id table
        records, of the form {"respondent_id": ID, "respondent_name": NAME}. These
        records are generated only for unreported respondents. Identified respondents
        get the values passed in through ``identified`` and the other observed but
        unidentified respondents are named "Missing Respondent ID"

    """
    records = []
    for rid in observed:
        if rid in reported:
            continue
        elif rid in identified:
            records.append(
                {
                    "respondent_id": rid,
                    "respondent_name": f"{identified[rid]} (PUDL determined)",
                },
            )
        else:
            records.append(
                {
                    "respondent_id": rid,
                    "respondent_name": f"Missing Respondent {rid}",
                },
            )
    return records


def observed_respondents(ferc1_engine: sa.engine.Engine) -> set[int]:
    """Compile the set of all observed respondent IDs found in the FERC 1 database.

    A significant number of FERC 1 respondent IDs appear in the data tables, but not
    in the f1_respondent_id table. In order to construct a self-consistent database with
    we need to find all of those missing respondent IDs and inject them into the table
    when we clone the database.

    Args:
        ferc1_engine: An engine for connecting to the FERC 1 database.

    Returns:
        Every respondent ID reported in any of the FERC 1 DB tables.

    """
    f1_table_meta = pudl.output.pudltabl.get_table_meta(ferc1_engine)
    observed = set()
    for table in f1_table_meta.values():
        if "respondent_id" in table.columns:
            observed = observed.union(
                set(
                    pd.read_sql_table(
                        table.name, ferc1_engine, columns=["respondent_id"]
                    ).respondent_id
                )
            )
    return observed


class Ferc1Datastore:
    """Simple datastore wrapper for accessing ferc1 resources."""

    PACKAGE_PATH = "pudl.package_data.ferc1"

    def __init__(self, datastore: Datastore):
        """Instantiate datastore wrapper for ferc1 resources."""
        self.datastore = datastore
        self._cache: dict[int, io.BytesIO] = {}
        self.dbc_path: dict[int, Path] = {}

        with importlib.resources.open_text(self.PACKAGE_PATH, "file_map.csv") as f:
            for row in csv.DictReader(f):
                year = int(row["year"])
                path = Path(row["path"])
                self.dbc_path[year] = path

    def get_dir(self, year: int) -> Path:
        """Returns the path where individual ferc1 files are stored inside the yearly archive."""
        if year not in self.dbc_path:
            raise ValueError(f"No ferc1 data for year {year}")
        return self.dbc_path[year]

    def get_file(self, year: int, filename: str):
        """Opens given ferc1 file from the corresponding archive."""
        if year not in self._cache:
            self._cache[year] = self.datastore.get_zipfile_resource("ferc1", year=year)
        archive = self._cache[year]
        try:
            return archive.open((self.get_dir(year) / filename).as_posix())
        except KeyError:
            raise KeyError(f"{filename} not availabe for year {year} in ferc1.")


class Ferc1XbrlDatastore:
    """Simple datastore wrapper for accessing ferc1 xbrl resources."""

    def __init__(self, datastore: Datastore):
        """Instantiate datastore wrapper for ferc1 resources."""
        self.datastore = datastore

    def get_filings(self, year: int):
        """Return list of filings from archive."""
        archive = self.datastore.get_zipfile_resource("ferc1", year=year)

        # Load RSS feed metadata
        filings = []
        with archive.open("rssfeed") as f:
            metadata = json.load(f)

            # Loop through all filings by a given filer in a given quarter
            # And take the most recent one
            for key, filing_info in metadata.items():
                latest = datetime.min
                for filing_id, info in filing_info.items():
                    # Parse date from 9-tuple
                    published = datetime.fromtimestamp(
                        time.mktime(tuple(info["published_parsed"]))
                    )

                    if published > latest:
                        latest_filing = f"{filing_id}.xbrl"

                # Create in memory buffers with file data to be used in conversion
                filings.append(
                    InstanceBuilder(
                        io.BytesIO(archive.open(latest_filing).read()), filing_id
                    )
                )

        return filings


def drop_tables(engine):
    """Drop all FERC Form 1 tables from the SQLite database.

    Creates an sa.schema.MetaData object reflecting the structure of the
    database that the passed in ``engine`` refers to, and uses that schema to
    drop all existing tables.

    Todo:
        Treat DB connection as a context manager (with/as).

    Args:
        engine (:class:`sqlalchemy.engine.Engine`): A DB Engine pointing at an
            exising SQLite database to be deleted.

    Returns:
        None

    """
    md = sa.MetaData()
    md.reflect(engine)
    md.drop_all(engine)
    conn = engine.connect()
    conn.execute("VACUUM")
    conn.close()


def add_sqlite_table(
    table_name,
    sqlite_meta,
    dbc_map,
    ds,
    refyear=max(DataSource.from_id("ferc1").working_partitions["years"]),
    bad_cols=(),
):
    """Adds a new Table to the FERC Form 1 database schema.

    Creates a new sa.Table object named ``table_name`` and add it to the
    database schema contained in ``sqlite_meta``. Use the information in the
    dictionary ``dbc_map`` to translate between the DBF filenames in the
    datastore (e.g. ``F1_31.DBF``), and the full name of the table in the
    FoxPro database (e.g. ``f1_fuel``) and also between truncated column
    names extracted from that DBF file, and the full column names extracted
    from the DBC file. Read the column datatypes out of each DBF file and use
    them to define the columns in the new Table object.

    Args:
        table_name (str): The name of the new table to be added to the
            database schema.
        sqlite_meta (:class:`sqlalchemy.schema.MetaData`): The database schema
            to which the newly defined :class:`sqlalchemy.Table` will be added.
        dbc_map (dict): A dictionary of dictionaries
        ds (:class:`Ferc1Datastore`): Initialized datastore
        bad_cols (iterable of 2-tuples): A list or other iterable containing
            pairs of strings of the form (table_name, column_name), indicating
            columns (and their parent tables) which should *not* be cloned
            into the SQLite database for some reason.

    Returns:
        None

    """
    # Create the new table object
    new_table = sa.Table(table_name, sqlite_meta)

    dbf_filename = DBF_TABLES_FILENAMES[table_name]
    filedata = ds.get_file(refyear, dbf_filename)

    ferc1_dbf = dbfread.DBF(
        dbf_filename, ignore_missing_memofile=True, filedata=filedata
    )

    # Add Columns to the table
    for field in ferc1_dbf.fields:
        if field.name == "_NullFlags":
            continue
        col_name = dbc_map[table_name][field.name]
        if (table_name, col_name) in bad_cols:
            continue
        col_type = DBF_TYPES[field.type]
        if col_type == sa.String:
            col_type = sa.String(length=field.length)
        new_table.append_column(sa.Column(col_name, col_type))

    col_names = [c.name for c in new_table.columns]

    if table_name == "f1_respondent_id":
        new_table.append_constraint(
            sa.PrimaryKeyConstraint("respondent_id", sqlite_on_conflict="REPLACE")
        )

    if ("respondent_id" in col_names) and (table_name != "f1_respondent_id"):
        new_table.append_constraint(
            sa.ForeignKeyConstraint(
                columns=[
                    "respondent_id",
                ],
                refcolumns=["f1_respondent_id.respondent_id"],
            )
        )


def get_fields(filedata):
    """Produce the expected table names and fields from a DBC file.

    Args:
        filedata: Contents of the DBC file from which to extract.

    Returns:
        dict of table_name: [fields]
    """
    dbf = DBF("", ignore_missing_memofile=True, filedata=filedata)
    table_ids = {}
    table_cols = {}

    for r in dbf:

        if r.get("OBJECTTYPE", None) == "Table":
            tname = r["OBJECTNAME"]
            tid = r["OBJECTID"]

            if tid not in table_ids:
                table_ids[tid] = tname

        elif r.get("OBJECTTYPE", None) == "Field":
            tid = r["PARENTID"]
            colname = r["OBJECTNAME"]

            if tid in table_cols:
                table_cols[tid].append(colname)
            else:
                table_cols[tid] = [colname]

    tables = {}

    for tid, tname in table_ids.items():
        if tid in table_cols:
            tables[tname] = table_cols[tid]
        else:
            logger.warning(f"Missing cols on {tname}")

    return tables


def get_dbc_map(ds, year, min_length=4):
    """Extract names of all tables and fields from a FERC Form 1 DBC file.

    Read the DBC file associated with the FERC Form 1 database for the given
    ``year``, and extract all printable strings longer than ``min_lengh``.
    Select those strings that appear to be database table names, and their
    associated field for use in re-naming the truncated column names extracted
    from the corresponding DBF files (those names are limited to having only 10
    characters in their names.)

    Args:
        ds (:class:`Ferc1Datastore`): Initialized datastore
        year (int): The year of data from which the database table and column
            names are to be extracted. Typically this is expected to be the
            most recently available year of FERC Form 1 data.
       min_length (int): The minimum number of consecutive printable
            characters that should be considered a meaningful string and
            extracted.

    Returns:
        dict: a dictionary whose keys are the long table names extracted
        from the DBC file, and whose values are lists of pairs of values,
        the first of which is the full name of each field in the table with
        the same name as the key, and the second of which is the truncated
        (<=10 character) long name of that field as found in the DBF file.

    """
    # Extract all the strings longer than "min" from the DBC file
    dbc = ds.get_file(year, "F1_PUB.DBC")
    tf_dict = get_fields(dbc)

    dbc_map = {}
    for table, dbf_filename in DBF_TABLES_FILENAMES.items():
        try:
            dbc = ds.get_file(year, dbf_filename)
        except KeyError:
            # Not all tables exist in all years, so this is acceptable
            dbc = None

        if dbc is None:
            continue

        dbf_fields = dbfread.DBF(
            "", filedata=dbc, ignore_missing_memofile=True
        ).field_names
        dbf_fields = [f for f in dbf_fields if f != "_NullFlags"]
        dbc_map[table] = dict(zip(dbf_fields, tf_dict[table]))
        if len(tf_dict[table]) != len(dbf_fields):
            raise ValueError(
                f"Number of DBF fields in {table} does not match what was "
                f"found in the FERC Form 1 DBC index file for {year}."
            )

    # Insofar as we are able, make sure that the fields match each other
    for k in dbc_map:
        for sn, ln in zip(dbc_map[k].keys(), dbc_map[k].values()):
            if ln[:8] != sn.lower()[:8]:
                raise ValueError(
                    f"DBF field name mismatch: {ln[:8]} != {sn.lower()[:8]}"
                )

    return dbc_map


def define_sqlite_db(
    sqlite_engine,
    sqlite_meta,
    dbc_map,
    ds,
    ferc1_to_sqlite_settings: Ferc1DbfToSqliteSettings = Ferc1DbfToSqliteSettings(),
):
    """Defines a FERC Form 1 DB structure in a given SQLAlchemy MetaData object.

    Given a template from an existing year of FERC data, and a list of target
    tables to be cloned, convert that information into table and column names,
    and data types, stored within a SQLAlchemy MetaData object. Use that
    MetaData object (which is bound to the SQLite database) to create all the
    tables to be populated later.

    Args:
        sqlite_meta (sa.MetaData): A SQLAlchemy MetaData object which is bound
            to the FERC Form 1 SQLite database.
        dbc_map (dict of dicts): A dictionary of dictionaries, of the kind
            returned by get_dbc_map(), describing the table and column names
            stored within the FERC Form 1 FoxPro database files.
        ds (:class:`Ferc1Datastore`): Initialized Ferc1Datastore
        ferc1_to_sqlite_settings: Object containing Ferc1 to SQLite validated
            settings.

    Returns:
        None: the effects of the function are stored inside sqlite_meta

    """
    for table in ferc1_to_sqlite_settings.tables:
        add_sqlite_table(
            table_name=table,
            sqlite_meta=sqlite_meta,
            dbc_map=dbc_map,
            ds=ds,
            refyear=ferc1_to_sqlite_settings.refyear,
            bad_cols=ferc1_to_sqlite_settings.bad_cols,
        )

    sqlite_meta.create_all(sqlite_engine)


class FERC1FieldParser(dbfread.FieldParser):
    """A custom DBF parser to deal with bad FERC Form 1 data types."""

    def parseN(self, field, data):  # noqa: N802
        """Augments the Numeric DBF parser to account for bad FERC data.

        There are a small number of bad entries in the backlog of FERC Form 1
        data. They take the form of leading/trailing zeroes or null characters
        in supposedly numeric fields, and occasionally a naked '.'

        Accordingly, this custom parser strips leading and trailing zeros and
        null characters, and replaces a bare '.' character with zero, allowing
        all these fields to be cast to numeric values.

        Args:
            field ():
            data ():

        """  # noqa: D417
        # Strip whitespace, null characters, and zeroes
        data = data.strip().strip(b"*\x00").lstrip(b"0")
        # Replace bare periods (which are non-numeric) with zero.
        if data == b".":
            data = b"0"
        return super().parseN(field, data)


def get_raw_df(
    ds, table, dbc_map, years=DataSource.from_id("ferc1").working_partitions["years"]
):
    """Combine several years of a given FERC Form 1 DBF table into a dataframe.

    Args:
        ds (:class:`Ferc1Datastore`): Initialized datastore
        table (string): The name of the FERC Form 1 table from which data is
            read.
        dbc_map (dict of dicts): A dictionary of dictionaries, of the kind
            returned by get_dbc_map(), describing the table and column names
            stored within the FERC Form 1 FoxPro database files.
        min_length (int): The minimum number of consecutive printable
        years (list): Range of years to be combined into a single DataFrame.

    Returns:
        :class:`pandas.DataFrame`: A DataFrame containing several years of FERC
        Form 1 data for the given table.

    """
    dbf_filename = DBF_TABLES_FILENAMES[table]

    raw_dfs = []
    for yr in years:
        try:
            filedata = ds.get_file(yr, dbf_filename)
        except KeyError:
            continue

        new_df = pd.DataFrame(
            iter(
                dbfread.DBF(
                    dbf_filename,
                    encoding="latin1",
                    parserclass=FERC1FieldParser,
                    ignore_missing_memofile=True,
                    filedata=filedata,
                )
            )
        )
        raw_dfs = raw_dfs + [
            new_df,
        ]

    if raw_dfs:
        return (
            pd.concat(raw_dfs, sort=True)
            .drop("_NullFlags", axis=1, errors="ignore")
            .rename(dbc_map[table], axis=1)
        )


def xbrl2sqlite(
    ferc1_to_sqlite_settings: Ferc1XbrlToSqliteSettings = Ferc1XbrlToSqliteSettings(),
    pudl_settings=None,
    clobber=False,
    datastore=None,
    batch_size: int | None = None,
    workers: int | None = None,
):
    """Clone the FERC Form 1 Databsae to SQLite.

    Args:
        ferc1_to_sqlite_settings: Object containing Ferc1 to SQLite validated
            settings.
        pudl_settings (dict): Dictionary containing paths and database URLs
            used by PUDL.
        datastore (Datastore): instance of a datastore to access the resources.

    Returns:
        None

    """
    # Read in the structure of the DB, if it exists
    logger.info("Dropping the old FERC Form 1 SQLite DB if it exists.")
    sqlite_engine = sa.create_engine(pudl_settings["ferc1_xbrl_db"])
    try:
        # So that we can wipe it out
        pudl.helpers.drop_tables(sqlite_engine, clobber=clobber)
    except sa.exc.OperationalError:
        pass

    datastore = Ferc1XbrlDatastore(datastore)

    for year in ferc1_to_sqlite_settings.years:
        xbrl.extract(
            datastore.get_filings(year),
            sqlite_engine,
            ferc1_to_sqlite_settings.taxonomy,
            batch_size=batch_size,
            workers=workers,
        )


def dbf2sqlite(
    ferc1_to_sqlite_settings: Ferc1DbfToSqliteSettings = Ferc1DbfToSqliteSettings(),
    pudl_settings=None,
    clobber=False,
    datastore=None,
):
    """Clone the FERC Form 1 Databsae to SQLite.

    Args:
        ferc1_to_sqlite_settings: Object containing Ferc1 to SQLite validated
            settings.
        pudl_settings (dict): Dictionary containing paths and database URLs
            used by PUDL.
        bad_cols (iterable of tuples): A list of (table, column) pairs
            indicating columns that should be skipped during the cloning
            process. Both table and column are strings in this case, the
            names of their respective entities within the database metadata.
        datastore (Datastore): instance of a datastore to access the resources.

    Returns:
        None

    """
    # Read in the structure of the DB, if it exists
    logger.info("Dropping the old FERC Form 1 SQLite DB if it exists.")
    sqlite_engine = sa.create_engine(pudl_settings["ferc1_db"])
    try:
        # So that we can wipe it out
        pudl.helpers.drop_tables(sqlite_engine, clobber=clobber)
    except sa.exc.OperationalError:
        pass

    # And start anew
    sqlite_engine = sa.create_engine(pudl_settings["ferc1_db"])
    sqlite_meta = sa.MetaData()
    sqlite_meta.reflect(sqlite_engine)

    # Get the mapping of filenames to table names and fields
    logger.info(
        f"Creating a new database schema based on {ferc1_to_sqlite_settings.refyear}."
    )
    datastore = Ferc1Datastore(datastore)
    dbc_map = get_dbc_map(datastore, ferc1_to_sqlite_settings.refyear)
    define_sqlite_db(
        sqlite_engine=sqlite_engine,
        sqlite_meta=sqlite_meta,
        dbc_map=dbc_map,
        ds=datastore,
        ferc1_to_sqlite_settings=ferc1_to_sqlite_settings,
    )

    for table in ferc1_to_sqlite_settings.tables:
        logger.info(f"Pandas: reading {table} into a DataFrame.")
        new_df = get_raw_df(
            datastore, table, dbc_map, years=ferc1_to_sqlite_settings.years
        )
        # Because this table has no year in it, there would be multiple
        # definitions of respondents if we didn't drop duplicates.
        if table == "f1_respondent_id":
            new_df = new_df.drop_duplicates(subset="respondent_id", keep="last")
        n_recs = len(new_df)
        logger.debug(f"    {table}: N = {n_recs}")
        # Only try and load the table if there are some actual records:
        if n_recs <= 0:
            continue

        # Write the records out to the SQLite database, and make sure that
        # the inferred data types are being enforced during loading.
        # if_exists='append' is being used because we defined the tables
        # above, but left them empty. Becaue the DB is reset at the beginning
        # of the function, this shouldn't ever result in duplicate records.
        coltypes = {col.name: col.type for col in sqlite_meta.tables[table].c}
        logger.info(f"SQLite: loading {n_recs} rows into {table}.")
        new_df.to_sql(
            table,
            sqlite_engine,
            if_exists="append",
            chunksize=100000,
            dtype=coltypes,
            index=False,
        )

    # add the missing respondents into the respondent_id table.
    reported_ids = pd.read_sql_table(
        "f1_respondent_id", sqlite_engine
    ).respondent_id.unique()
    observed_ids = observed_respondents(sqlite_engine)
    missing = missing_respondents(
        reported=reported_ids,
        observed=observed_ids,
        identified=PUDL_RIDS,
    )
    logger.info(f"Inserting {len(missing)} missing IDs into f1_respondent_id table.")
    with sqlite_engine.begin() as conn:
        conn.execute(sqlite_meta.tables["f1_respondent_id"].insert().values(missing))


###########################################################################
# Functions for extracting ferc1 tables from SQLite to PUDL
###########################################################################
def get_ferc1_meta(ferc1_engine):
    """Grab the FERC Form 1 DB metadata and check that tables exist.

    Connects to the FERC Form 1 SQLite database and reads in its metadata
    (table schemas, types, etc.) by reflecting the database. Checks to make
    sure the DB is not empty, and returns the metadata object.

    Args:
        ferc1_engine (sqlalchemy.engine.Engine): SQL Alchemy database
            connection engine for the PUDL FERC 1 DB.

    Returns:
        sqlalchemy.MetaData A SQL Alchemy metadata object, containing
        the definition of the DB structure.

    Raises:
        ValueError: If there are no tables in the SQLite Database.

    """
    # Connect to the local SQLite DB and read its structure.
    ferc1_meta = sa.MetaData()
    ferc1_meta.reflect(ferc1_engine)
    if not ferc1_meta.tables:
        raise ValueError("No FERC Form 1 tables found. Is the SQLite DB initialized?")
    return ferc1_meta


def extract_dbf(
    ferc1_settings: Ferc1Settings = Ferc1Settings(),
    pudl_settings=None,
):
    """Coordinates the extraction of all FERC Form 1 tables into PUDL.

    Args:
        ferc1_settings: Object containing validated settings
            relevant to FERC Form 1. Contains the tables and years to be loaded
            into PUDL.

    Returns:
        dict: A dictionary of pandas DataFrames, with the names of PUDL
        database tables as the keys. These are the raw unprocessed dataframes,
        reflecting the data as it is in the FERC Form 1 DB, for passing off to
        the data tidying and cleaning fuctions found in the
        :mod:`pudl.transform.ferc1` module.

    Raises:
        ValueError: If the year is not in the list of years for which FERC data
            is available
        ValueError: If the year is not in the list of working FERC years
        ValueError: If the FERC table requested is not integrated into PUDL

    """
    if pudl_settings is None:
        pudl_settings = pudl.workspace.setup.get_defaults()

    ferc1_raw_dfs = {}
    for pudl_table in ferc1_settings.tables:
        if pudl_table not in TABLE_NAME_MAP:
            raise ValueError(
                f"No extract function found for requested FERC Form 1 data "
                f"table {pudl_table}!"
            )
        logger.info(
            f"Converting extracted FERC Form 1 table {pudl_table} into a "
            f"pandas DataFrame."
        )
        ferc1_raw_dfs[pudl_table] = generic_dbf_extract(
            ferc1_engine=sa.create_engine(pudl_settings["ferc1_db"]),
            ferc1_settings=ferc1_settings,
            table_name=TABLE_NAME_MAP[pudl_table]["dbf"],
        )

    return ferc1_raw_dfs


def extract_xbrl(
    ferc1_settings: Ferc1Settings = Ferc1Settings(),
    pudl_settings=None,
):
    """Coordinates the extraction of all FERC Form 1 tables into PUDL from XBRL data.

    Args:
        ferc1_settings: Object containing validated settings
            relevant to FERC Form 1. Contains the tables and years to be loaded
            into PUDL.

    Returns:
        dict: A dictionary of pandas DataFrames, with the names of PUDL
        database tables as the keys. These are the raw unprocessed dataframes,
        reflecting the data as it is in the FERC Form 1 DB, for passing off to
        the data tidying and cleaning fuctions found in the
        :mod:`pudl.transform.ferc1` module.

    Raises:
        ValueError: If the year is not in the list of years for which FERC data
            is available
        ValueError: If the year is not in the list of working FERC years
        ValueError: If the FERC table requested is not integrated into PUDL

    """
    if pudl_settings is None:
        pudl_settings = pudl.workspace.setup.get_defaults()

    ferc1_raw_dfs = {}
    for pudl_table in ferc1_settings.tables:
        # TODO: Raise exception once XBRL tables are fully integrated
        # For now skip because map is not defined for all pudl tables
        if "xbrl" not in TABLE_NAME_MAP[pudl_table]:
            continue

        logger.info(
            f"Converting extracted FERC Form 1 table {pudl_table} into a "
            f"pandas DataFrame."
        )

        # Attempt to extract both duration and instant tables
        xbrl_table = TABLE_NAME_MAP[pudl_table]["xbrl"]
        ferc1_raw_dfs[pudl_table] = {}
        for period_type in ["duration", "instant"]:
            ferc1_raw_dfs[pudl_table][period_type] = generic_xbrl_extract(
                ferc1_engine=sa.create_engine(pudl_settings["ferc1_xbrl_db"]),
                ferc1_settings=ferc1_settings,
                table_name=f"{xbrl_table}_{period_type}",
            )

    return ferc1_raw_dfs


def generic_xbrl_extract(
    ferc1_engine: sa.engine.Engine, ferc1_settings: Ferc1Settings, table_name: str
):
    """Generic function to extract XBRL tables required for desired output table.

    Args:
        ferc1_engine: An SQL Alchemy connection
            engine for the FERC Form 1 database.
        ferc1_settings: Object containing validated settings
            relevant to FERC Form 1.
        table_name: Name of desired output table to produce.
    """
    # Get XBRL DB metadata
    ferc1_meta = get_ferc1_meta(ferc1_engine)

    # Not every table contains both instant and duration
    # Return empty dict if table doesn't exist
    if table_name not in ferc1_meta.tables:
        return {}

    id_table = "identification_001_duration"

    # Identification table used to get the filing year
    table_select = f"""
       SELECT {table_name}.*, {id_table}.ReportYear FROM {table_name}
       JOIN {id_table} ON {id_table}.filing_name = {table_name}.filing_name
       WHERE {id_table}.ReportYear in ({",".join(map(str, ferc1_settings.xbrl_years))})
    """

    return pd.read_sql(table_select, ferc1_engine)


def generic_dbf_extract(
    ferc1_engine: sa.engine.Engine, ferc1_settings: Ferc1Settings, table_name: str
):
    """Generic function to extract DBF tables required for desired output table.

    Args:
        ferc1_engine: An SQL Alchemy connection
            engine for the FERC Form 1 database.
        ferc1_settings: Object containing validated settings
            relevant to FERC Form 1.
        table_name: Name of desired output table to produce.
    """
    table_select = f"""
        SELECT * FROM {table_name}
        WHERE report_year in ({",".join(map(str, ferc1_settings.dbf_years))})
    """

    # Use the above SELECT to pull those records into a DataFrame:
    return pd.read_sql(table_select, ferc1_engine)<|MERGE_RESOLUTION|>--- conflicted
+++ resolved
@@ -61,12 +61,7 @@
 import sqlalchemy as sa
 from dbfread import DBF
 from ferc_xbrl_extractor import xbrl
-<<<<<<< HEAD
 from ferc_xbrl_extractor.instance import InstanceBuilder
-from sqlalchemy import or_
-=======
-from ferc_xbrl_extractor.instance import Instance
->>>>>>> 47a606b1
 
 import pudl
 from pudl.helpers import get_logger
