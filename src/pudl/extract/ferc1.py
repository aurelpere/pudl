--- conflicted
+++ resolved
@@ -86,11 +86,7 @@
 combination of the dbfread example program dbf2sqlite and this DBF file format
 documentation page: http://www.dbase.com/KnowledgeBase/int/db7_file_fmt.htm
 
-<<<<<<< HEAD
 Unmapped types left as 'XXX' which should result in an error if encountered.
-=======
-Un-mapped types left as 'XXX' which should obviously result in an error.
->>>>>>> 14b922fa
 """
 
 TABLE_NAME_MAP: dict[str, dict[str, str]] = {
@@ -223,11 +219,7 @@
                 self.dbc_path[year] = path
 
     def get_dir(self, year: int) -> Path:
-<<<<<<< HEAD
         """Get path to directory containing DBF files for an annual archive."""
-=======
-        """Return path to individual ferc1 files stored inside an annual archive."""
->>>>>>> 14b922fa
         if year not in self.dbc_path:
             raise ValueError(f"No ferc1 data for year {year}")
         return self.dbc_path[year]
@@ -286,29 +278,12 @@
     them to define the columns in the new Table object.
 
     Args:
-<<<<<<< HEAD
         table_name: The name of the new table to be added to the database schema.
         sqlite_meta: The database schema to which the newly defined
             :class:`sqlalchemy.Table` will be added.
         dbc_map: A dictionary of dictionaries
         ferc1_dbf_ds: Initialized FERC1 DBF datastore.
         refyear: Reference year to use as a template for the database schema.
-
-=======
-        table_name (str): The name of the new table to be added to the
-            database schema.
-        sqlite_meta (:class:`sqlalchemy.schema.MetaData`): The database schema
-            to which the newly defined :class:`sqlalchemy.Table` will be added.
-        dbc_map (dict): A dictionary of dictionaries
-        ds (:class:`Ferc1Datastore`): Initialized datastore
-        bad_cols (iterable of 2-tuples): A list or other iterable containing
-            pairs of strings of the form (table_name, column_name), indicating
-            columns (and their parent tables) which should *not* be cloned
-            into the SQLite database for some reason.
-
-    Returns:
-        None
->>>>>>> 14b922fa
     """
     if refyear is None:
         refyear = max(DataSource.from_id("ferc1").working_partitions["years"])
@@ -405,20 +380,11 @@
             of FERC Form 1 DBF data.
 
     Returns:
-<<<<<<< HEAD
         A dictionary whose keys are the long table names extracted from the DBC file,
         and whose values are dictionaries mapping the first of which is the full name of
         each field in the table with the same name as the key, and the second of which
         is the truncated (<=10 character) long name of that field as found in the DBF
         file.
-
-=======
-        dict: a dictionary whose keys are the long table names extracted
-        from the DBC file, and whose values are lists of pairs of values,
-        the first of which is the full name of each field in the table with
-        the same name as the key, and the second of which is the truncated
-        (<=10 character) long name of that field as found in the DBF file.
->>>>>>> 14b922fa
     """
     dbc = ferc1_dbf_ds.get_file(year, "F1_PUB.DBC")
     tf_dict = get_fields(dbc)
@@ -508,14 +474,8 @@
         all these fields to be cast to numeric values.
 
         Args:
-<<<<<<< HEAD
             field: The DBF field being parsed.
             data: Binary data (bytes) read from the DBF file.
-
-=======
-            field ():
-            data ():
->>>>>>> 14b922fa
         """  # noqa: D417
         # Strip whitespace, null characters, and zeroes
         data = data.strip().strip(b"*\x00").lstrip(b"0")
@@ -541,14 +501,8 @@
         years: List of years to be combined into a single DataFrame.
 
     Returns:
-<<<<<<< HEAD
         A DataFrame containing multiple years of FERC Form 1 data for the requested
         table.
-
-=======
-        :class:`pandas.DataFrame`: A DataFrame containing several years of FERC
-        Form 1 data for the given table.
->>>>>>> 14b922fa
     """
     dbf_filename = DBF_TABLES_FILENAMES[table]
 
@@ -591,26 +545,10 @@
     """Clone the FERC Form 1 Visual FoxPro databases into SQLite.
 
     Args:
-<<<<<<< HEAD
         ferc1_to_sqlite_settings: Object containing Ferc1 to SQLite validated settings.
         pudl_settings: Dictionary containing paths and database URLs used by PUDL.
         clobber: Whether to clobber an existing FERC 1 database.
         datastore: instance of a datastore providing access to raw resources.
-
-=======
-        ferc1_to_sqlite_settings: Object containing Ferc1 to SQLite validated
-            settings.
-        pudl_settings (dict): Dictionary containing paths and database URLs
-            used by PUDL.
-        bad_cols (iterable of tuples): A list of (table, column) pairs
-            indicating columns that should be skipped during the cloning
-            process. Both table and column are strings in this case, the
-            names of their respective entities within the database metadata.
-        datastore (Datastore): instance of a datastore to access the resources.
-
-    Returns:
-        None
->>>>>>> 14b922fa
     """
     # Read in the structure of the DB, if it exists
     logger.info("Dropping the old FERC Form 1 SQLite DB if it exists.")
@@ -800,92 +738,6 @@
             f"Converting extracted FERC Form 1 table {pudl_table} into a "
             f"pandas DataFrame from XBRL table."
         )
-<<<<<<< HEAD
-=======
-        ferc1_raw_dfs[pudl_table] = ferc1_extract_functions[pudl_table](
-            ferc1_engine=sa.create_engine(pudl_settings["ferc1_xbrl_db"]),
-            ferc1_settings=ferc1_settings,
-        )
-
-    return ferc1_raw_dfs
-
-
-def fuel_xbrl(ferc1_engine: sa.engine.Engine, ferc1_settings: Ferc1XbrlSettings):
-    """Creates a Dataframe of large steam plant data from XBRL.
-
-    Args:
-        ferc1_engine: An SQL Alchemy connection engine for the FERC Form 1 database.
-        ferc1_settings: Object containing validated settings relevant to FERC Form 1.
-    """
-    ferc1_meta = get_ferc1_meta(ferc1_engine)
-    fuel_stats = ferc1_meta.tables[
-        "steam_electric_generating_plant_statistics_large_plants_fuel_statistics_402_duration"
-    ]
-    identification = ferc1_meta.tables["identification_001_duration"]
-
-    fuel_select = (
-        sa.sql.select(fuel_stats)
-        .join(identification, fuel_stats.c.filing_name == identification.c.filing_name)
-        .where(identification.c.report_year.in_(ferc1_settings.years))
-    )
-    # Use the above SELECT to pull those records into a DataFrame:
-    return pd.read_sql(fuel_select, ferc1_engine)
-
-
-def fuel(ferc1_engine: sa.engine.Engine, ferc1_settings: Ferc1DbfSettings):
-    """Creates a DataFrame of f1_fuel table records with plant names, >0 fuel.
-
-    Args:
-        ferc1_engine: An SQL Alchemy connection
-            engine for the FERC Form 1 database.
-        ferc1_settings: Object containing validated settings
-            relevant to FERC Form 1.
-
-    Returns:
-        :class:`pandas.DataFrame`: A DataFrame containing f1_fuel records that
-        have plant_names and non-zero fuel amounts.
-    """
-    ferc1_meta = get_ferc1_meta(ferc1_engine)
-    f1_fuel = ferc1_meta.tables["f1_fuel"]
-
-    # Generate a SELECT statement that pulls all fields of the f1_fuel table,
-    # but only gets records with plant names and non-zero fuel amounts:
-    f1_fuel_select = (
-        sa.sql.select(f1_fuel)
-        .where(f1_fuel.c.fuel != "")
-        .where(f1_fuel.c.fuel_quantity > 0)
-        .where(f1_fuel.c.plant_name != "")
-        .where(f1_fuel.c.report_year.in_(ferc1_settings.years))
-    )
-    # Use the above SELECT to pull those records into a DataFrame:
-    return pd.read_sql(f1_fuel_select, ferc1_engine)
-
-
-def plants_steam(ferc1_engine: sa.engine.Engine, ferc1_settings: Ferc1DbfSettings):
-    """Create a :class:`pandas.DataFrame` containing valid raw f1_steam records.
-
-    Selected records must indicate a plant capacity greater than 0, and include
-    a non-null plant name.
-
-    Args:
-        ferc1_engine: An SQL Alchemy connection
-            engine for the FERC Form 1 database.
-        ferc1_settings: Object containing validated settings
-            relevant to FERC Form 1.
-
-    Returns:
-        pandas.DataFrame: A DataFrame containing f1_steam records that have
-        plant names and non-zero capacities.
-    """
-    ferc1_meta = get_ferc1_meta(ferc1_engine)
-    f1_steam = ferc1_meta.tables["f1_steam"]
-    f1_steam_select = (
-        sa.sql.select(f1_steam)
-        .where(f1_steam.c.report_year.in_(ferc1_settings.years))
-        .where(f1_steam.c.plant_name != "")
-        .where(f1_steam.c.tot_capacity > 0.0)
-    )
->>>>>>> 14b922fa
 
         # Attempt to extract both duration and instant tables
         xbrl_table = TABLE_NAME_MAP[pudl_table]["xbrl"]
@@ -896,69 +748,8 @@
                 ferc1_settings=ferc1_settings,
                 table_name=f"{xbrl_table}_{period_type}",
             )
-<<<<<<< HEAD
 
     return ferc1_raw_dfs
-=======
-        )
-    )
-
-    return pd.read_sql(f1_small_select, ferc1_engine)
-
-
-def plants_hydro(ferc1_engine: sa.engine.Engine, ferc1_settings: Ferc1DbfSettings):
-    """Creates a DataFrame of f1_hydro for records that have plant names.
-
-    Args:
-        ferc1_engine: An SQL Alchemy connection
-            engine for the FERC Form 1 database.
-        ferc1_settings: Object containing validated settings
-            relevant to FERC Form 1.
-
-    Returns:
-        pandas.DataFrame: A DataFrame containing f1_hydro records that have
-        plant names.
-    """
-    ferc1_meta = get_ferc1_meta(ferc1_engine)
-    f1_hydro = ferc1_meta.tables["f1_hydro"]
-
-    f1_hydro_select = (
-        sa.sql.select(f1_hydro)
-        .where(f1_hydro.c.plant_name != "")
-        .where(f1_hydro.c.report_year.in_(ferc1_settings.years))
-    )
-
-    return pd.read_sql(f1_hydro_select, ferc1_engine)
-
-
-def plants_pumped_storage(
-    ferc1_engine: sa.engine.Engine, ferc1_settings: Ferc1DbfSettings
-):
-    """Creates a DataFrame of f1_plants_pumped_storage records with plant names.
-
-    Args:
-        ferc1_engine: An SQL Alchemy connection
-            engine for the FERC Form 1 database.
-        ferc1_settings: Object containing validated settings
-            relevant to FERC Form 1.
-
-    Returns:
-        pandas.DataFrame: A DataFrame containing f1_plants_pumped_storage
-        records that have plant names.
-    """
-    ferc1_meta = get_ferc1_meta(ferc1_engine)
-    f1_pumped_storage = ferc1_meta.tables["f1_pumped_storage"]
-
-    # Removing the empty records.
-    # This reduces the entries for 2015 from 272 records to 27.
-    f1_pumped_storage_select = (
-        sa.sql.select(f1_pumped_storage)
-        .where(f1_pumped_storage.c.plant_name != "")
-        .where(f1_pumped_storage.c.report_year.in_(ferc1_settings.years))
-    )
-
-    return pd.read_sql(f1_pumped_storage_select, ferc1_engine)
->>>>>>> 14b922fa
 
 
 def generic_xbrl_extract(
@@ -969,25 +760,13 @@
     """Generic function to extract XBRL tables required for desired output table.
 
     Args:
-<<<<<<< HEAD
         ferc1_engine: An SQL Alchemy connection engine for the FERC Form 1 database.
         ferc1_settings: Object containing validated settings relevant to FERC Form 1.
         table_name: Name of desired output table to produce.
-=======
-        ferc1_engine: An SQL Alchemy connection
-            engine for the FERC Form 1 database.
-        ferc1_settings: Object containing validated settings
-            relevant to FERC Form 1.
-
-    Returns:
-        pandas.DataFrame: A DataFrame containing all plant_in_service_ferc1
-        records.
->>>>>>> 14b922fa
     """
     # Get XBRL DB metadata
     ferc1_meta = get_ferc1_meta(ferc1_engine)
 
-<<<<<<< HEAD
     # Not every table contains both instant and duration
     # Return empty dataframe if table doesn't exist
     if table_name not in ferc1_meta.tables:
@@ -1007,22 +786,6 @@
             "min_year": min(ferc1_settings.xbrl_years),
             "max_year": max(ferc1_settings.xbrl_years),
         },
-=======
-    Args:
-        ferc1_engine: An SQL Alchemy connection
-            engine for the FERC Form 1 database.
-        ferc1_settings: Object containing validated settings
-            relevant to FERC Form 1.
-
-    Returns:
-        pandas.DataFrame: A DataFrame containing all purchased_power_ferc1
-        records.
-    """
-    ferc1_meta = get_ferc1_meta(ferc1_engine)
-    f1_purchased_pwr = ferc1_meta.tables["f1_purchased_pwr"]
-    f1_purchased_pwr_select = sa.sql.select(f1_purchased_pwr).where(
-        f1_purchased_pwr.c.report_year.in_(ferc1_settings.years)
->>>>>>> 14b922fa
     )
 
 
@@ -1034,20 +797,9 @@
     """Generic function to extract DBF tables required for desired output table.
 
     Args:
-<<<<<<< HEAD
         ferc1_engine: An SQL Alchemy connection engine for the FERC Form 1 database.
         ferc1_settings: Object containing validated settings relevant to FERC Form 1.
         table_name: Name of desired output table to produce.
-=======
-        ferc1_engine: An SQL Alchemy connection
-            engine for the FERC Form 1 database.
-        ferc1_settings: Object containing validated settings
-            relevant to FERC Form 1.
-
-    Returns:
-        :class:`pandas.DataFrame`: A DataFrame containing all
-        accumulated_depreciation_ferc1 records.
->>>>>>> 14b922fa
     """
     return pd.read_sql_query(
         f"SELECT * FROM {table_name} "  # nosec: B608
