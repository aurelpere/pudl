--- conflicted
+++ resolved
@@ -10,7 +10,6 @@
 
 import pandas as pd
 
-import pudl.constants as pc
 import pudl.extract.excel as excel
 
 logger = logging.getLogger(__name__)
@@ -29,133 +28,8 @@
         'ownership': '*Owner*',
     }
 
-<<<<<<< HEAD
     def file_basename_glob(self, year, page):
         return self.PAGE_GLOBS[page]
-=======
-    d = page_to_df[page].loc[year].to_dict()
-
-    column_map = {}
-    for k, v in d.items():
-        column_map[v] = k
-
-    all_columns = page_to_df[page].columns
-
-    return (sheet_name, skiprows, column_map, all_columns)
-
-
-def get_eia860_page(page, eia860_xlsx,
-                    years=pc.working_years['eia860']):
-    """Reads a table from several years of EIA860 data, returns a DataFrame.
-
-    Args:
-        page (str): The string label indicating which page of the EIA860 we
-            are attempting to read in. The page argument must be exactly one of
-            the following strings:
-
-                - 'boiler_generator_assn'
-                - 'utility'
-                - 'plant'
-                - 'generator_existing'
-                - 'generator_proposed'
-                - 'generator_retired'
-                - 'ownership'
-        eia860_xlsx (pandas.io.excel.ExcelFile): xlsx file of EIA Form 860 for
-            input year or years
-        years (list): The set of years to read into the DataFrame.
-
-    Returns:
-        pandas.DataFrame: A DataFrame of EIA 860 data from selected page, years.
-
-    Raises:
-        AssertionError: If the page string is not among the list of recognized
-            EIA 860 page strings.
-        AssertionError: If the year is not in the list of years that work for
-            EIA 860.
-    """
-    if page not in pc.tab_map_eia860.columns and page != 'year_index':
-        raise AssertionError(
-            f"Unrecognized EIA 860 page: {page}\n"
-            f"Acceptable EIA 860 pages: {pc.tab_map_eia860.columns}\n"
-        )
-
-    df = pd.DataFrame()
-    for yr in years:
-        if yr not in pc.working_years['eia860']:
-            raise AssertionError(
-                f"Requested non-working EIA 860 year: {yr}.\n"
-                f"EIA 860 works for {pc.working_years['eia860']}\n"
-            )
-        logger.info(f"Converting EIA 860 spreadsheet tab {page} to pandas "
-                    f"DataFrame for {yr}.")
-        sheet_name, skiprows, column_map, all_columns = get_eia860_column_map(
-            page, yr)
-
-        newdata = pd.read_excel(
-            eia860_xlsx[yr],
-            sheet_name=sheet_name,
-            skiprows=skiprows,
-            dtype={
-                "Plant ID": pd.Int64Dtype(),
-                "Plant Id": pd.Int64Dtype(),
-            },
-        )
-        newdata = pudl.helpers.simplify_columns(newdata)
-
-        # boiler_generator_assn tab is missing a YEAR column. Add it!
-        if 'report_year' not in newdata.columns:
-            newdata['report_year'] = yr
-
-        newdata = newdata.rename(columns=column_map)
-
-        df = df.append(newdata, sort=True)
-
-    # We need to ensure that ALL possible columns show up in the dataframe
-    # that's being returned, even if they are empty, so that we know we have a
-    # consistent set of columns to work with in the transform step of ETL, and
-    # the columns match up with the database definition.
-    missing_cols = all_columns.difference(df.columns)
-    empty_cols = pd.DataFrame(columns=missing_cols)
-    df = pd.concat([df, empty_cols], sort=True)
-    return df
-
-
-def _create_dfs_eia860(files, eia860_years, data_dir):
-    """Create a dict of pages (keys) to DataFrames (values) from EIA 860 tabs.
-
-    Args:
-        files (list): a list of eia860 files
-        eia860_years (list): a list of years
-        data_dir (str): Top level datastore directory.
-
-    Returns:
-        dict: A dictionary of pages (key) to DataFrames (values)
-
-    """
-    # Prep for ingesting EIA860
-    # Create excel objects
-    eia860_dfs = {}
-    for f in files:
-        eia860_xlsx = get_eia860_xlsx(eia860_years, f, data_dir)
-        # Create DataFrames
-        pages = pc.file_pages_eia860[f]
-
-        for page in pages:
-            eia860_dfs[page] = get_eia860_page(page, eia860_xlsx,
-                                               years=eia860_years)
-    return eia860_dfs
-
-
-def extract(eia860_years, data_dir):
-    """Creates a dictionary of DataFrames containing all the EIA 860 tables.
-
-    Args:
-        eia860_years (list): a list of data_years
-        data_dir (str): Top level datastore directory.
-
-    Returns:
-        dict: A dictionary of EIA 860 pages (keys) and DataFrames (values)
->>>>>>> 72ef9490
 
     def process_raw(self, year, page, df):
         if 'report_year' not in df.columns:
@@ -163,7 +37,7 @@
         return df
 
     def dtypes(self, year, page):
-        dt = {'plant_id_eia': pd.Int64Dtype()}
-        if 'zip_code' in self._metadata.all_columns(page):
-            dt['zip_code'] = pc.column_dtypes['eia']['zip_code']
-        return dt+        return {
+            "Plant ID": pd.Int64Dtype(),
+            "Plant Id": pd.Int64Dtype(),
+        }