"""Module for validating pudl etl settings."""
import pathlib
from enum import Enum, unique
from typing import ClassVar

import pandas as pd
import yaml
from pydantic import AnyHttpUrl
from pydantic import BaseModel as PydanticBaseModel
from pydantic import BaseSettings, root_validator, validator

import pudl
import pudl.workspace.setup
from pudl.metadata.classes import DataSource
from pudl.metadata.constants import DBF_TABLES_FILENAMES, XBRL_TABLES
from pudl.metadata.resources.eia861 import TABLE_DEPENDENCIES


@unique
class XbrlFormNumber(Enum):
    """Contains full list of supported FERC XBRL forms."""

    FORM1 = 1
    FORM2 = 2
    FORM6 = 6
    FORM60 = 60
    FORM714 = 714


class BaseModel(PydanticBaseModel):
    """BaseModel with global configuration."""

    class Config:
        """Pydantic config."""

        allow_mutation = False
        extra = "forbid"


class GenericDatasetSettings(BaseModel):
    """An abstract pydantic model for generic datasets.

    Each dataset must specify working tables and partitions. A dataset can have an
    arbitrary number of partitions.
    """

    tables: list[str]

    @root_validator
    def validate_partitions(cls, partitions):  # noqa: N805
        """Validate the requested data partitions.

        Check that all the partitions defined in the ``working_partitions`` of the
        associated ``data_source`` (e.g. years or states) have been assigned in the
        definition of the class, and that the requested values are a subset of the
        allowable values defined by the ``data_source``.
        """
        for name, working_partitions in cls.data_source.working_partitions.items():
            try:
                partition = partitions[name]
            except KeyError:
                raise ValueError(f"{cls.__name__} is missing required '{name}' field.")

            partitions_not_working = list(set(partition) - set(working_partitions))
            if partitions_not_working:
                raise ValueError(
                    f"'{partitions_not_working}' {name} are not available."
                )
            partitions[name] = sorted(set(partition))
        return partitions

    @validator("tables")
    def validate_tables(cls, tables):  # noqa: N805
        """Validate tables are available."""
        tables_not_working = list(set(tables) - set(cls.data_source.get_resource_ids()))
        if tables_not_working:
            raise ValueError(f"'{tables_not_working}' tables are not available.")
        return sorted(set(tables))


class Ferc1DbfSettings(GenericDatasetSettings):
    """An immutable pydantic model to validate Ferc1DbfSettings.

    Args:
        data_source: DataSource metadata object
        years: list of years to validate.
        tables: list of tables to validate.
    """

    data_source: ClassVar[DataSource] = DataSource.from_id("ferc1")

    years: list[int] = [
        year for year in data_source.working_partitions["years"] if year <= 2020
    ]
    tables: list[str] = data_source.get_resource_ids()


class Ferc1XbrlSettings(GenericDatasetSettings):
    """An immutable pydantic model to validate Ferc1XbrlSettings.

    Args:
        data_source: DataSource metadata object
        years: list of years to validate.
        tables: list of tables to validate.
    """

    data_source: ClassVar[DataSource] = DataSource.from_id("ferc1")

    years: list[int] = [
        year for year in data_source.working_partitions["years"] if year >= 2021
    ]
    tables: list[str] = XBRL_TABLES

    @validator("tables")
    def validate_tables(cls, tables):  # noqa: N805
        """Validate tables."""
        default_tables = sorted(list(XBRL_TABLES))
        tables_not_working = list(set(tables) - set(default_tables))
        if len(tables_not_working) > 0:
            raise ValueError(f"'{tables_not_working}' tables are not available.")
        return sorted(set(tables))


class Ferc1Settings(BaseModel):
    """An immutable pydantic model to validate Ferc1Settings.

    Args:
        ferc1_xbrl_settings: Immutable pydantic model to validate ferc1 XBRL settings.
        ferc1_dbf_settings: Immutable pydantic model to validate ferc1 XBRL settings.
    """

    ferc1_xbrl_settings: Ferc1XbrlSettings = None
    ferc1_dbf_settings: Ferc1DbfSettings = None

    @root_validator(pre=True)
    def default_load_all(cls, values):  # noqa: N805
        """If no datasets are specified default to all.

        Args:
            values (Dict[str, BaseModel]): dataset settings.

        Returns:
            values (Dict[str, BaseModel]): dataset settings.
        """
        if not any(values.values()):
            values["ferc1_xbrl_settings"] = Ferc1XbrlSettings()
            values["ferc1_dbf_settings"] = Ferc1DbfSettings()

        return values


class Ferc714Settings(GenericDatasetSettings):
    """An immutable pydantic model to validate Ferc714Settings.

    Args:
        data_source: DataSource metadata object
        tables: list of tables to validate.
    """

    data_source: ClassVar[DataSource] = DataSource.from_id("ferc714")

    tables: list[str] = data_source.get_resource_ids()


class EpaCemsSettings(GenericDatasetSettings):
    """An immutable pydantic model to validate EPA CEMS settings.

    Args:
        data_source: DataSource metadata object
        years: list of years to validate.
        states: list of states to validate.
        tables: list of tables to validate.
        partition: Whether to output year-state partitioned Parquet files. If True,
            all available threads / CPUs will be used in parallel.
    """

    data_source: ClassVar[DataSource] = DataSource.from_id("epacems")

    years: list[int] = data_source.working_partitions["years"]
    states: list[str] = data_source.working_partitions["states"]
    tables: list[str] = data_source.get_resource_ids()
    partition: bool = False

    @validator("states")
    def allow_all_keyword(cls, states):  # noqa: N805
        """Allow users to specify ['all'] to get all states."""
        if states == ["all"]:
            states = cls.data_source.working_partitions["states"]
        return states


class Eia923Settings(GenericDatasetSettings):
    """An immutable pydantic model to validate EIA 923 settings.

    Args:
        data_source: DataSource metadata object
        years: list of years to validate.
        tables: list of tables to validate.
    """

    data_source: ClassVar[DataSource] = DataSource.from_id("eia923")

    years: list[int] = data_source.working_partitions["years"]
    tables: list[str] = data_source.get_resource_ids()


class Eia861Settings(GenericDatasetSettings):
    """An immutable pydantic model to validate EIA 861 settings.

    Args:
        data_source: DataSource metadata object
        years: list of years to validate.
        tables: list of tables to validate.
        transform_functions: list of transform functions to be applied to eia861
    """

    data_source: ClassVar[DataSource] = DataSource.from_id("eia861")

    years: list[int] = data_source.working_partitions["years"]
    tables: list[str] = data_source.get_resource_ids()
    transform_functions: list[str]

    @root_validator(pre=True)
    def generate_transform_functions(cls, values):  # noqa: N805
        """Map tables to transform functions.

        Args:
            values: eia861 settings.

        Returns:
            values: eia861 settings.
        """
        # balancing_authority_eia861 is always processed
        transform_functions = ["balancing_authority_eia861"]

        # Defaults to all transformation functions
        if not values.get("tables"):
            transform_functions.extend(list(TABLE_DEPENDENCIES))
        else:
            for table in values["tables"]:
                transform_functions.extend(
                    [
                        tf_func
                        for tf_func, tables in TABLE_DEPENDENCIES.items()
                        if table in tables
                    ]
                )

        values["transform_functions"] = sorted(set(transform_functions))

        return values


class Eia860Settings(GenericDatasetSettings):
    """An immutable pydantic model to validate EIA 860 settings.

    This model also check 860m settings.

    Args:
        data_source: DataSource metadata object
        years: list of years to validate.
        tables: list of tables to validate.

        eia860m_date ClassVar[str]: The 860m year to date.
    """

    data_source: ClassVar[DataSource] = DataSource.from_id("eia860")
    eia860m_data_source: ClassVar[DataSource] = DataSource.from_id("eia860m")
    eia860m_date: ClassVar[str] = eia860m_data_source.working_partitions["year_month"]

    years: list[int] = data_source.working_partitions["years"]
    tables: list[str] = data_source.get_resource_ids()
    eia860m: bool = True

    @validator("eia860m")
    def check_eia860m_date(cls, eia860m: bool) -> bool:  # noqa: N805
        """Check 860m date-year is exactly one year after most recent working 860 year.

        Args:
            eia860m: True if 860m is requested.

        Returns:
            eia860m: True if 860m is requested.

        Raises:
            ValueError: the 860m date is within 860 working years.
        """
        eia860m_year = pd.to_datetime(cls.eia860m_date).year
        expected_year = max(cls.data_source.working_partitions["years"]) + 1
        if eia860m and (eia860m_year != expected_year):
            raise AssertionError(
                """Attempting to integrate an eia860m year"""
                f"""({eia860m_year}) not immediately following the eia860 years:"""
                f"""{cls.data_source.working_partitions["years"]}. Consider switching eia860m"""
                """parameter to False."""
            )
        return eia860m


class GlueSettings(BaseModel):
    """An immutable pydantic model to validate Glue settings.

    Args:
        eia: Include eia in glue settings.
        ferc1: Include ferc1 in glue settings.
    """

    eia: bool = True
    ferc1: bool = True


class EiaSettings(BaseModel):
    """An immutable pydantic model to validate EIA datasets settings.

    Args:
        eia860: Immutable pydantic model to validate eia860 settings.
        eia923: Immutable pydantic model to validate eia923 settings.
    """

    eia860: Eia860Settings = None
    eia923: Eia923Settings = None

    @root_validator(pre=True)
    def default_load_all(cls, values):  # noqa: N805
        """If no datasets are specified default to all.

        Args:
            values (Dict[str, BaseModel]): dataset settings.

        Returns:
            values (Dict[str, BaseModel]): dataset settings.
        """
        if not any(values.values()):
            values["eia860"] = Eia860Settings()
            values["eia923"] = Eia923Settings()

        return values

    @root_validator
    def check_eia_dependencies(cls, values):  # noqa: N805
        """Make sure the dependencies between the eia datasets are satisfied.

        Dependencies:
        * eia860 requires eia923.boiler_fuel_eia923 and eia923.generation_eia923.
        * eia923 requires eia860 for harvesting purposes.

        Args:
            values (Dict[str, BaseModel]): dataset settings.

        Returns:
            values (Dict[str, BaseModel]): dataset settings.
        """
        eia923 = values.get("eia923")
        eia860 = values.get("eia860")
        if not eia923 and eia860:
            values["eia923"] = Eia923Settings(
                tables=["boiler_fuel_eia923", "generation_eia923"], years=eia860.years
            )

        if eia923 and not eia860:
            values["eia860"] = Eia860Settings(years=eia923.years)
        return values


class DatasetsSettings(BaseModel):
    """An immutable pydantic model to validate PUDL Dataset settings.

    Args:
        ferc1: Immutable pydantic model to validate ferc1 settings.
        eia: Immutable pydantic model to validate eia(860, 923) settings.
        glue: Immutable pydantic model to validate glue settings.
        epacems: Immutable pydantic model to validate epacems settings.
    """

    ferc1: Ferc1Settings = None
    eia: EiaSettings = None
    glue: GlueSettings = None
    epacems: EpaCemsSettings = None

    @root_validator(pre=True)
    def default_load_all(cls, values):  # noqa: N805
        """If no datasets are specified default to all.

        Args:
            values (Dict[str, BaseModel]): dataset settings.

        Returns:
            values (Dict[str, BaseModel]): dataset settings.
        """
        if not any(values.values()):
            values["ferc1"] = Ferc1Settings()
            values["eia"] = EiaSettings()
            values["glue"] = GlueSettings()
            values["epacems"] = EpaCemsSettings()

        return values

    @root_validator
    def add_glue_settings(cls, values):  # noqa: N805
        """Add glue settings if ferc1 and eia data are both requested.

        Args:
            values (Dict[str, BaseModel]): dataset settings.

        Returns:
            values (Dict[str, BaseModel]): dataset settings.
        """
        ferc1 = bool(values.get("ferc1"))
        eia = bool(values.get("eia"))

        values["glue"] = GlueSettings(ferc1=ferc1, eia=eia)
        return values

    def get_datasets(self):  # noqa: N805
        """Gets dictionary of dataset settings."""
        return vars(self)


class Ferc1DbfToSqliteSettings(GenericDatasetSettings):
    """An immutable pydantic nodel to validate Ferc1 to SQLite settings.

    Args:
<<<<<<< HEAD
        tables: list of tables to validate.
        years: list of years to validate.

=======
        tables: List of tables to validate.
        years: List of years to validate.
>>>>>>> 68e20099
    """

    data_source: ClassVar[DataSource] = DataSource.from_id("ferc1")
    years: list[int] = [
        year for year in data_source.working_partitions["years"] if year <= 2020
    ]
    tables: list[str] = sorted(list(DBF_TABLES_FILENAMES.keys()))

    refyear: ClassVar[int] = max(years)
    bad_cols: tuple = ()

    @validator("tables")
    def validate_tables(cls, tables):  # noqa: N805
        """Validate tables."""
        default_tables = sorted(list(DBF_TABLES_FILENAMES.keys()))
        tables_not_working = list(set(tables) - set(default_tables))
        if len(tables_not_working) > 0:
            raise ValueError(f"'{tables_not_working}' tables are not available.")
        return sorted(set(tables))


class FercGenericXbrlToSqliteSettings(BaseSettings):
    """An immutable pydantic model to validate Ferc1 to SQLite settings.

    Args:
        taxonomy: URL of XBRL taxonomy used to create structure of SQLite DB.
        tables: list of tables to validate.
        years: list of years to validate.
    """

    taxonomy: AnyHttpUrl
    tables: list[int] | None = None
    years: list[int]


class Ferc1XbrlToSqliteSettings(FercGenericXbrlToSqliteSettings):
    """An immutable pydantic model to validate Ferc1 to SQLite settings.

    Args:
        taxonomy: URL of taxonomy used to .
        years: list of years to validate.

    """

    data_source: ClassVar[DataSource] = DataSource.from_id("ferc1")
    years: list[int] = [
        year for year in data_source.working_partitions["years"] if year >= 2021
    ]
    taxonomy: AnyHttpUrl = "https://eCollection.ferc.gov/taxonomy/form1/2022-01-01/form/form1/form-1_2022-01-01.xsd"
    tables: list[str] = XBRL_TABLES

    @validator("tables")
    def validate_tables(cls, tables):  # noqa: N805
        """Validate tables."""
        default_tables = sorted(list(XBRL_TABLES))
        tables_not_working = list(set(tables) - set(default_tables))
        if len(tables_not_working) > 0:
            raise ValueError(f"'{tables_not_working}' tables are not available.")
        return sorted(set(tables))


class Ferc2XbrlToSqliteSettings(FercGenericXbrlToSqliteSettings):
    """An immutable pydantic model to validate FERC from 2 XBRL to SQLite settings.

    Args:
        years: List of years to validate.
    """

    data_source: ClassVar[DataSource] = DataSource.from_id("ferc2")
    years: list[int] = data_source.working_partitions["years"]
    taxonomy: AnyHttpUrl = "https://eCollection.ferc.gov/taxonomy/form2/2022-01-01/form/form2/form-2_2022-01-01.xsd"


class Ferc6XbrlToSqliteSettings(FercGenericXbrlToSqliteSettings):
    """An immutable pydantic model to validate FERC from 6 XBRL to SQLite settings.

    Args:
        years: List of years to validate.
    """

    data_source: ClassVar[DataSource] = DataSource.from_id("ferc6")
    years: list[int] = data_source.working_partitions["years"]
    taxonomy: AnyHttpUrl = "https://eCollection.ferc.gov/taxonomy/form6/2022-01-01/form/form6/form-6_2022-01-01.xsd"


class Ferc60XbrlToSqliteSettings(FercGenericXbrlToSqliteSettings):
    """An immutable pydantic model to validate FERC from 60 XBRL to SQLite settings.

    Args:
        years: List of years to validate.
    """

    data_source: ClassVar[DataSource] = DataSource.from_id("ferc60")
    years: list[int] = data_source.working_partitions["years"]
    taxonomy: AnyHttpUrl = "https://eCollection.ferc.gov/taxonomy/form60/2022-01-01/form/form60/form-60_2022-01-01.xsd"


class Ferc714XbrlToSqliteSettings(FercGenericXbrlToSqliteSettings):
    """An immutable pydantic model to validate FERC from 714 XBRL to SQLite settings.

    Args:
        years: List of years to validate.
    """

    data_source: ClassVar[DataSource] = DataSource.from_id("ferc714")
    years: list[int] = [2021]
    taxonomy: AnyHttpUrl = "https://eCollection.ferc.gov/taxonomy/form714/2022-01-01/form/form714/form-714_2022-01-01.xsd"


class FercToSqliteSettings(BaseSettings):
    """An immutable pydantic model to validate FERC XBRL to SQLite settings.

    Args:
        ferc1_dbf_to_sqlite_settings: Settings for converting FERC 1 DBF data to SQLite.
        ferc1_xbrl_to_sqlite_settings: Settings for converting FERC 1 XBRL data to SQLite.
        other_xbrl_forms: List of non-FERC1 forms to convert from XBRL to SQLite.
    """

    ferc1_dbf_to_sqlite_settings: Ferc1DbfToSqliteSettings = None
    ferc1_xbrl_to_sqlite_settings: Ferc1XbrlToSqliteSettings = None
    ferc2_xbrl_to_sqlite_settings: Ferc2XbrlToSqliteSettings = None
    ferc6_xbrl_to_sqlite_settings: Ferc6XbrlToSqliteSettings = None
    ferc60_xbrl_to_sqlite_settings: Ferc60XbrlToSqliteSettings = None
    ferc714_xbrl_to_sqlite_settings: Ferc714XbrlToSqliteSettings = None

    def get_xbrl_dataset_settings(
        self, form_number: XbrlFormNumber
    ) -> FercGenericXbrlToSqliteSettings:
        """Return a list with all requested FERC XBRL to SQLite datasets.

        Args:
            form_number: Get settings by FERC form number.
        """
        # Get requested settings object
        match form_number:
            case XbrlFormNumber.FORM1:
                settings = self.ferc1_xbrl_to_sqlite_settings
            case XbrlFormNumber.FORM2:
                settings = self.ferc2_xbrl_to_sqlite_settings
            case XbrlFormNumber.FORM6:
                settings = self.ferc6_xbrl_to_sqlite_settings
            case XbrlFormNumber.FORM60:
                settings = self.ferc60_xbrl_to_sqlite_settings
            case XbrlFormNumber.FORM714:
                settings = self.ferc714_xbrl_to_sqlite_settings

        return settings


class EtlSettings(BaseSettings):
    """Main settings validation class."""

    ferc_to_sqlite_settings: FercToSqliteSettings = None
    datasets: DatasetsSettings = None

    name: str = None
    title: str = None
    description: str = None
    version: str = None

    pudl_in: str = pudl.workspace.setup.get_defaults()["pudl_in"]
    pudl_out: str = pudl.workspace.setup.get_defaults()["pudl_out"]

    @classmethod
    def from_yaml(cls, path: str) -> "EtlSettings":
        """Create an EtlSettings instance from a yaml_file path.

        Args:
            path: path to a yaml file.

        Returns:
            An ETL settings object.
        """
        with pathlib.Path(path).open() as f:
            yaml_file = yaml.safe_load(f)
        return cls.parse_obj(yaml_file)<|MERGE_RESOLUTION|>--- conflicted
+++ resolved
@@ -417,17 +417,11 @@
 
 
 class Ferc1DbfToSqliteSettings(GenericDatasetSettings):
-    """An immutable pydantic nodel to validate Ferc1 to SQLite settings.
-
-    Args:
-<<<<<<< HEAD
-        tables: list of tables to validate.
-        years: list of years to validate.
-
-=======
+    """An immutable Pydantic model to validate FERC 1 to SQLite settings.
+
+    Args:
         tables: List of tables to validate.
         years: List of years to validate.
->>>>>>> 68e20099
     """
 
     data_source: ClassVar[DataSource] = DataSource.from_id("ferc1")
@@ -469,7 +463,6 @@
     Args:
         taxonomy: URL of taxonomy used to .
         years: list of years to validate.
-
     """
 
     data_source: ClassVar[DataSource] = DataSource.from_id("ferc1")
